--- conflicted
+++ resolved
@@ -15,11 +15,8 @@
 * [@dferrand](https://github.com/dferrand)
 * [@dariocs](https://github.com/dariocs)
 * [@priceaj](https://github.com/priceaj)
-<<<<<<< HEAD
 * [@sgi495](https://github.com/sgi495)
-=======
 * [@SJLennon](https://github.com/SJLennon)
->>>>>>> 8ac545fb
 
 ## Features
 
@@ -78,7 +75,6 @@
 4. Use Ctrl+E or Cmd+E to compile your source.
 5. If you have more than one compile option available to you for the type of source, it will prompt you
 6. If you are using `*EVENTF`, it should automatically load the error listing in the Problems tab.
-   
+
 ## Detailed Documentation
-More detailed documentation is available [here](https://halcyon-tech.github.io/code-for-ibmi/#/)
- +More detailed documentation is available [here](https://halcyon-tech.github.io/code-for-ibmi/#/)