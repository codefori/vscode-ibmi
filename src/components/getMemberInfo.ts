import { posix } from "path";
import { Tools } from "../api/Tools";
import { IBMiMember } from "../typings";
import { ComponentState, IBMiComponent } from "./component";

export class GetMemberInfo extends IBMiComponent {
  private readonly currentVersion = 1;

  getName() {
    return "GETMBRINFO";
  }

  protected async getRemoteState(): Promise<ComponentState> {
    let installedVersion = 0;
    const [result] = await this.connection.runSQL(`select LONG_COMMENT from qsys2.sysroutines where routine_schema = '${this.connection.config?.tempLibrary.toUpperCase()}' and routine_name = 'GETMBRINFO'`);
    if (result.LONG_COMMENT) {
      const comment = result.LONG_COMMENT as string;
      const dash = comment.indexOf('-');
      if (dash > -1) {
        installedVersion = Number(comment.substring(0, dash).trim());
      }
    }
    if (installedVersion < this.currentVersion) {
      return ComponentState.NeedUpdate;
    }

    return ComponentState.Installed;
  }

  protected async update() {
    const config = this.connection.config!;
    return this.connection.withTempDirectory(async tempDir => {
      const tempSourcePath = posix.join(tempDir, `getMemberInfo.sql`);
      await this.connection.content.writeStreamfileRaw(tempSourcePath, getSource(config.tempLibrary, this.getName(), this.currentVersion));
      const result = await this.connection.runCommand({
        command: `RUNSQLSTM SRCSTMF('${tempSourcePath}') COMMIT(*NONE) NAMING(*SQL)`,
        cwd: `/`,
        noLibList: true
      });

      if (result.code) {
        return ComponentState.Error;
      } else {
        return ComponentState.Installed;
      }
    });
  }

  async getMemberInfo(library: string, sourceFile: string, member: string): Promise<IBMiMember | undefined> {
    const config = this.connection.config!;
    const tempLib = config.tempLibrary;
    const statement = `select * from table(${tempLib}.${this.getName()}('${library}', '${sourceFile}', '${member}'))`;

    let results: Tools.DB2Row[] = [];
    if (config.enableSQL) {
      try {
        results = await this.connection.runSQL(statement);
      } catch (e) { } // Ignore errors, will return undefined.
    }
    else {
      results = await this.connection.content.getQTempTable([`create table QTEMP.MEMBERINFO as (${statement}) with data`], "MEMBERINFO");
    }

<<<<<<< HEAD
    if (results.length === 1 && results[0].ISSOURCE === 'Y') {
      const result = results[0];
      const asp = this.connection.aspInfo[Number(results[0].ASP)];
      return {
        asp,
        library: result.LIBRARY,
        file: result.FILE,
        name: result.MEMBER,
        extension: result.EXTENSION,
        text: result.DESCRIPTION,
        created: new Date(result.CREATED ? Number(result.CREATED) : 0),
        changed: new Date(result.CHANGED ? Number(result.CHANGED) : 0)
      } as IBMiMember
=======
      if (results.length === 1 && results[0].ISSOURCE === 'Y') {
        const result = results[0];
        const asp = this.connection.aspInfo[Number(results[0].ASP)];
        return {
          asp,
          library: result.LIBRARY,
          file: result.FILE,
          name: result.MEMBER,
          extension: result.EXTENSION,
          text: result.DESCRIPTION,
          created: new Date(result.CREATED ? Number(result.CREATED) : 0),
          changed: new Date(result.CHANGED ? Number(result.CHANGED) : 0)
        } as IBMiMember
      }
      else {
        return undefined;
      }
>>>>>>> e0e862ea
    }
  }

  async getMultipleMemberInfo(members: IBMiMember[]): Promise<IBMiMember[]|undefined> {
    if (this.state === ComponentState.Installed) {
      const config = this.connection.config!;
      const tempLib = config.tempLibrary;
      const statement = members
        .map(member => `select * from table(${this.connection.config!.tempLibrary}.GETMBRINFO('${member.library}', '${member.file}', '${member.name}'))`)
        .join(' union all ');

      let results: Tools.DB2Row[] = [];
      if (config.enableSQL) {
        try {
          results = await this.connection.runSQL(statement);
        } catch (e) { }; // Ignore errors, will return undefined.
      }
      else {
        results = await this.connection.content.getQTempTable([`create table QTEMP.MEMBERINFO as (${statement}) with data`], "MEMBERINFO");
      }

      return results.filter(row => row.ISSOURCE === 'Y').map(result => {
        const asp = this.connection.aspInfo[Number(result.ASP)];
        return {
          asp,
          library: result.LIBRARY,
          file: result.FILE,
          name: result.MEMBER,
          extension: result.EXTENSION,
          text: result.DESCRIPTION,
          created: new Date(result.CREATED ? Number(result.CREATED) : 0),
          changed: new Date(result.CHANGED ? Number(result.CHANGED) : 0)
        } as IBMiMember
      });

    } else {
      return undefined;
    }
  }
}

function getSource(library: string, name: string, version: number) {
  return Buffer.from([
    `create or replace procedure ${library}.QUSRMBRD(`,
    `  inout Buf     char( 135 )`,
    `, in    BufLen  integer`,
    `, in    Format  char(   8 )`,
    `, in    QObj    char(  20 )`,
    `, in    Mbr     char(  10 )`,
    `, in    Ovr     char(   1 )`,
    `)`,
    `language CL`,
    `parameter style general`,
    `program type main`,
    `external name 'QSYS/QUSRMBRD'`,
    `;`,
    `create or replace function ${library}.${name}( inLib char(10), inFil char(10), inMbr char(10) )`,
    `returns table (`,
    `  Library      varchar( 10 )`,
    `, File         varchar( 10 )`,
    `, Member       varchar( 10 )`,
    `, Attr         varchar( 10 )`,
    `, Extension    varchar( 10 )`,
    `, created      timestamp(0)`,
    `, changed      timestamp(0)`,
    `, Description  varchar( 50 )`,
    `, isSource     char( 1 )`,
    `)`,
    `specific GETMBRINFO`,
    `modifies sql data`,
    `begin`,
    `  declare  buffer  char( 135 ) for bit data not null default '';`,
    `  declare  BUFLEN  integer     constant 135 ;`,
    `  declare  FORMAT  char(   8 ) constant 'MBRD0100' ;`,
    `  declare  OVR     char(   1 ) constant '0' ;`,
    ``,
    `  call ${library}.QUSRMBRD( buffer, BUFLEN, FORMAT, upper( inFil ) concat upper( inLib ), upper( inMbr ), OVR );`,
    ``,
    `  pipe ( rtrim( substr( Buffer, 19, 10 ) )`,
    `       , rtrim( substr( Buffer,  9, 10 ) )`,
    `       , rtrim( substr( Buffer, 29, 10 ) )`,
    `       , rtrim( substr( Buffer, 39, 10 ) )`,
    `       , rtrim( substr( Buffer, 49, 10 ) )`,
    `       , timestamp_format( case substr( Buffer, 59, 1 )`,
    `                             when '1' then '20' else '19' end concat `,
    `                           substr( Buffer, 60, 12 ) , 'YYYYMMDDHH24MISS')`,
    `       , timestamp_format( case substr( Buffer, 72, 1 )`,
    `                             when '1' then '20' else '19' end concat `,
    `                           substr( Buffer, 73, 12 ), 'YYYYMMDDHH24MISS')`,
    `       , rtrim( substr( Buffer, 85, 50 ) )`,
    `       , case substr( Buffer, 135, 1 ) when '1' then 'Y' else 'N' end`,
    `       );`,
    `  return;`,
    `end;`,
    ``,
    `comment on function ${library}.${name} is '${version} - Validate member information';`,
    ``,
    `call QSYS2.QCMDEXC( 'grtobjaut ${library}/${name} *SRVPGM *PUBLIC *ALL' );`
  ].join(`\n`));
}<|MERGE_RESOLUTION|>--- conflicted
+++ resolved
@@ -61,7 +61,6 @@
       results = await this.connection.content.getQTempTable([`create table QTEMP.MEMBERINFO as (${statement}) with data`], "MEMBERINFO");
     }
 
-<<<<<<< HEAD
     if (results.length === 1 && results[0].ISSOURCE === 'Y') {
       const result = results[0];
       const asp = this.connection.aspInfo[Number(results[0].ASP)];
@@ -75,25 +74,6 @@
         created: new Date(result.CREATED ? Number(result.CREATED) : 0),
         changed: new Date(result.CHANGED ? Number(result.CHANGED) : 0)
       } as IBMiMember
-=======
-      if (results.length === 1 && results[0].ISSOURCE === 'Y') {
-        const result = results[0];
-        const asp = this.connection.aspInfo[Number(results[0].ASP)];
-        return {
-          asp,
-          library: result.LIBRARY,
-          file: result.FILE,
-          name: result.MEMBER,
-          extension: result.EXTENSION,
-          text: result.DESCRIPTION,
-          created: new Date(result.CREATED ? Number(result.CREATED) : 0),
-          changed: new Date(result.CHANGED ? Number(result.CHANGED) : 0)
-        } as IBMiMember
-      }
-      else {
-        return undefined;
-      }
->>>>>>> e0e862ea
     }
   }
 
