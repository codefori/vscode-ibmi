
const vscode = require(`vscode`);
const os = require(`os`);
const path = require(`path`);

const { setSearchResults } = require(`../instantiate`);
const { GlobalConfiguration, ConnectionConfiguration } = require(`../api/Configuration`);
const { Search } = require(`../api/Search`);
const { Tools } = require(`../api/Tools`);

function getInstance() {
  const {instance} = (require(`../instantiate`));
  return instance;
}

module.exports = class ifsBrowserProvider {
  /**
   * @param {vscode.ExtensionContext} context
   */
  constructor(context) {
    this.emitter = new vscode.EventEmitter();
    this.onDidChangeTreeData = this.emitter.event;

    context.subscriptions.push(
      vscode.commands.registerCommand(`code-for-ibmi.sortIFSFilesByName`, async (directory) => {
        directory.sortOrder = `name`;
        this.refresh(directory);
      }),
      vscode.commands.registerCommand(`code-for-ibmi.sortIFSFilesByDate`, async (directory) => {
        directory.sortOrder = `date`;
        this.refresh(directory);
      }),
      vscode.commands.registerCommand(`code-for-ibmi.refreshIFSBrowser`, async () => {
        this.refresh();
      }),

      vscode.commands.registerCommand(`code-for-ibmi.changeWorkingDirectory`, async (node) => {
        const config = getInstance().getConfig();
        const homeDirectory = config.homeDirectory;

        let newDirectory;

        if (node) {
          newDirectory = node.path;
        } else {
          newDirectory = await vscode.window.showInputBox({
            prompt: `Changing working directory`,
            value: homeDirectory
          });
        }

        try {
          if (newDirectory && newDirectory !== homeDirectory) {
            config.homeDirectory = newDirectory;
            await ConnectionConfiguration.update(config);
            vscode.window.showInformationMessage(`Working directory changed to ${newDirectory}.`);
          }
        } catch (e) {
          console.log(e);
        }
      }),

      vscode.commands.registerCommand(`code-for-ibmi.addIFSShortcut`, async (node) => {
        const config = getInstance().getConfig();

        let newDirectory;

        let shortcuts = config.ifsShortcuts;
        let autoSortIFSShortcuts = config.autoSortIFSShortcuts;

        newDirectory = await vscode.window.showInputBox({
          prompt: `Path to IFS directory`,
          value: node ? node.path : undefined
        });

        try {
          if (newDirectory) {
            newDirectory = newDirectory.trim();

            if (!shortcuts.includes(newDirectory)) {
              shortcuts.push(newDirectory);
              config.ifsShortcuts = shortcuts;
              await ConnectionConfiguration.update(config);
              if (autoSortIFSShortcuts === true) vscode.commands.executeCommand(`code-for-ibmi.sortIFSShortcuts`);
              if (GlobalConfiguration.get(`autoRefresh`)) this.refresh();
            }
          }
        } catch (e) {
          console.log(e);
        }
      }),

      vscode.commands.registerCommand(`code-for-ibmi.removeIFSShortcut`, async (node) => {
        const {instance} = (require(`../instantiate`));
        const config = getInstance().getConfig();

        let removeDir;

        let shortcuts = config.ifsShortcuts;

        if (node) {
          removeDir = node.path;
        } else {
          removeDir = await vscode.window.showQuickPick(shortcuts, {
            placeHolder: `Select IFS directory to remove`,
          });
        }

        try {
          if (removeDir) {
            removeDir = removeDir.trim();

            const inx = shortcuts.indexOf(removeDir);

            if (inx >= 0) {
              shortcuts.splice(inx, 1);
              config.ifsShortcuts = shortcuts;
              await ConnectionConfiguration.update(config);
              if (GlobalConfiguration.get(`autoRefresh`)) this.refresh();
            }
          }
        } catch (e) {
          console.log(e);
        }
      }),

      vscode.commands.registerCommand(`code-for-ibmi.sortIFSShortcuts`, async (node) => {
        /** @type {ConnectionConfiguration.Parameters} */
        const config = getInstance().getConfig();

        let shortcuts = config.ifsShortcuts;

        try {

          shortcuts.sort(function (a, b) {
            let x = a.toLowerCase();
            let y = b.toLowerCase();
            if (x < y) { return -1; }
            if (x > y) { return 1; }
            return 0;
          });
          config.ifsShortcuts = shortcuts;
          await ConnectionConfiguration.update(config);
          if (GlobalConfiguration.get(`autoRefresh`)) this.refresh();
        } catch (e) {
          console.log(e);
        }
      }),

      vscode.commands.registerCommand(`code-for-ibmi.moveIFSShortcutDown`, async (node) => {
        /** @type {ConnectionConfiguration.Parameters} */
        const config = getInstance().getConfig();

        let shortcuts = config.ifsShortcuts;

        if (node) {
          const moveDir = node.path ? node.path.trim() : null;

          if (moveDir) {
            try {
              const inx = shortcuts.indexOf(moveDir);

              if (inx >= 0 && inx < shortcuts.length) {
                shortcuts.splice(inx, 1);
                shortcuts.splice(inx + 1, 0, moveDir);
                config.ifsShortcuts = shortcuts;
                await ConnectionConfiguration.update(config);
                if (GlobalConfiguration.get(`autoRefresh`)) this.refresh();
              }
            } catch (e) {
              console.log(e);
            }
          }
        }
      }),

      vscode.commands.registerCommand(`code-for-ibmi.moveIFSShortcutUp`, async (node) => {
        /** @type {ConnectionConfiguration.Parameters} */
        const config = getInstance().getConfig();

        let shortcuts = config.ifsShortcuts;

        if (node) {
          const moveDir = node.path ? node.path.trim() : null;

          if (moveDir) {
            try {
              const inx = shortcuts.indexOf(moveDir);

              if (inx >= 1 && inx < shortcuts.length) {
                shortcuts.splice(inx, 1);
                shortcuts.splice(inx - 1, 0, moveDir);
                config.ifsShortcuts = shortcuts;
                await ConnectionConfiguration.update(config);
                if (GlobalConfiguration.get(`autoRefresh`)) this.refresh();
              }
            } catch (e) {
              console.log(e);
            }
          }
        }
      }),

      vscode.commands.registerCommand(`code-for-ibmi.moveIFSShortcutToTop`, async (node) => {
        /** @type {ConnectionConfiguration.Parameters} */
        const config = getInstance().getConfig();

        let shortcuts = config.ifsShortcuts;

        if (node) {
          const moveDir = node.path ? node.path.trim() : null;

          if (moveDir) {
            try {
              const inx = shortcuts.indexOf(moveDir);

              if (inx >= 1 && inx < shortcuts.length) {
                shortcuts.splice(inx, 1);
                shortcuts.splice(0, 0, moveDir);
                config.ifsShortcuts = shortcuts;
                await ConnectionConfiguration.update(config);
                if (GlobalConfiguration.get(`autoRefresh`)) this.refresh();
              }
            } catch (e) {
              console.log(e);
            }
          }
        }
      }),

      vscode.commands.registerCommand(`code-for-ibmi.moveIFSShortcutToBottom`, async (node) => {
        /** @type {ConnectionConfiguration.Parameters} */
        const config = getInstance().getConfig();

        let shortcuts = config.ifsShortcuts;

        if (node) {
          const moveDir = node.path ? node.path.trim() : null;

          if (moveDir) {
            try {
              const inx = shortcuts.indexOf(moveDir);

              if (inx >= 0 && inx < shortcuts.length) {
                shortcuts.splice(inx, 1);
                shortcuts.splice(shortcuts.length, 0, moveDir);
                config.ifsShortcuts = shortcuts;
                await ConnectionConfiguration.update(config);
                if (GlobalConfiguration.get(`autoRefresh`)) this.refresh();
              }
            } catch (e) {
              console.log(e);
            }
          }
        }
      }),

      vscode.commands.registerCommand(`code-for-ibmi.createDirectory`, async (node) => {
        const connection = getInstance().getConnection();
        /** @type {ConnectionConfiguration.Parameters} */
        const config = getInstance().getConfig();
        let root;

        if (node) {
          //Running from right click

          root = node.path;
        } else {
          root = config.homeDirectory;
        }

        const fullName = await vscode.window.showInputBox({
          prompt: `Path of new folder`,
          value: root
        });

        if (fullName) {

          try {
            await connection.paseCommand(`mkdir ${Tools.escapePath(fullName)}`);

            if (GlobalConfiguration.get(`autoRefresh`)) this.refresh();

          } catch (e) {
            vscode.window.showErrorMessage(`Error creating new directory! ${e}`);
          }
        }
      }),

      vscode.commands.registerCommand(`code-for-ibmi.createStreamfile`, async (node) => {
        /** @type {ConnectionConfiguration.Parameters} */
        const config = getInstance().getConfig();
        let root;

        if (node) {
          //Running from right click

          root = node.path;
        } else {
          root = config.homeDirectory;
        }

        const fullName = await vscode.window.showInputBox({
          prompt: `Name of new streamfile`,
          value: root
        });

        if (fullName) {
          const connection = getInstance().getConnection();

          try {
            vscode.window.showInformationMessage(`Creating streamfile ${fullName}.`);

            await connection.paseCommand(`echo "" > ${Tools.escapePath(fullName)}`);

            vscode.commands.executeCommand(`code-for-ibmi.openEditable`, fullName);

            if (GlobalConfiguration.get(`autoRefresh`)) this.refresh();

          } catch (e) {
            vscode.window.showErrorMessage(`Error creating new streamfile! ${e}`);
          }
        }
      }),

      vscode.commands.registerCommand(`code-for-ibmi.uploadStreamfile`, async (node) => {
        const connection = getInstance().getConnection();
        const client = connection.client;
        /** @type {ConnectionConfiguration.Parameters} */
        const config = getInstance().getConfig();

        let root;

        if (node && node.path) {
          //Running from right click
          root = node.path;
        } else {
          root = config.homeDirectory;
        }

        const chosenFiles = await vscode.window.showOpenDialog({ defaultUri: vscode.Uri.file(os.homedir()), canSelectMany: true });

        /** @type {{local: string, remote: string}[]} */
        const uploads = [];

        chosenFiles.forEach(uri => {
          uploads.push({
            local: uri.fsPath,
            remote: path.posix.join(root, path.basename(uri.fsPath))
          })
        });

        if (uploads.length > 0) {
          client.putFiles(uploads, {
            concurrency: 5,
          }).then(() => {
            if (GlobalConfiguration.get(`autoRefresh`)) this.refresh();
            vscode.window.showInformationMessage(`Uploaded files.`);
          }).catch(err => {
            vscode.window.showInformationMessage(`Uploaded files.`);
          });
        } else {
          vscode.window.showInformationMessage(`No files selected.`);
        }
      }),

      vscode.commands.registerCommand(`code-for-ibmi.deleteIFS`, async (node) => {

        if (node) {
          //Running from right click
          let deletionConfirmed = false;
          let result = await vscode.window.showWarningMessage(`Are you sure you want to delete ${node.path}?`, `Yes`, `Cancel`);

          if (result === `Yes`) {
            if ((GlobalConfiguration.get(`safeDeleteMode`)) && node.path.endsWith(`/`)) { //Check if path is directory
              const dirName = path.basename(node.path.substring(0, node.path.length - 1))  //Get the name of the directory to be deleted

              const deletionPrompt = `Once you delete the directory, it cannot be restored.\nPlease type \"` + dirName + `\" to confirm deletion.`;
              const input = await vscode.window.showInputBox({
                placeHolder: dirName,
                prompt: deletionPrompt,
                validateInput: text => {
                  return (text === dirName) ? null : deletionPrompt + ` (Press \'Escape\' to cancel)`;
                }
              });
              deletionConfirmed = (input === dirName);
            }
            else // If deleting a file rather than a directory, skip the name entry
              deletionConfirmed = true;

            if (deletionConfirmed) {
              const connection = getInstance().getConnection();

              try {
                await connection.paseCommand(`rm -rf ${Tools.escapePath(node.path)}`)

                vscode.window.showInformationMessage(`Deleted ${node.path}.`);

                if (GlobalConfiguration.get(`autoRefresh`)) this.refresh();
              } catch (e) {
                vscode.window.showErrorMessage(`Error deleting streamfile! ${e}`);
              }

            }
            else {
              vscode.window.showInformationMessage(`Deletion canceled.`);
            }


          }
        } else {
          //Running from command.
        }
      }),

      vscode.commands.registerCommand(`code-for-ibmi.moveIFS`, async (node) => {
        if (node) {
          //Running from right click

          const fullName = await vscode.window.showInputBox({
            prompt: `Name of new path`,
            value: node.path
          });

          if (fullName) {
            const connection = getInstance().getConnection();

            try {
              await connection.paseCommand(`mv ${Tools.escapePath(node.path)} ${Tools.escapePath(fullName)}`);
              if (GlobalConfiguration.get(`autoRefresh`)) this.refresh();

            } catch (e) {
              vscode.window.showErrorMessage(`Error moving streamfile! ${e}`);
            }
          }

        } else {
          //Running from command
          console.log(this);
        }
      }),
      vscode.commands.registerCommand(`code-for-ibmi.copyIFS`, async (node) => {
        /** @type {ConnectionConfiguration.Parameters} */
        const config = getInstance().getConfig();
        const homeDirectory = config.homeDirectory;

        if (node) {
          //Running from right click

          let fullName = await vscode.window.showInputBox({
            prompt: `Name of new path`,
            value: node.path.endsWith(`/`) ? node.path.substring(0, node.path.length - 1) : node.path
          });

          if (fullName) {
            fullName = fullName.startsWith(`/`) ? fullName : homeDirectory + `/` + fullName;
            const connection = getInstance().getConnection();

            try {
              await connection.paseCommand(`cp -r ${Tools.escapePath(node.path)} ${Tools.escapePath(fullName)}`);
              if (GlobalConfiguration.get(`autoRefresh`)) this.refresh();
              vscode.window.showInformationMessage(`${Tools.escapePath(node.path)} was copied to ${Tools.escapePath(fullName)}.`);

            } catch (e) {
              vscode.window.showErrorMessage(`Error copying ${node.contextValue}! ${e}`);
            }
          }

        } else {
          //Running from command
          console.log(this);
        }
      }),

      vscode.commands.registerCommand(`code-for-ibmi.searchIFS`, async (node) => {
        const connection = getInstance().getConnection();
        /** @type {ConnectionConfiguration.Parameters} */
        const config = getInstance().getConfig();

        if (connection.remoteFeatures.grep) {

          let searchPath;
          if (node)
            searchPath = node.path;
          else {
            searchPath = config.homeDirectory;
            searchPath = await vscode.window.showInputBox({
              value: searchPath,
              prompt: `Enter IFS directory to search`,
              title: `Search directory`
            })
          }

          if (!searchPath) return;

          let searchTerm = await vscode.window.showInputBox({
            prompt: `Search ${searchPath}.`
          });

          if (searchTerm) {
            try {
              await vscode.window.withProgress({
                location: vscode.ProgressLocation.Notification,
                title: `Searching`,
              }, async progress => {
                progress.report({
                  message: `'${searchTerm}' in ${searchPath}.`
                });

                let results = await Search.searchIFS(getInstance(), searchPath, searchTerm);

                if (results.length > 0) {
                  results = results.map(a => ({ ...a, label: path.posix.relative(searchPath, a.path) }));
                  setSearchResults(searchTerm, results.sort((a, b) => a.path.localeCompare(b.path)));

                } else {
                  vscode.window.showInformationMessage(`No results found searching for '${searchTerm}' in ${searchPath}.`);
                }
              });

            } catch (e) {
              vscode.window.showErrorMessage(`Error searching streamfiles.`);
            }
          }

        } else {
          vscode.window.showErrorMessage(`grep must be installed on the remote system for the IFS search.`);
        }
      }),

      vscode.commands.registerCommand(`code-for-ibmi.downloadStreamfile`, async (node) => {
        const connection = getInstance().getConnection();
        const client = connection.client;

        if (node) {
          //Get filename from path on server
          const filename = path.basename(node.path);

          const remoteFilepath = path.join(os.homedir(), filename);

          let localFilepath = await vscode.window.showSaveDialog({ defaultUri: vscode.Uri.file(remoteFilepath) });

          if (localFilepath) {
            let localPath = localFilepath.path;
            if (process.platform === `win32`) {
              //Issue with getFile not working propertly on Windows
              //when there was a / at the start.
              if (localPath[0] === `/`) localPath = localPath.substring(1);
            }

            try {
              await client.getFile(localPath, node.path);
              vscode.window.showInformationMessage(`File was downloaded.`);
            } catch (e) {
              vscode.window.showErrorMessage(`Error downloading streamfile! ${e}`);
            }
          }

        } else {
          //Running from command.
        }
      }),

      vscode.commands.registerCommand(`code-for-ibmi.collapseIFSBrowser`, async () => {
        this.collapse();
      })
    )

    getInstance().onEvent(`connected`, () => this.refresh());
  }

  refresh(target) {
    this.emitter.fire(target);
  }

  /**
   * @param {vscode.TreeItem} element
   * @returns {vscode.TreeItem};
   */
  getTreeItem(element) {
    return element;
  }

  collapse() {
    vscode.commands.executeCommand(`workbench.actions.treeView.ifsBrowser.collapseAll`);
  }

  /**
   * @param {Object?} element
   * @returns {Promise<vscode.TreeItem[]>};
   */
  async getChildren(element) {
    const items = [];
    const connection = getInstance().getConnection();
    if (connection) {
      const content = getInstance().getContent();
      const config = getInstance().getConfig();

      if (element) { //Chosen directory
        //Fetch members
        console.log(element.path);

        try {
<<<<<<< HEAD
          const objects = await content.getFileList(element.path, element.sortOrder);
=======
          const objects = await content.getFileList(element.path);
>>>>>>> 80705003
          items.push(...objects.filter(o => o.type === `directory`)
            .concat(objects.filter(o => o.type === `streamfile`))
            .map(object => new Object(object.type, object.name, object.path)));

          await this.storeIFSList(element.path, objects.filter(o => o.type === `streamfile`).map(o => o.name));

        } catch (e) {
          console.log(e);          
          vscode.window.showErrorMessage(e.message);
          items.push(new vscode.TreeItem(`Error loading objects.`));
        }

      } else {
        items.push(...config.ifsShortcuts.map(directory => new Object(`shortcut`, directory, directory)));
      }
    }

    return items;
  }

  /**
   *
   * @param {string} path
   * @param {string[]} list
   */
  storeIFSList(path, list) {
    const storage = getInstance().getStorage();
    const existingDirs = storage.getSourceList();

    existingDirs[path] = list;

    return storage.setSourceList(existingDirs);
  }
}

class Object extends vscode.TreeItem {
  /**
   * @param {"shortcut"|"directory"|"streamfile"} type
   * @param {string} label
   * @param {string} path
   */
  constructor(type, label, path) {
    super(label);

    this.contextValue = type;
    this.path = path;

    if (type === `shortcut` || type === `directory`) {
      this.collapsibleState = vscode.TreeItemCollapsibleState.Collapsed;
    } else {
      this.resourceUri = vscode.Uri.parse(path).with({ scheme: `streamfile` });
      this.command = {
        command: `code-for-ibmi.openEditable`,
        title: `Open Streamfile`,
        arguments: [path]
      };
    }
  }
}<|MERGE_RESOLUTION|>--- conflicted
+++ resolved
@@ -601,11 +601,7 @@
         console.log(element.path);
 
         try {
-<<<<<<< HEAD
           const objects = await content.getFileList(element.path, element.sortOrder);
-=======
-          const objects = await content.getFileList(element.path);
->>>>>>> 80705003
           items.push(...objects.filter(o => o.type === `directory`)
             .concat(objects.filter(o => o.type === `streamfile`))
             .map(object => new Object(object.type, object.name, object.path)));
