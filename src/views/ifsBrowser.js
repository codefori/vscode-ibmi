--- conflicted
+++ resolved
@@ -619,11 +619,7 @@
           const objects = await content.getFileList(element.path, element.sort);
           items.push(...objects.filter(o => o.type === `directory`)
             .concat(objects.filter(o => o.type === `streamfile`))
-<<<<<<< HEAD
-            .map(object => new Object(object.type, object.name, object.path, object.size, object.modified, object.owner));
-=======
-            .map(object => new Object(object.type, object.name, object.path, object.type === `streamfile` ? element : undefined)));
->>>>>>> dbcbd3fa
+            .map(object => new Object(object.type, object.name, object.path, object.size, object.modified, object.owner, object.type === `streamfile` ? element : undefined)));
 
           await this.storeIFSList(element.path, objects.filter(o => o.type === `streamfile`).map(o => o.name));
 
@@ -665,29 +661,21 @@
    * @param {"shortcut"|"directory"|"streamfile"} type
    * @param {string} label
    * @param {string} path
-<<<<<<< HEAD
    * @param {number} [size]
    * @param {Date} [modified]
    * @param {string} [owner]
-   */
-  constructor(type, label, path, size, modified, owner) {
-=======
    * @param {Object?} parent
    */
-  constructor(type, label, path, parent) {
->>>>>>> dbcbd3fa
+  constructor(type, label, path, size, modified, owner, parent) {
     super(label);
 
     this.contextValue = type;
     this.path = path;
-<<<<<<< HEAD
     this.tooltip = `${path}`
       .concat(`${size ? `\nSize: ${size}` : ``}`)
       .concat(`${modified ? `\nModifed: ${modified.toLocaleString()}` : ``}`)
       .concat(`${owner ? `\nOwner: ${owner.toUpperCase()}` : ``}`);
-=======
     this.parent = parent;
->>>>>>> dbcbd3fa
 
     if (type === `shortcut` || type === `directory`) {
       this.collapsibleState = vscode.TreeItemCollapsibleState.Collapsed;
