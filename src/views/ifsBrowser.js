--- conflicted
+++ resolved
@@ -407,15 +407,9 @@
           let deletionConfirmed = false;
           let result = await vscode.window.showWarningMessage(t(`ifsBrowser.deleteIFS.warningMessage`, [node.path]), t(`Yes`), t(`Cancel`));
 
-<<<<<<< HEAD
           if (result === t(`Yes`)) {
-            if ((GlobalConfiguration.get(`safeDeleteMode`)) && node.path.endsWith(`/`)) { //Check if path is directory
-              const dirName = path.basename(node.path.substring(0, node.path.length - 1))  //Get the name of the directory to be deleted
-=======
-          if (result === `Yes`) {
             if ((GlobalConfiguration.get(`safeDeleteMode`)) && node.contextValue === `directory`) { //Check if path is directory
               const dirName = path.basename(node.path)  //Get the name of the directory to be deleted
->>>>>>> 37155951
 
               const deletionPrompt = t(`ifsBrowser.deleteIFS.deletionPrompt`, [dirName]);
               const input = await vscode.window.showInputBox({
