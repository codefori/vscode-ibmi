--- conflicted
+++ resolved
@@ -5,11 +5,8 @@
 import { SettingsUI } from '../webviews/settings';
 import { Login } from '../webviews/login';
 import { GlobalStorage } from '../api/Storage';
-<<<<<<< HEAD
+import { instance } from '../instantiate';
 import { t } from "../locale";
-=======
-import { instance } from '../instantiate';
->>>>>>> 2d7984dd
 
 export class ObjectBrowserProvider {
   private _attemptingConnection: boolean;
