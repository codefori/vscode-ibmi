--- conflicted
+++ resolved
@@ -35,11 +35,7 @@
         let currentProfiles = config.connectionProfiles;
 
         const profileName = profileNode ? profileNode.profile : await vscode.window.showInputBox({
-<<<<<<< HEAD
 		      value: typeof currentProfile === `string` ? currentProfile : ``,
-=======
-	  value: typeof currentProfile === `string` ? currentProfile : ``,
->>>>>>> a797dfac
           prompt: `Name of profile`
         });
 
