--- conflicted
+++ resolved
@@ -2,11 +2,7 @@
 import vscode from "vscode";
 import { DefaultOpenMode } from "../api/Configuration";
 import { t } from '../locale';
-<<<<<<< HEAD
-import { SearchHit, SearchHitLine, SearchResults } from "../typings";
-=======
 import { SearchHit, SearchHitLine, SearchResults, WithPath } from "../typings";
->>>>>>> e7caf9f9
 
 export function initializeSearchView(context: vscode.ExtensionContext) {
   const searchView = new SearchView();
@@ -72,12 +68,7 @@
   }
 }
 
-<<<<<<< HEAD
-class HitSource extends vscode.TreeItem {
-  private readonly path: string;
-=======
 class HitSource extends vscode.TreeItem implements WithPath {
->>>>>>> e7caf9f9
   private readonly _readonly?: boolean;
   readonly path: string;
 
@@ -126,12 +117,8 @@
         if (index >= 0) {
           highlights.push([index, index + term.length]);
           if (!position) {
-<<<<<<< HEAD
-            position = new vscode.Range(positionLine, index, positionLine, index + term.length)
-=======
             const offset = index + (line.content.length - line.content.trimStart().length);
             position = new vscode.Range(positionLine, offset, positionLine, offset + term.length)
->>>>>>> e7caf9f9
           }
           index += term.length;
         }
