
const vscode = require(`vscode`);
const fs = require(`fs`);
const os = require(`os`);
const util = require(`util`);

const writeFileAsync = util.promisify(fs.writeFile);

const FiltersUI = require(`../webviews/filters`);

let instance = require(`../Instance`);
const Configuration = require(`../api/Configuration`);

const Search = require(`../api/Search`);

module.exports = class objectBrowserTwoProvider {
  /**
   * @param {vscode.ExtensionContext} context
   */
  constructor(context) {
    this.selections = undefined;
    this.emitter = new vscode.EventEmitter();
    this.onDidChangeTreeData = this.emitter.event;

    context.subscriptions.push(
      vscode.commands.registerCommand(`code-for-ibmi.maintainFilter`, async (node) => {
        await FiltersUI.init(node ? node.filter : undefined);
        this.refresh();
      }),

      vscode.commands.registerCommand(`code-for-ibmi.deleteFilter`, async (node) => {
        if (node) {
          const config = instance.getConfig();
          const filterName = node.filter;

          vscode.window.showInformationMessage(`Delete filter ${filterName}?`, `Yes`, `No`).then(async (value) => {
            if (value === `Yes`) {
              const index = config.objectFilters.findIndex(filter => filter.name === filterName);

              if (index > -1) {
                config.objectFilters.splice(index, 1);
                config.set(`objectFilters`, config.objectFilters);
                this.refresh();
              }
            }
          });
        }
      }),

      vscode.commands.registerCommand(`code-for-ibmi.refreshObjectBrowser`, async () => {
        this.refresh();
      }),

      vscode.commands.registerCommand(`code-for-ibmi.createMember`, async (node) => {
        if (node) {
          let fullName;
          let path = node.path.split(`/`);
          const requiresSPF = path[1] === `*ALL`;

          //Running from right click
          fullName = await vscode.window.showInputBox({
            prompt: `Name of new source member (${requiresSPF ? `file/member.ext` : `member.ext`})`
          });

          if (fullName) {
            if (requiresSPF) {
              const spfSplit = fullName.indexOf(`/`);

              if (spfSplit > 0) {
                path[1] = fullName.substring(0, spfSplit).trim().toUpperCase();
                fullName = fullName.substring(spfSplit + 1);

                if (path[1].length === 0) {
                  vscode.window.showErrorMessage(`Source file required in path.`);
                  return;
                }
              } else {
                vscode.window.showErrorMessage(`Source file required in path.`);
                return;
              }
            }

            const connection = instance.getConnection();
            const [name, extension] = fullName.split(`.`);

            if (extension !== undefined && extension.length > 0) {
              try {
                const uriPath = `${path[0]}/${path[1]}/${name}.${extension}`.toUpperCase();

                vscode.window.showInformationMessage(`Creating and opening member ${uriPath}.`);

                await connection.remoteCommand(
                  `ADDPFM FILE(${path[0]}/${path[1]}) MBR(${name}) SRCTYPE(${extension})`
                );

                vscode.commands.executeCommand(`code-for-ibmi.openEditable`, uriPath);

                if (Configuration.get(`autoRefresh`)) {
                  this.refresh();
                }
              } catch (e) {
                vscode.window.showErrorMessage(`Error creating new member! ${e}`);
              }
            } else {
              vscode.window.showErrorMessage(`Extension must be provided when creating a member.`);
            }
          }

        } else {
          //Running from command
          console.log(this);
        }
      }),

      vscode.commands.registerCommand(`code-for-ibmi.copyMember`, async (node) => {
        if (node) {
          //Running from right click
          let fullPath = await vscode.window.showInputBox({
            prompt: `New path for copy of source member`,
            value: node.path
          });

          if (fullPath) {
            fullPath = fullPath.toUpperCase();

            const connection = instance.getConnection();
            const oldPath = node.path.split(`/`);
            const oldName = oldPath[2].substring(0, oldPath[2].lastIndexOf(`.`));
            const newPath = fullPath.split(`/`);

            if (newPath.length === 3) {
              const newName = newPath[2].substring(0, newPath[2].lastIndexOf(`.`));

              try {
                vscode.window.showInformationMessage(`Creating and opening member ${fullPath}.`);

                await connection.remoteCommand(
                  `CPYSRCF FROMFILE(${oldPath[0]}/${oldPath[1]}) TOFILE(${newPath[0]}/${newPath[1]}) FROMMBR(${oldName}) TOMBR(${newName}) MBROPT(*REPLACE)`,
                )

                if (Configuration.get(`autoOpenFile`)) {
                  vscode.commands.executeCommand(`code-for-ibmi.openEditable`, fullPath);
                }

                if (Configuration.get(`autoRefresh`)) {
                  this.refresh();
                }
              } catch (e) {
                vscode.window.showErrorMessage(`Error creating new member! ${e}`);
              }
            } else {
              vscode.window.showErrorMessage(`Extension must be provided when creating a member.`);
            }
          }

        } else {
          //Running from command. Perhaps get active editor?
        }
      }),
      vscode.commands.registerCommand(`code-for-ibmi.deleteMember`, async (node) => {

        if (node) {
          //Running from right click
          let result = await vscode.window.showWarningMessage(`Are you sure you want to delete ${node.path}?`, `Yes`, `Cancel`);

          if (result === `Yes`) {
            const connection = instance.getConnection();
            const path = node.path.split(`/`);
            const name = path[2].substring(0, path[2].lastIndexOf(`.`));

            try {
              await connection.remoteCommand(
                `RMVM FILE(${path[0]}/${path[1]}) MBR(${name})`,
              );

              vscode.window.showInformationMessage(`Deleted ${node.path}.`);

              if (Configuration.get(`autoRefresh`)) {
                this.refresh();
              }
            } catch (e) {
              vscode.window.showErrorMessage(`Error deleting member! ${e}`);
            }

            //Not sure how to remove the item from the list. Must refresh - but that might be slow?
          }
        } else {
          //Running from command.
        }
      }),
      vscode.commands.registerCommand(`code-for-ibmi.updateMemberText`, async (node) => {
        const path = node.path.split(`/`);
        const name = path[2].substring(0, path[2].lastIndexOf(`.`));

        if (node) {
          const newText = await vscode.window.showInputBox({
            value: node.description,
            prompt: `Update ${name} text`
          });

          if (newText && newText !== node.description) {
            const connection = instance.getConnection();

            try {
              await connection.remoteCommand(
                `CHGPFM FILE(${path[0]}/${path[1]}) MBR(${name}) TEXT('${newText}')`,
              );

              if (Configuration.get(`autoRefresh`)) {
                this.refresh();
              }
            } catch (e) {
              vscode.window.showErrorMessage(`Error changing member text! ${e}`);
            }
          }
        } else {
          //Running from command.
        }
      }),
      vscode.commands.registerCommand(`code-for-ibmi.renameMember`, async (node) => {
        const path = node.path.split(`/`);

        const oldName = path[2].substring(0, path[2].lastIndexOf(`.`));
        const oldExtension = path[2].substring(path[2].lastIndexOf(`.`)+1);

        if (node) {
          let newName = await vscode.window.showInputBox({
            value: path[2],
            prompt: `Rename ${path[2]}`
          });

          newName = newName.toUpperCase();
  
          if (newName && newName.toUpperCase() !== path[2]) {
            const connection = instance.getConnection();
            const newNameParts = newName.split(`.`);
            let renameHappened = false;

            if (newNameParts.length === 2) {
              try {

                if (newNameParts[0] !== oldName) {
                  await connection.remoteCommand(
                    `RNMM FILE(${path[0]}/${path[1]}) MBR(${oldName}) NEWMBR(${newNameParts[0]})`,
                  );

                  renameHappened = true;
                }

                if (newNameParts[1] !== oldExtension) {
                  await connection.remoteCommand(
                    `CHGPFM FILE(${path[0]}/${path[1]}) MBR(${renameHappened ? newNameParts[0] : oldName}) SRCTYPE(${newNameParts[1]})`,
                  );
                }
    
                if (Configuration.get(`autoRefresh`)) {
                  this.refresh();
                }
                else vscode.window.showInformationMessage(`Renamed member. Reload required.`);
              } catch (e) {
                vscode.window.showErrorMessage(`Error renaming member! ${e}`);
              }
            } else {
              vscode.window.showErrorMessage(`New name format incorrect. 'NAME.EXTENTION' required.`);
            }
          }

          
        } else {
          //Running from command.
        }
      }),

      vscode.commands.registerCommand(`code-for-ibmi.uploadAndReplaceMemberAsFile`, async (node) => {
        const contentApi = instance.getContent();

        let originPath = await vscode.window.showOpenDialog({ defaultUri: vscode.Uri.file(os.homedir()) });
 
        if (originPath) {
          const path = node.path.split(`/`);
          let asp, lib, file, fullName;
      
          if (path.length === 3) {
            lib = path[0];
            file = path[1];
            fullName = path[2];
          } else {
            asp = path[0];
            lib = path[1];
            file = path[2];
            fullName = path[3];
          }

          const name = fullName.substring(0, fullName.lastIndexOf(`.`));

          const data = fs.readFileSync(originPath[0].fsPath, `utf8`);
          
          try {
            contentApi.uploadMemberContent(asp, lib, file, name, data);
            vscode.window.showInformationMessage(`Member was uploaded.`);
          } catch (e) {
            vscode.window.showErrorMessage(`Error uploading content to member! ${e}`);
          }
        }
  
      }),

      vscode.commands.registerCommand(`code-for-ibmi.downloadMemberAsFile`, async (node) => {
        const contentApi = instance.getContent();

        const path = node.path.split(`/`);
        let asp, lib, file, fullName;
    
        if (path.length === 3) {
          lib = path[0];
          file = path[1];
          fullName = path[2];
        } else {
          asp = path[0];
          lib = path[1];
          file = path[2];
          fullName = path[3];
        }
    
        const name = fullName.substring(0, fullName.lastIndexOf(`.`));
        const memberContent = await contentApi.downloadMemberContent(asp, lib, file, name);

        if (node) {
          let localFilepath = await vscode.window.showSaveDialog({ defaultUri: vscode.Uri.file(os.homedir() + `/` + fullName) });

          if (localFilepath) {
            let localPath = localFilepath.path;
            if (process.platform === `win32`) {
              //Issue with getFile not working propertly on Windows
              //when there was a / at the start.
              if (localPath[0] === `/`) localPath = localPath.substr(1);
            }

            try {
              await writeFileAsync(localPath, memberContent, `utf8`);
              vscode.window.showInformationMessage(`Member was downloaded.`);
            } catch (e) {
              vscode.window.showErrorMessage(`Error downloading member! ${e}`);
            }
          }

        } else {
          //Running from command.
        }
      }),

      vscode.commands.registerCommand(`code-for-ibmi.searchSourceFile`, async (node) => {
        if (node) {
          const config = instance.getConfig();
          const content = instance.getContent();

          const path = node.path.split(`/`);

          if (path[1] !== `*ALL`) {
            const aspText = ((config.sourceASP && config.sourceASP.length > 0) ? `(in ASP ${config.sourceASP}` : ``);

            let searchTerm = await vscode.window.showInputBox({
              prompt: `Search ${node.path}. ${aspText}`
            });

            if (searchTerm) {
              try {
                let members = [];

                await vscode.window.withProgress({
                  location: vscode.ProgressLocation.Notification,
                  title: `Searching`,
                }, async progress => {
                  progress.report({
                    message: `Fetching member list for ${node.path}.`
                  });

                  members = await content.getMemberList(path[0], path[1]);

                  if (members.length > 0) {
                    progress.report({
                      message: `'${searchTerm}' in ${node.path}.`
                    });

                    const results = await Search.searchMembers(instance, path[0], path[1], node.memberFilter, searchTerm);

                    if (results.length > 0) {

                      results.forEach(result => {
                        const resultPath = result.path.split(`/`);
                        const resultName = resultPath[resultPath.length-1];
                        result.path += `.${members.find(member => member.name === resultName).extension.toLowerCase()}`;
                      });

                      instance.setSearchResults(searchTerm, results);

                    } else {
                      vscode.window.showInformationMessage(`No results found.`);
                    }

                  } else {
                    vscode.window.showErrorMessage(`No members to search.`);
                  }

                });

              } catch (e) {
                vscode.window.showErrorMessage(`Error searching source members: ` + e);
              }
            }
          } else {
            vscode.window.showErrorMessage(`Cannot search listings using *ALL.`);
          }

        } else {
          //Running from command.
        }
      }),

      vscode.commands.registerCommand(`code-for-ibmi.createLibrary`, async () => {
        const config = instance.getConfig();
        const connection = instance.getConnection();

        const newLibrary = await vscode.window.showInputBox({
          prompt: `Name of new library`
        });

        if (!newLibrary) return; 

        let filters = config.objectFilters;

        try {
          await connection.remoteCommand(
            `CRTLIB LIB(${newLibrary})`
          );
        } catch (e) {
          vscode.window.showErrorMessage(`Cannot create library "${newLibrary}": ${e}`);
          return;
        }
        
        if (newLibrary.length <= 10) {
          filters.push({
            name: newLibrary,
            library: newLibrary,
            object: `*ALL`,
            types: [`*ALL`],
            member: `*`
          });

          await config.set(`objectFilters`, filters);
          if (Configuration.get(`autoRefresh`)) this.refresh();
        } else {
          vscode.window.showErrorMessage(`Library name too long.`);
        }
      }),

      vscode.commands.registerCommand(`code-for-ibmi.createSourceFile`, async (node) => {
        if (node) {
          const config = instance.getConfig();
          const filter = config.objectFilters.find(filter => filter.name === node.filter);

          //Running from right click
          const fileName = await vscode.window.showInputBox({
            prompt: `Name of new source file`
          });

          if (fileName) {
            const connection = instance.getConnection();
     
            if (fileName !== undefined && fileName.length > 0 && fileName.length <= 10) {
              try {
                const library = filter.library;
                const uriPath = `${library}/${fileName.toUpperCase()}`

                vscode.window.showInformationMessage(`Creating source file ${uriPath}.`);

                await connection.remoteCommand(
                  `CRTSRCPF FILE(${uriPath}) RCDLEN(112)`
                );

                if (Configuration.get(`autoRefresh`)) {
                  this.refresh();
                }
              } catch (e) {
                vscode.window.showErrorMessage(`Error creating source file! ${e}`);
              }
            } else {
              vscode.window.showErrorMessage(`Source filename must be 10 chars or less.`);
            }
          }

        } else {
          //Running from command
          console.log(this);
        }
      })
    )
  }

  refresh() {
    this.emitter.fire();
  }

  /**
   * @param {vscode.TreeItem} element
   * @returns {vscode.TreeItem};
   */
  getTreeItem(element) {
    return element;
  }

  /**
   * @param {vscode.TreeItem|Filter|ILEObject?} element
   * @returns {Promise<vscode.TreeItem[]>};
   */
  async getChildren(element) {
    const content = instance.getContent();
    const config = instance.getConfig();
    let items = [], item;

    if (element) {
      let filter;

      switch (element.contextValue) {
      case `filter`:
        /** @type {ILEObject} */ //@ts-ignore We know what is it based on contextValue.
        const obj = element;

        filter = config.objectFilters.find(filter => filter.name === obj.filter);
        const objects = await content.getObjectList(filter);
        items = objects.map(object => 
          object.type === `*FILE` ? new SPF(filter.name, object, filter.member) : new ILEObject(filter.name, object)
        );
        break;

      case `SPF`:
        /** @type {SPF} */ //@ts-ignore We know what is it based on contextValue.
        const spf = element;

        filter = config.objectFilters.find(filter => filter.name === spf.filter);
        const path = spf.path.split(`/`);

        try {
          const members = await content.getMemberList(path[0], path[1], filter.member);
          items = members.map(member => new Member(member));

          await this.storeMemberList(spf.path, members.map(member => `${member.name}.${member.extension}`));
        } catch (e) {
          // Work around since we can't get the member list if the users QCCSID is not setup.
          if (config.enableSQL) {
            if (e && e.message && e.message.includes(`CCSID`)) {
              vscode.window.showErrorMessage(`Error getting member list. Disabling SQL and refreshing. It is recommended you reload. ${e.message}`, `Reload`).then(async (value) => {
                if (value === `Reload`) {
                  await vscode.commands.executeCommand(`workbench.action.reloadWindow`);
                }
              });
              
              config.set(`enableSQL`, false);
              this.refresh();
            }
          } else {
            throw e;
          }
        }

        break;
      }

    } else {
      const connection = instance.getConnection();

      if (connection) {
        const filters = config.objectFilters;
        
        if (filters.length > 0) {
          items = filters.map(filter => new Filter(filter));
        } else {
          items = [getNewFilter()]
        }
      }
    }
    return items;
  }

  /**
   * 
   * @param {string} path 
   * @param {string[]} list 
   */
  storeMemberList(path, list) {
    const storage = instance.getStorage();
    const existingDirs = storage.get(`sourceList`);

    existingDirs[path] = list;

    return storage.set(`sourceList`, existingDirs);
  }
}

class Filter extends vscode.TreeItem {
  /**
   * @param {{name: string, library: string, object: string, types: string[], member: string}} filter
   */
  constructor(filter) {
    super(filter.name, vscode.TreeItemCollapsibleState.Collapsed);

    this.contextValue = `filter`;
    this.description = `${filter.library}/${filter.object}/${filter.member} (${filter.types.join(`, `)})`;
    this.library = filter.library;
    this.filter = filter.name;
  }
}

class SPF extends vscode.TreeItem {
  /**
   * @param {string} filter Filter name
<<<<<<< HEAD
   * @param {{library: string, name: string}} detail
   * @param {string} memberFilter Member filter string
=======
   * @param {{library: string, name: string, count?: number}} detail
>>>>>>> 2b803e1d
   */
  constructor(filter, detail, memberFilter) {
    super(detail.name.toLowerCase(), vscode.TreeItemCollapsibleState.Collapsed);

    this.filter = filter;
    this.memberFilter = memberFilter;

    this.contextValue = `SPF`;
    this.path = [detail.library, detail.name].join(`/`);
    this.description = detail.count ? `(${detail.count})` : null;

    this.iconPath = new vscode.ThemeIcon(`file-directory`);
  }
}

class ILEObject extends vscode.TreeItem {
  /**
   * @param {string} filter Filter name
   * @param {{library: string, name: string, type: string, text: string}} objectInfo
   */
  constructor(filter, {library, name, type, text}) {
    if (type.startsWith(`*`)) type = type.substring(1);

    const icon = objectIcons[type] || objectIcons[``];

    super(`${name.toLowerCase()}.${type.toLowerCase()}`);

    this.filter = filter;

    this.contextValue = `object`;
    this.path = `${library}/${name}`;
    this.type = type;
    this.description = text;
    this.iconPath = new vscode.ThemeIcon(icon);

    this.resourceUri = vscode.Uri.from({
      scheme: `object`,
      path: `/${library}/${name}.${type}`
    })
  }
}

class Member extends vscode.TreeItem {
  constructor(member) {
    const path = `${member.asp ? `${member.asp}/` : ``}${member.library}/${member.file}/${member.name}.${member.extension}`;

    super(`${member.name}.${member.extension}`.toLowerCase());

    this.contextValue = `member`;
    this.description = member.text;
    this.path = path;
    this.resourceUri = vscode.Uri.from({
      scheme: `member`,
      path: `/${path}`
    })
    this.command = {
      command: `code-for-ibmi.openEditable`,
      title: `Open Member`,
      arguments: [path]
    };
  }
}

const getNewFilter = () => {
  const item = new vscode.TreeItem(`Create new filter..`);

  item.iconPath = new vscode.ThemeIcon(`add`);
  item.command = {
    command: `code-for-ibmi.maintainFilter`,
    title: `Create new filter`
  };

  return item;
}

//https://code.visualstudio.com/api/references/icons-in-labels
const objectIcons = {
  'FILE': `database`,
  'CMD': `terminal`,
  'MODULE': `extensions`,
  'PGM': `file-binary`,
  '': `circle-large-outline`
}<|MERGE_RESOLUTION|>--- conflicted
+++ resolved
@@ -614,12 +614,8 @@
 class SPF extends vscode.TreeItem {
   /**
    * @param {string} filter Filter name
-<<<<<<< HEAD
-   * @param {{library: string, name: string}} detail
+   * @param {{library: string, name: string, count?: number}} detail
    * @param {string} memberFilter Member filter string
-=======
-   * @param {{library: string, name: string, count?: number}} detail
->>>>>>> 2b803e1d
    */
   constructor(filter, detail, memberFilter) {
     super(detail.name.toLowerCase(), vscode.TreeItemCollapsibleState.Collapsed);
