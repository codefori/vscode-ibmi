
const vscode = require(`vscode`);
const fs = require(`fs`);
const os = require(`os`);
const util = require(`util`);

const writeFileAsync = util.promisify(fs.writeFile);

const FiltersUI = require(`../webviews/filters`);

let {instance, setSearchResults} = require(`../Instance`);
const {GlobalConfiguration, ConnectionConfiguration} = require(`../api/Configuration`);
const Search = require(`../api/Search`);

module.exports = class objectBrowserTwoProvider {
  /**
   * @param {vscode.ExtensionContext} context
   */
  constructor(context) {
    this.selections = undefined;
    this.emitter = new vscode.EventEmitter();
    this.onDidChangeTreeData = this.emitter.event;

    context.subscriptions.push(
      vscode.commands.registerCommand(`code-for-ibmi.createFilter`, async (node) => {
        await FiltersUI.init(undefined);
        this.refresh();
      }),

      vscode.commands.registerCommand(`code-for-ibmi.maintainFilter`, async (node) => {
        await FiltersUI.init(node ? node.filter : undefined);
        this.refresh();
      }),

      vscode.commands.registerCommand(`code-for-ibmi.deleteFilter`, async (node) => {
        if (node) {
          /** @type {ConnectionConfiguration.Parameters} */
          const config = instance.getConfig();
          const filterName = node.filter;

          vscode.window.showInformationMessage(`Delete filter ${filterName}?`, `Yes`, `No`).then(async (value) => {
            if (value === `Yes`) {
              const index = config.objectFilters.findIndex(filter => filter.name === filterName);

              if (index > -1) {
                config.objectFilters.splice(index, 1);
                await ConnectionConfiguration.update(config);
                this.refresh();
              }
            }
          });
        }
      }),

      vscode.commands.registerCommand(`code-for-ibmi.moveFilterUp`, async (node) => {
        if (node) {
          try {
            await this.moveFilterInList(node.filter, `UP`);
            if (GlobalConfiguration.get(`autoRefresh`)) this.refresh();
          } catch(e) {
            console.log(e);
          };
        }
      }),

      vscode.commands.registerCommand(`code-for-ibmi.moveFilterDown`, async (node) => {
        if (node) {
          try {
            await this.moveFilterInList(node.filter, `DOWN`);
            if (GlobalConfiguration.get(`autoRefresh`)) this.refresh();
          } catch(e) {
            console.log(e);
          };
        }
      }),

      vscode.commands.registerCommand(`code-for-ibmi.moveFilterToTop`, async (node) => {
        if (node) {
          try {
            await this.moveFilterInList(node.filter, `TOP`);
            if (GlobalConfiguration.get(`autoRefresh`)) this.refresh();
          } catch(e) {
            console.log(e);
          };
        }
      }),

      vscode.commands.registerCommand(`code-for-ibmi.moveFilterToBottom`, async (node) => {
        if (node) {
          try {
            await this.moveFilterInList(node.filter, `BOTTOM`);
            if (GlobalConfiguration.get(`autoRefresh`)) this.refresh();
          } catch(e) {
            console.log(e);
          };
        }
      }),

      vscode.commands.registerCommand(`code-for-ibmi.sortFilters`, async (node) => {
        /** @type {ConnectionConfiguration.Parameters} */
        const config = instance.getConfig();

        let objectFilters = config.objectFilters;

        objectFilters.sort(function(a, b){
          const x = a.name.toLowerCase();
          const y = b.name.toLowerCase();
          if (x < y) {return -1;}
          if (x > y) {return 1;}
          return 0;
        });

        config.objectFilters = objectFilters;
        await ConnectionConfiguration.update(config);
        if (GlobalConfiguration.get(`autoRefresh`)) this.refresh();
      }),

      vscode.commands.registerCommand(`code-for-ibmi.refreshObjectBrowser`, async () => {
        this.refresh();
      }),

      vscode.commands.registerCommand(`code-for-ibmi.createMember`, async (node) => {
        if (node) {
          let path = node.path.split(`/`);
          
          //Running from right click
          
          const connection = instance.getConnection();
          let fullPath;
          let fullName = ``;
          let newData;
          let newNameOK;

          do {
            fullName = await vscode.window.showInputBox({
              prompt: `Name of new source member (member.ext)`,
              value: fullName
            });

            if (fullName) {
              fullName = fullName.toUpperCase();
              try {
                newNameOK = true;
                fullPath = `${node.path}/${fullName}`;
                newData = connection.parserMemberPath(fullPath);
              } catch (e) {
                newNameOK = false;
                vscode.window.showErrorMessage(`${e}`);
              }
            }

            if (fullName && newNameOK) {
              try {
                fullPath = fullPath.toUpperCase();
                vscode.window.showInformationMessage(`Creating and opening member ${fullPath}.`);

                await connection.remoteCommand(
                  `ADDPFM FILE(${newData.library}/${newData.file}) MBR(${newData.member}) SRCTYPE(${newData.extension.length > 0 ? newData.extension : `*NONE`})`
                )

                if (GlobalConfiguration.get(`autoOpenFile`)) {
                  vscode.commands.executeCommand(`code-for-ibmi.openEditable`, fullPath);
                }

                if (GlobalConfiguration.get(`autoRefresh`)) {
                  this.refresh();
                }
              } catch (e) {
                newNameOK = false;
                vscode.window.showErrorMessage(`Error creating member ${fullPath}! ${e}`);
              }
            }
          } while(fullName && !newNameOK)

        } else {
          //Running from command
          console.log(this);
        }
      }),

      vscode.commands.registerCommand(`code-for-ibmi.copyMember`, async (node) => {
        if (node) {
          //Running from right click

          const connection = instance.getConnection();
          const oldData = connection.parserMemberPath(node.path);
          let fullPath = node.path;
          let fullName = ``;
          let newData;
          let newNameOK;

          do {
            fullPath = await vscode.window.showInputBox({
              prompt: `New path for copy of source member`,
              value: fullPath
            });

            if (fullPath) {
              fullPath = fullPath.toUpperCase();
              try {
                newNameOK = true;
                newData = connection.parserMemberPath(fullPath);
              } catch (e) {
                newNameOK = false;
                vscode.window.showErrorMessage(`${e}`);
              }
            }

            if (fullPath && newNameOK) {
              if (newData.library === oldData.library && newData.file === oldData.file && newData.member === oldData.member) {
                newNameOK = false;
                vscode.window.showErrorMessage(`Cannot copy member to itself!`);
              }
            }

            if (fullPath && newNameOK) {
              vscode.window.showInformationMessage(`Creating and opening member ${fullPath}.`);

              try {
                let newMemberExists = true;
                try {
                  await connection.remoteCommand(
                    `CHKOBJ OBJ(${newData.library}/${newData.file}) OBJTYPE(*FILE) MBR(${newData.member})`,
                  )
                } catch (e) {
                  if (String(e).includes(`CPF9815`)) {
                    newMemberExists = false;
                  }
                }

                if (newMemberExists) {
                  const result = await vscode.window.showInformationMessage(`Are you sure you want overwrite member ${newData.member}?`, { modal:true }, `Yes`, `No`)
                  if (result === `Yes`) {
                    await connection.remoteCommand(
                      `RMVM FILE(${newData.library}/${newData.file}) MBR(${newData.member})`,
                    )
                  } else {
                    throw `Member ${newData.member} already exists!`
                  }
                }

                try {
                  await connection.remoteCommand(
                    `CPYSRCF FROMFILE(${oldData.library}/${oldData.file}) TOFILE(${newData.library}/${newData.file}) FROMMBR(${oldData.member}) TOMBR(${newData.member}) MBROPT(*REPLACE)`,
                  )
                } catch (e) {
                  // Ignore CPF2869 Empty member is not copied.
                  if (!String(e).includes(`CPF2869`)) {
                    throw (e)
                  }
                }

                if (oldData.extension !== newData.extension) {
                  await connection.remoteCommand(
                    `CHGPFM FILE(${newData.library}/${newData.file}) MBR(${newData.member}) SRCTYPE(${newData.extension.length > 0 ? newData.extension : `*NONE`})`,
                  );
                }

                if (GlobalConfiguration.get(`autoOpenFile`)) {
                  vscode.commands.executeCommand(`code-for-ibmi.openEditable`, fullPath);
                }

                if (GlobalConfiguration.get(`autoRefresh`)) {
                  this.refresh();
                }
              } catch (e) {
                newNameOK = false;
                vscode.window.showErrorMessage(`Error creating new member! ${e}`);
              }
              
            }
          } while(fullPath && !newNameOK)

        } else {
          //Running from command. Perhaps get active editor?
        }
      }),
      vscode.commands.registerCommand(`code-for-ibmi.deleteMember`, async (node) => {

        if (node) {
          //Running from right click
          let result = await vscode.window.showWarningMessage(`Are you sure you want to delete ${node.path}?`, `Yes`, `Cancel`);

          if (result === `Yes`) {
            const connection = instance.getConnection();
            const {library, file, member} = connection.parserMemberPath(node.path);

            try {
              await connection.remoteCommand(
                `RMVM FILE(${library}/${file}) MBR(${member})`,
              );

              vscode.window.showInformationMessage(`Deleted ${node.path}.`);

              if (GlobalConfiguration.get(`autoRefresh`)) {
                this.refresh();
              }
            } catch (e) {
              vscode.window.showErrorMessage(`Error deleting member! ${e}`);
            }

            //Not sure how to remove the item from the list. Must refresh - but that might be slow?
          }
        } else {
          //Running from command.
        }
      }),
      vscode.commands.registerCommand(`code-for-ibmi.updateMemberText`, async (node) => {
        if (node) {
          const connection = instance.getConnection();
          const {library, file, member, basename} = connection.parserMemberPath(node.path);

          const newText = await vscode.window.showInputBox({
            value: node.description,
            prompt: `Update ${basename} text`
          });

          if (newText && newText !== node.description) {
            const escapedText = newText.replace(/'/g, `''`);
            const connection = instance.getConnection();

            try {
              await connection.remoteCommand(
                `CHGPFM FILE(${library}/${file}) MBR(${member}) TEXT('${escapedText}')`,
              );

              if (GlobalConfiguration.get(`autoRefresh`)) {
                this.refresh();
              }
            } catch (e) {
              vscode.window.showErrorMessage(`Error changing member text! ${e}`);
            }
          }
        } else {
          //Running from command.
        }
      }),
      vscode.commands.registerCommand(`code-for-ibmi.renameMember`, async (node) => {
        if (node) {
          const connection = instance.getConnection();
          const oldMember = connection.parserMemberPath(node.path);
          const lib = oldMember.library;
          const spf = oldMember.file;
          let fullPath = node.path;
          let newBasename = oldMember.basename;
          let newMember;
          let newNameOK;

          do {
            newBasename = await vscode.window.showInputBox({
              value: newBasename,
              prompt: `Rename ${oldMember.basename}`
            });

            if (newBasename) {
              try {
                newNameOK = true;
                newMember = connection.parserMemberPath(lib + `/` + spf + `/` + newBasename);
              } catch (e) {
                newNameOK = false;
                vscode.window.showErrorMessage(`${e}`);
              }
            }

            if (newBasename) {
              if (newBasename.toUpperCase() === oldMember.basename) {
                newNameOK = false;
              } else {
                try {
                  if (oldMember.member !== newMember.member) {
                    await connection.remoteCommand(
                      `RNMM FILE(${lib}/${spf}) MBR(${oldMember.member}) NEWMBR(${newMember.member})`,
                    );
                  }
                  if (oldMember.extension !== newMember.extension) {
                    await connection.remoteCommand(
                      `CHGPFM FILE(${lib}/${spf}) MBR(${newMember.member}) SRCTYPE(${newMember.extension.length > 0 ? newMember.extension : `*NONE`})`,
                    );
                  }
                  if (GlobalConfiguration.get(`autoRefresh`)) {
                    this.refresh();
                  }
                  else vscode.window.showInformationMessage(`Renamed member. Refresh object browser.`);
                } catch(e) {
                  newNameOK = false;
                  vscode.window.showErrorMessage(`Error renaming member! ${e}`);
                }
              }
            }
          } while(newBasename && !newNameOK)
        } else {
          //Running from command.
        }
      }),

      vscode.commands.registerCommand(`code-for-ibmi.uploadAndReplaceMemberAsFile`, async (node) => {
        const contentApi = instance.getContent();

        let originPath = await vscode.window.showOpenDialog({ defaultUri: vscode.Uri.file(os.homedir()) });

        if (originPath) {
          const connection = instance.getConnection();
          const {asp, library, file, member} = connection.parserMemberPath(node.path);
          const data = fs.readFileSync(originPath[0].fsPath, `utf8`);

          try {
            contentApi.uploadMemberContent(asp, library, file, member, data);
            vscode.window.showInformationMessage(`Member was uploaded.`);
          } catch (e) {
            vscode.window.showErrorMessage(`Error uploading content to member! ${e}`);
          }
        }

      }),

      vscode.commands.registerCommand(`code-for-ibmi.downloadMemberAsFile`, async (node) => {
        const contentApi = instance.getContent();
        const connection = instance.getConnection();

        const {asp, library, file, member, basename} = connection.parserMemberPath(node.path);

        const memberContent = await contentApi.downloadMemberContent(asp, library, file, member);

        if (node) {
          let localFilepath = await vscode.window.showSaveDialog({ defaultUri: vscode.Uri.file(os.homedir() + `/` + basename) });

          if (localFilepath) {
            let localPath = localFilepath.path;
            if (process.platform === `win32`) {
              //Issue with getFile not working propertly on Windows
              //when there was a / at the start.
              if (localPath[0] === `/`) localPath = localPath.substring(1);
            }

            try {
              await writeFileAsync(localPath, memberContent, `utf8`);
              vscode.window.showInformationMessage(`Member was downloaded.`);
            } catch (e) {
              vscode.window.showErrorMessage(`Error downloading member! ${e}`);
            }
          }

        } else {
          //Running from command.
        }
      }),

      vscode.commands.registerCommand(`code-for-ibmi.searchSourceFile`, async (node) => {
        if (node) {
          /** @type {ConnectionConfiguration.Parameters} */
          const config = instance.getConfig();
          const content = instance.getContent();

          const path = node.path.split(`/`);

          if (path[1] !== `*ALL`) {
            const aspText = ((config.sourceASP && config.sourceASP.length > 0) ? `(in ASP ${config.sourceASP}` : ``);

            let searchTerm = await vscode.window.showInputBox({
              prompt: `Search ${node.path}. ${aspText}`
            });

            if (searchTerm) {
              try {
                let members = [];

                await vscode.window.withProgress({
                  location: vscode.ProgressLocation.Notification,
                  title: `Searching`,
                }, async progress => {
                  progress.report({
                    message: `Fetching member list for ${node.path}.`
                  });

                  members = await content.getMemberList(path[0], path[1], node.memberFilter);

                  if (members.length > 0) {
                    // NOTE: if more messages are added, lower the timeout interval
                    const timeoutInternal = 9000;
                    const searchMessages = [
                      `'${searchTerm}' in ${node.path}.`,
                      `This is taking a while because there are ${members.length} members. Searching '${searchTerm}' in ${node.path} still.`,
                      `What's so special about '${searchTerm}' anyway?`,
                      `Still searching '${searchTerm}' in ${node.path}...`,
                      `While you wait, why not make some tea?`,
                      `Wow. This really is taking a while. Let's hope you get the result you want.`,
                      `Why was six afraid of seven?`,
                      `How does one end up with ${members.length} members?`,
                      `'${searchTerm}' in ${node.path}.`,
                    ];

                    let currentMessage = 0;
                    const messageTimeout = setInterval(() => {
                      if (currentMessage < searchMessages.length) {
                        progress.report({
                          message: searchMessages[currentMessage]
                        });
                        currentMessage++;
                      } else {
                        clearInterval(messageTimeout);
                      }
                    }, timeoutInternal);

                    let results = await Search.searchMembers(instance, path[0], path[1], `${node.memberFilter}.MBR`, searchTerm);

                    // Filter search result by member type filter.
                    if (results.length > 0 && node.memberTypeFilter) {
                      const patternExt = new RegExp(`^` + node.memberTypeFilter.replace(/[*]/g, `.*`).replace(/[$]/g, `\\$`) + `$`);
                      results = results.filter(result => {
                        const resultPath = result.path.split(`/`);
                        const resultName = resultPath[resultPath.length-1];
                        const member = members.find(member => member.name === resultName);
                        return (member && patternExt.test(member.extension));
                      })
                    }

                    if (results.length > 0) {

                      // Format result to include member type.
                      results.forEach(result => {
                        const resultPath = result.path.split(`/`);
                        const resultName = resultPath[resultPath.length-1];
                        result.path += `.${members.find(member => member.name === resultName).extension}`;
                        result.path = result.path.toLowerCase();
                      });

                      results = results.sort((a, b) => {
                        return a.path.localeCompare(b.path);
                      });
                  
                      setSearchResults(searchTerm, results);

                    } else {
                      vscode.window.showInformationMessage(`No results found searching for '${searchTerm}' in ${node.path}.`);
                    }

                  } else {
                    vscode.window.showErrorMessage(`No members to search.`);
                  }

                });

              } catch (e) {
                vscode.window.showErrorMessage(`Error searching source members: ` + e);
              }
            }
          } else {
            vscode.window.showErrorMessage(`Cannot search listings using *ALL.`);
          }

        } else {
          //Running from command.
        }
      }),

      vscode.commands.registerCommand(`code-for-ibmi.createLibrary`, async () => {
        /** @type {ConnectionConfiguration.Parameters} */
        const config = instance.getConfig();
        const connection = instance.getConnection();

        const newLibrary = await vscode.window.showInputBox({
          prompt: `Name of new library`
        });

        if (!newLibrary) return;

        let filters = config.objectFilters;

        try {
          await connection.remoteCommand(
            `CRTLIB LIB(${newLibrary})`
          );
        } catch (e) {
          vscode.window.showErrorMessage(`Cannot create library "${newLibrary}": ${e}`);
          return;
        }

        if (newLibrary.length <= 10) {
          filters.push({
            name: newLibrary,
            library: newLibrary,
            object: `*ALL`,
            types: [`*ALL`],
            member: `*`,
            memberType: `*`
          });

          config.objectFilters = filters;
          ConnectionConfiguration.update(config);
          if (GlobalConfiguration.get(`autoRefresh`)) this.refresh();

          // Add to library list ?
          await vscode.window.showInformationMessage(`Would you like to add the new library to the library list?`, `Yes`, `No`)
            .then(async result => {
              switch (result) {
              case `Yes`:
<<<<<<< HEAD
                await vscode.commands.executeCommand(`code-for-ibmi.addToLibraryList`, newLibrary);
                if (Configuration.get(`autoRefresh`)) vscode.commands.executeCommand(`code-for-ibmi.refreshLibraryListView`);
=======
                await vscode.commands.executeCommand(`code-for-ibmi.addToLibraryList`,newLibrary);
                if (GlobalConfiguration.get(`autoRefresh`)) vscode.commands.executeCommand(`code-for-ibmi.refreshLibraryListView`);
>>>>>>> a855d986

                break;
              }
            });

        } else {
          vscode.window.showErrorMessage(`Library name too long.`);
        }
      }),

      vscode.commands.registerCommand(`code-for-ibmi.createSourceFile`, async (node) => {
        if (node) {
          /** @type {ConnectionConfiguration.Parameters} */
          const config = instance.getConfig();
          const filter = config.objectFilters.find(filter => filter.name === node.filter);

          //Running from right click
          const fileName = await vscode.window.showInputBox({
            prompt: `Name of new source file`
          });

          if (fileName) {
            const connection = instance.getConnection();

            if (fileName !== undefined && fileName.length > 0 && fileName.length <= 10) {
              try {
                const library = filter.library;
                const uriPath = `${library}/${fileName.toUpperCase()}`

                vscode.window.showInformationMessage(`Creating source file ${uriPath}.`);

                await connection.remoteCommand(
                  `CRTSRCPF FILE(${uriPath}) RCDLEN(112)`
                );

                if (GlobalConfiguration.get(`autoRefresh`)) {
                  this.refresh();
                }
              } catch (e) {
                vscode.window.showErrorMessage(`Error creating source file! ${e}`);
              }
            } else {
              vscode.window.showErrorMessage(`Source filename must be 10 chars or less.`);
            }
          }

        } else {
          //Running from command
          console.log(this);
        }
      }),

      vscode.commands.registerCommand(`code-for-ibmi.changeObjectDesc`, async (node) => {
        if (node) {
          let newText = node.text;
          let newTextOK;
          do {
            newText = await vscode.window.showInputBox({
              prompt: `Change object description for ${node.path}, *BLANK for no description`,
              value: newText,
              validateInput: newText => {
                return newText.length <= 50 ? null : `Object description must be 50 chars or less.`;
              }
            });

            if (newText) {
              const escapedText = newText.replace(/'/g, `''`).replace(/`/g, `\\\``);
              const connection = instance.getConnection();

              try {
                newTextOK = true;
                await connection.remoteCommand(
                  `CHGOBJD OBJ(${node.path}) OBJTYPE(*${node.type}) TEXT(${newText.toUpperCase() !== `*BLANK` ? `'${escapedText}'` : `*BLANK`})`
                );
                if (GlobalConfiguration.get(`autoRefresh`)) {
                  vscode.window.showInformationMessage(`Changed object description for ${node.path} *${node.type}.`);
                  this.refresh();
                } else {
                  vscode.window.showInformationMessage(`Changed object description. Refresh object browser.`);
                }
              } catch (e) {
                vscode.window.showErrorMessage(`Error changing description for ${node.path}! ${e}`);
                newTextOK = false;
              }
            }
          } while(newText && !newTextOK)
        } else {
          //Running from command
          console.log(this);
        }
      }),

      vscode.commands.registerCommand(`code-for-ibmi.copyObject`, async (node) => {
        if (node) {
          let newPath = node.path;
          let newPathOK;
          do {
            newPath = await vscode.window.showInputBox({
              prompt: `Create duplicate object to new library/object`,
              value: newPath,
              validateInput: newPath => {
                let splitPath = newPath.split(`/`);
                if (splitPath.length != 2) return `Invalid path: ${newPath}. Use format LIB/OBJ`;
                if (splitPath[0].length > 10) return `Library must be 10 chars or less.`;
                if (splitPath[1].length > 10) return `Object name must be 10 chars or less.`;
              }
            });

            if (newPath) {
              const [oldLibrary, oldObject] = node.path.split(`/`);
              const escapedPath = newPath.replace(/'/g, `''`).replace(/`/g, `\\\``);
              const [newLibrary, newObject] = escapedPath.split(`/`);
              const connection = instance.getConnection();

              try {
                newPathOK = true;
                await connection.remoteCommand(
                  `CRTDUPOBJ OBJ(${oldObject}) FROMLIB(${oldLibrary}) OBJTYPE(*${node.type}) TOLIB(${newLibrary}) NEWOBJ(${newObject})`
                );
                if (GlobalConfiguration.get(`autoRefresh`)) {
                  vscode.window.showInformationMessage(`Copied object ${node.path} *${node.type} to ${escapedPath}.`);
                  this.refresh();
                } else {
                  vscode.window.showInformationMessage(`Copied object ${node.path} *${node.type} to ${escapedPath}. Refresh object browser.`);
                }
              } catch (e) {
                vscode.window.showErrorMessage(`Error copying object ${node.path}! ${e}`);
                newPathOK = false;
              }
            }
          } while(newPath && !newPathOK)
        } else {
          //Running from command
          console.log(this);
        }
      }),

      vscode.commands.registerCommand(`code-for-ibmi.deleteObject`, async (node) => {

        if (node) {
          //Running from right click
          let result = await vscode.window.showWarningMessage(`Are you sure you want to delete ${node.path} *${node.type}?`, `Yes`, `Cancel`);

          if (result === `Yes`) {
            const connection = instance.getConnection();
            const [library, object] = node.path.split(`/`);

            try {
              await connection.remoteCommand(
                `DLTOBJ OBJ(${node.path}) OBJTYPE(*${node.type})`,
              );

              vscode.window.showInformationMessage(`Deleted ${node.path} *${node.type}.`);

              if (GlobalConfiguration.get(`autoRefresh`)) {
                this.refresh();
              }
            } catch (e) {
              vscode.window.showErrorMessage(`Error deleting object! ${e}`);
            }

          }
        } else {
          //Running from command
          console.log(this);
        }
      }), 

      vscode.commands.registerCommand(`code-for-ibmi.renameObject`, async (node) => {
        if (node) {
          let [,newObject] = node.path.split(`/`);
          let newObjectOK;
          do {
            newObject = await vscode.window.showInputBox({
              prompt: `Rename object`,
              value: newObject,
              validateInput: newObject => {
                return newObject.length <= 10 ? null : `Object name must be 10 chars or less.`;
              }
            });

            if (newObject) {
              const escapedObject = newObject.replace(/'/g, `''`).replace(/`/g, `\\\``).split(`/`);
              const connection = instance.getConnection();

              try {
                newObjectOK = true;
                await connection.remoteCommand(
                  `RNMOBJ OBJ(${node.path}) OBJTYPE(*${node.type}) NEWOBJ(${escapedObject})`
                );
                if (GlobalConfiguration.get(`autoRefresh`)) {
                  vscode.window.showInformationMessage(`Renamed object ${node.path} *${node.type} to ${escapedObject}.`);
                  this.refresh();
                } else {
                  vscode.window.showInformationMessage(`Renamed object ${node.path} *${node.type} to ${escapedObject}. Refresh object browser.`);
                }
              } catch (e) {
                vscode.window.showErrorMessage(`Error renaming object ${node.path}! ${e}`);
                newObjectOK = false;
              }
            }
          } while(newObject && !newObjectOK)
        } else {
          //Running from command
          console.log(this);
        }
      }),

      vscode.commands.registerCommand(`code-for-ibmi.moveObject`, async (node) => {
        if (node) {
          let [newLibrary,] = node.path.split(`/`);
          let newLibraryOK;
          do {
            newLibrary = await vscode.window.showInputBox({
              prompt: `Move object to new library`,
              value: newLibrary,
              validateInput: newLibrary => {
                return newLibrary.length <= 10 ? null : `Library must be 10 chars or less.`;

              }
            });

            if (newLibrary) {
              const escapedLibrary = newLibrary.replace(/'/g, `''`).replace(/`/g, `\\\``);
              const connection = instance.getConnection();

              try {
                newLibraryOK = true;
                await connection.remoteCommand(
                  `MOVOBJ OBJ(${node.path}) OBJTYPE(*${node.type}) TOLIB(${newLibrary})`
                );
                if (GlobalConfiguration.get(`autoRefresh`)) {
                  vscode.window.showInformationMessage(`Moved object ${node.path} *${node.type} to ${escapedLibrary}.`);
                  this.refresh();
                } else {
                  vscode.window.showInformationMessage(`Moved object ${node.path} to ${escapedLibrary}. Refresh object browser.`);
                }
              } catch (e) {
                vscode.window.showErrorMessage(`Error moving object ${node.path}! ${e}`);
                newLibraryOK = false;
              }
            }
          } while(newLibrary && !newLibraryOK)
        } else {
          //Running from command
          console.log(this);
        }
      })
    )
  }

  async moveFilterInList(filterName, filterMovement) {
    filterMovement = filterMovement.toUpperCase();
    if (![`TOP`, `UP`, `DOWN`, `BOTTOM`].includes(filterMovement)) throw `Illegal filter movement value specified`;
    
    /** @type {ConnectionConfiguration.Parameters} */
    const config = instance.getConfig();

    let objectFilters = config.objectFilters;
    const from = objectFilters.findIndex(filter => filter.name === filterName);
    let to;

    if (from === -1) throw `Filter ${filterName} is not found in list`;
    if (from === 0 && [`TOP`, `UP`].includes(filterMovement)) throw `Filter ${filterName} is at top of list`;
    if (from === objectFilters.length && [`DOWN`, `BOTTOM`].includes(filterMovement)) throw `Filter ${filterName} is at bottom of list`;

    switch(filterMovement) {
    case `TOP`:
      to = 0;
      break;
    case `UP`:
      to = from - 1;
      break;
    case `DOWN`:
      to = from + 1;
      break;
    case `BOTTOM`:
      to = objectFilters.length;
      break;
    }

    const filter = objectFilters[from];
    objectFilters.splice(from, 1);
    objectFilters.splice(to, 0, filter);
    config.objectFilters = objectFilters;
    await ConnectionConfiguration.update(config);
  }

  refresh() {
    this.emitter.fire();
  }

  /**
   * @param {vscode.TreeItem} element
   * @returns {vscode.TreeItem};
   */
  getTreeItem(element) {
    return element;
  }

  /**
   * @param {vscode.TreeItem|Filter|ILEObject?} element
   * @returns {Promise<vscode.TreeItem[]>};
   */
  async getChildren(element) {
    const content = instance.getContent();
    /** @type {ConnectionConfiguration.Parameters} */
    const config = instance.getConfig();
    const objectNamesLower = GlobalConfiguration.get(`ObjectBrowser.showNamesInLowercase`);
    const objectSortOrder = GlobalConfiguration.get(`ObjectBrowser.sortObjectsByName`) ? `name` : `type`;
    let items = [], item;

    if (element) {
      let filter;

      switch (element.contextValue) {
      case `filter`:
        /** @type {ILEObject} */ //@ts-ignore We know what is it based on contextValue.
        const obj = element;

        filter = config.objectFilters.find(filter => filter.name === obj.filter);
        let objects = await content.getObjectList(filter, objectSortOrder);
        if (objectNamesLower === true) {
          objects = objects.map(object => {
            object.name = object.name.toLocaleLowerCase();
            object.type = object.type.toLocaleLowerCase();
            object.attribute = object.attribute.toLocaleLowerCase();
            return object;
          })
        };
        items = objects.map(object =>
          object.attribute.toLocaleUpperCase() === `*PHY` ? new SPF(filter.name, object, filter.member, filter.memberType) : new ILEObject(filter.name, object)
        );
        break;

      case `SPF`:
        /** @type {SPF} */ //@ts-ignore We know what is it based on contextValue.
        const spf = element;

        filter = config.objectFilters.find(filter => filter.name === spf.filter);
        const path = spf.path.split(`/`);

        try {
          let members = await content.getMemberList(path[0], path[1], filter.member, filter.memberType);
          if (objectNamesLower === true) {
            members = members.map(member => {
              member.file = member.file.toLocaleLowerCase();
              member.name = member.name.toLocaleLowerCase();
              member.extension = member.extension.toLocaleLowerCase();
              return member;
            })
          };
          items = members.map(member => new Member(member));

          await this.storeMemberList(spf.path, members.map(member => `${member.name}.${member.extension}`));
        } catch (e) {
          console.log(e);

          // Work around since we can't get the member list if the users QCCSID is not setup.
          if (config.enableSQL) {
            if (e && e.message && e.message.includes(`CCSID`)) {
              vscode.window.showErrorMessage(`Error getting member list. Disabling SQL and refreshing. It is recommended you reload. ${e.message}`, `Reload`).then(async (value) => {
                if (value === `Reload`) {
                  await vscode.commands.executeCommand(`workbench.action.reloadWindow`);
                }
              });

              config.enableSQL = false;
              await ConnectionConfiguration.update(config);
              this.refresh();
            }
          } else {
            throw e;
          }
        }

        break;
      }

    } else {
      const connection = instance.getConnection();

      if (connection) {
        const filters = config.objectFilters;

        if (filters.length > 0) {
          items = filters.map(filter => new Filter(filter));
        } else {
          items = [getNewFilter()]
        }
      }
    }
    return items;
  }

  /**
   *
   * @param {string} path
   * @param {string[]} list
   */
  storeMemberList(path, list) {
    const storage = instance.getStorage();
    const existingDirs = storage.get(`sourceList`);

    existingDirs[path] = list;

    return storage.set(`sourceList`, existingDirs);
  }
}

class Filter extends vscode.TreeItem {
  /**
   * @param {{name: string, library: string, object: string, types: string[], member: string, memberType: string}} filter
   */
  constructor(filter) {
    super(filter.name, vscode.TreeItemCollapsibleState.Collapsed);

    this.contextValue = `filter`;
    this.description = `${filter.library}/${filter.object}/${filter.member}.${filter.memberType||`*`} (${filter.types.join(`, `)})`;
    this.library = filter.library;
    this.filter = filter.name;
  }
}

class SPF extends vscode.TreeItem {
  /**
   * @param {string} filter Filter name
   * @param {{library: string, name: string, text: string, attribute?: string}} detail
   * @param {string} memberFilter Member filter string
   * @param {string} memberTypeFilter Member type filter string
   */
  constructor(filter, detail, memberFilter, memberTypeFilter) {
    super(detail.name, vscode.TreeItemCollapsibleState.Collapsed);

    this.filter = filter;
    this.memberFilter = memberFilter;
    this.memberTypeFilter = memberTypeFilter;

    this.contextValue = `SPF`;
    this.path = [detail.library, detail.name].join(`/`);
    this.description = detail.text;

    this.iconPath = new vscode.ThemeIcon(`file-directory`);
  }
}

class ILEObject extends vscode.TreeItem {
  /**
   * @param {string} filter Filter name
   * @param {{library: string, name: string, type: string, text: string, attribute?: string}} objectInfo
   */
  constructor(filter, {library, name, type, text, attribute}) {
    if (type.startsWith(`*`)) type = type.substring(1);

    const icon = objectIcons[type] || objectIcons[``];

    super(`${name}.${type}`);

    this.filter = filter;

    this.contextValue = `object`;
    this.path = `${library}/${name}`;
    this.type = type;
    this.description = text + (attribute ? ` (${attribute})` : ``);
    this.iconPath = new vscode.ThemeIcon(icon);
    this.text = text;

    this.resourceUri = vscode.Uri.from({
      scheme: `object`,
      path: `/${library}/${name}.${type}`,
      fragment: attribute ? attribute : undefined
    });

    this.command = {
      command: `vscode.open`,
      title: `Open`,
      arguments: [this.resourceUri]
    };
  }
}

class Member extends vscode.TreeItem {
  constructor(member) {
    const path = `${member.asp ? `${member.asp}/` : ``}${member.library}/${member.file}/${member.name}.${member.extension}`;

    super(`${member.name}.${member.extension}`);

    this.contextValue = `member`;
    this.description = member.text;
    this.path = path;
    this.resourceUri = vscode.Uri.from({
      scheme: `member`,
      path: `/${path}`
    })
    this.command = {
      command: `code-for-ibmi.openEditable`,
      title: `Open Member`,
      arguments: [path]
    };
  }
}

const getNewFilter = () => {
  const item = new vscode.TreeItem(`Create new filter..`);

  item.iconPath = new vscode.ThemeIcon(`add`);
  item.command = {
    command: `code-for-ibmi.maintainFilter`,
    title: `Create new filter`
  };

  return item;
}

//https://code.visualstudio.com/api/references/icons-in-labels
const objectIcons = {
  'FILE': `database`,
  'CMD': `terminal`,
  'MODULE': `extensions`,
  'PGM': `file-binary`,
  'DTAARA': `clippy`,
  'DTAQ': `list-ordered`,
  'JOBQ': `checklist`,
  'LIB': `library`,
  'MEDDFN': `save-all`,
  'OUTQ': `symbol-enum`,
  'PNLGRP': `book`,
  'SBSD': `server-process`,
  'SRVPGM': `file-submodule`,
  'USRSPC': `chrome-maximize`,
  '': `circle-large-outline`
}<|MERGE_RESOLUTION|>--- conflicted
+++ resolved
@@ -594,13 +594,8 @@
             .then(async result => {
               switch (result) {
               case `Yes`:
-<<<<<<< HEAD
-                await vscode.commands.executeCommand(`code-for-ibmi.addToLibraryList`, newLibrary);
-                if (Configuration.get(`autoRefresh`)) vscode.commands.executeCommand(`code-for-ibmi.refreshLibraryListView`);
-=======
                 await vscode.commands.executeCommand(`code-for-ibmi.addToLibraryList`,newLibrary);
                 if (GlobalConfiguration.get(`autoRefresh`)) vscode.commands.executeCommand(`code-for-ibmi.refreshLibraryListView`);
->>>>>>> a855d986
 
                 break;
               }
