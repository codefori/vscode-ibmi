--- conflicted
+++ resolved
@@ -321,10 +321,6 @@
     this.path = [object.library, object.name].join(`/`);
     this.updateDescription();
 
-<<<<<<< HEAD
-    this.contextValue = `object.${type.toLowerCase()}${object.attribute ? `.${object.attribute}` : ``}${this.isProtected() ? `_readonly` : ``}`;
-    this.tooltip = new vscode.MarkdownString(``);
-=======
     this.contextValue = `object.${type.toLowerCase()}${object.attribute ? `.${object.attribute}` : ``}${isProtected(this.filter) ? `_readonly` : ``}`;
     this.tooltip = new vscode.MarkdownString(Tools.generateTooltipHtmlTable(this.path, {
       type: object.type,
@@ -337,7 +333,6 @@
       owner: object.owner,
     }));
     this.tooltip.supportHtml = true;
->>>>>>> 725454fe
 
     this.resourceUri = vscode.Uri.from({
       scheme: `object`,
