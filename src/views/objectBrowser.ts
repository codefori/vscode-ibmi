import fs from "fs";
import os from "os";
import util from "util";
import vscode from "vscode";
import { ConnectionConfiguration, DefaultOpenMode, GlobalConfiguration } from "../api/Configuration";
<<<<<<< HEAD
=======
import { parseFilter } from "../api/Filter";
import { MemberParts } from "../api/IBMi";
>>>>>>> f6ec7dfc
import { SortOptions, SortOrder } from "../api/IBMiContent";
import { Search } from "../api/Search";
import { GlobalStorage } from '../api/Storage';
import { Tools } from "../api/Tools";
import { getMemberUri } from "../filesystems/qsys/QSysFs";
import { instance, setSearchResults } from "../instantiate";
import { t } from "../locale";
<<<<<<< HEAD
import { BrowserItem, BrowserItemParameters, CommandResult, FilteredItem, FocusOptions, IBMiFile, IBMiMember, IBMiObject, MemberItem, MemberParts, ObjectItem, SourcePhysicalFileItem } from "../typings";
=======
import { BrowserItem, BrowserItemParameters, CommandResult, FilteredItem, FocusOptions, IBMiMember, IBMiObject, MemberItem, ObjectItem, SourcePhysicalFileItem } from "../typings";
>>>>>>> f6ec7dfc
import { editFilter } from "../webviews/filters";

const writeFileAsync = util.promisify(fs.writeFile);
const objectNamesLower = () => GlobalConfiguration.get<boolean>(`ObjectBrowser.showNamesInLowercase`);
const objectSortOrder = () => GlobalConfiguration.get<SortOrder>(`ObjectBrowser.sortObjectsByName`) ? `name` : `type`;

const correctCase = (value: string) => {
  ;
  if (objectNamesLower()) {
    return value.toLocaleLowerCase();
  } else {
    return value;
  }
}

//https://code.visualstudio.com/api/references/icons-in-labels
const objectIcons = {
  'FILE': `database`,
  'CMD': `terminal`,
  'MODULE': `extensions`,
  'PGM': `file-binary`,
  'DTAARA': `clippy`,
  'DTAQ': `list-ordered`,
  'JOBQ': `checklist`,
  'LIB': `library`,
  'MEDDFN': `save-all`,
  'OUTQ': `symbol-enum`,
  'PNLGRP': `book`,
  'SBSD': `server-process`,
  'SRVPGM': `file-submodule`,
  'USRSPC': `chrome-maximize`,
  '': `circle-large-outline`
}

function isProtected(filter: ConnectionConfiguration.ObjectFilters) {
  return filter.protected || getContent().isProtectedPath(filter.library);
}

class ObjectBrowserItem extends BrowserItem {
  constructor(readonly filter: ConnectionConfiguration.ObjectFilters, label: string, params?: BrowserItemParameters) {
    super(label, params);
  }

  refresh(): void {
    vscode.commands.executeCommand(`code-for-ibmi.refreshObjectBrowserItem`, this);
  }

  reveal(options?: FocusOptions) {
    return vscode.commands.executeCommand<void>(`code-for-ibmi.revealInObjectBrowser`, this, options);
  }
}

class ObjectBrowser implements vscode.TreeDataProvider<BrowserItem> {
  private readonly emitter = new vscode.EventEmitter<BrowserItem | BrowserItem[] | undefined | null | void>();
  readonly onDidChangeTreeData = this.emitter.event;

  async moveFilterInList(node: ObjectBrowserItem, filterMovement: `TOP` | `UP` | `DOWN` | `BOTTOM`) {
    const config = getConfig();
    if (config) {
      const filterName = node.filter.name;
      const objectFilters = config.objectFilters;
      const from = objectFilters.findIndex(filter => filter.name === filterName);
      let to;

      if (from === -1) throw `Filter ${filterName} is not found in list`;
      if (from === 0 && [`TOP`, `UP`].includes(filterMovement)) throw `Filter ${filterName} is at top of list`;
      if (from === objectFilters.length && [`DOWN`, `BOTTOM`].includes(filterMovement)) throw `Filter ${filterName} is at bottom of list`;

      switch (filterMovement) {
        case `TOP`:
          to = 0;
          break;
        case `UP`:
          to = from - 1;
          break;
        case `DOWN`:
          to = from + 1;
          break;
        case `BOTTOM`:
          to = objectFilters.length;
          break;
      }

      const filter = objectFilters[from];
      objectFilters.splice(from, 1);
      objectFilters.splice(to, 0, filter);
      config.objectFilters = objectFilters;
      await ConnectionConfiguration.update(config);
      this.autoRefresh();
    }
  }

  refresh(node?: BrowserItem) {
    this.emitter.fire(node);
  }

  autoRefresh(message?: string) {
    const autoRefresh = GlobalConfiguration.get(`autoRefresh`);
    if (autoRefresh) {
      if (message) {
        vscode.window.showInformationMessage(message);
      }

      this.refresh();
    }

    return autoRefresh;
  }

  getTreeItem(element: BrowserItem): vscode.TreeItem {
    return element;
  }

  getChildren(element?: BrowserItem): vscode.ProviderResult<BrowserItem[]> {
    return element?.getChildren?.() || this.getFilters();
  }

  getFilters(): BrowserItem[] {
    const config = getConfig();
    const filters = config.objectFilters;
    if (filters.length) {
      return filters.map(filter => new ObjectBrowserFilterItem(filter));
    } else {
      return [new CreateFilterItem()];
    }
  }

  getParent(element: BrowserItem): vscode.ProviderResult<BrowserItem> {
    return element.parent;
  }
}

class CreateFilterItem extends BrowserItem {
  constructor() {
    super(`${t('objectBrowser.createFilter')}...`, { icon: "add" });
    this.command = {
      command: `code-for-ibmi.maintainFilter`,
      title: `Create new filter`
    };
  }

  getChildren() {
    return [];
  }
}

class ObjectBrowserFilterItem extends ObjectBrowserItem {
  constructor(filter: ConnectionConfiguration.ObjectFilters) {
    super(filter, filter.name, { icon: isProtected(filter) ? `lock-small` : '', state: vscode.TreeItemCollapsibleState.Collapsed });
    this.contextValue = `filter${isProtected(filter) ? `_readonly` : ``}`;
    this.description = `${filter.library}/${filter.object}/${filter.member}.${filter.memberType || `*`} (${filter.types.join(`, `)})`;
  }

  async getChildren(): Promise<ObjectBrowserItem[]> {
    const libraryFilter = parseFilter(this.filter.library);
    if (libraryFilter.noFilter) {
      return await listObjects(this);
    }
    else {
      return (await getContent().getLibraries(this.filter))
        .map(object => {
          return object.sourceFile ? new ObjectBrowserSourcePhysicalFileItem(this, object) : new ObjectBrowserObjectItem(this, object);
        });
    }
  }
}

class ObjectBrowserSourcePhysicalFileItem extends ObjectBrowserItem implements SourcePhysicalFileItem {
  readonly sort: SortOptions = { order: "name", ascending: true };
  readonly path: string;

  constructor(parent: ObjectBrowserFilterItem, readonly sourceFile: IBMiObject) {
    super(parent.filter, correctCase(sourceFile.name), { parent, icon: `file-directory`, state: vscode.TreeItemCollapsibleState.Collapsed });

    this.contextValue = `SPF${isProtected(this.filter) ? `_readonly` : ``}`;
    this.description = sourceFile.text;

    this.path = [sourceFile.library, sourceFile.name].join(`/`);
  }

  sortBy(sort: SortOptions) {
    if (this.sort.order !== sort.order) {
      this.sort.order = sort.order;
      this.sort.ascending = true;
    }
    else {
      this.sort.ascending = !this.sort.ascending
    }
    this.description = `${this.sourceFile.text ? `${this.sourceFile.text} ` : ``}(sort: ${this.sort.order} ${this.sort.ascending ? `🔼` : `🔽`})`;
    this.reveal({ expand: true });
    this.refresh();
  }

  async getChildren(): Promise<BrowserItem[] | undefined> {
    const content = getContent();

    const writable = await content.checkObject({
      library: this.sourceFile.library,
      name: this.sourceFile.name,
      type: `*FILE`
    }, [`*UPD`]);

    try {
      const members = await content.getMemberList({
        library: this.sourceFile.library,
        sourceFile: this.sourceFile.name,
        members: this.filter.member,
        extensions: this.filter.memberType,
        filterType: this.filter.filterType,
        sort: this.sort
      });

      await storeMemberList(this.path, members.map(member => `${member.name}.${member.extension}`));

      return members.map(member => new ObjectBrowserMemberItem(this, member, writable));
    } catch (e: any) {
      console.log(e);

      // Work around since we can't get the member list if the users QCCSID is not setup.
      const config = getConfig();
      if (config.enableSQL) {
        if (e && e.message && e.message.includes(`CCSID`)) {
          vscode.window.showErrorMessage(`Error getting member list. Disabling SQL and refreshing. It is recommended you reload. ${e.message}`, `Reload`).then(async (value) => {
            if (value === `Reload`) {
              await vscode.commands.executeCommand(`workbench.action.reloadWindow`);
            }
          });

          config.enableSQL = false;
          await ConnectionConfiguration.update(config);
          return this.getChildren();
        }
      } else {
        throw e;
      }
    }
  }
}

class ObjectBrowserObjectItem extends ObjectBrowserItem implements ObjectItem {
  readonly path: string;

  constructor(parent: ObjectBrowserFilterItem, readonly object: IBMiObject) {
    const type = object.type.startsWith(`*`) ? object.type.substring(1) : object.type;
    const icon = Object.entries(objectIcons).find(([key]) => key === type.toUpperCase())?.[1] || objectIcons[``];
    const isLibrary = type === 'LIB';
    super(parent.filter, correctCase(`${object.name}.${type}`), { icon, parent, state: isLibrary ? vscode.TreeItemCollapsibleState.Collapsed : vscode.TreeItemCollapsibleState.None });

    this.path = [object.library, object.name].join(`/`);
    this.updateDescription();

    this.contextValue = `object.${type.toLowerCase()}${object.attribute ? `.${object.attribute}` : ``}${isProtected(this.filter) ? `_readonly` : ``}`;

    this.resourceUri = vscode.Uri.from({
      scheme: `object`,
      path: `/${object.library}/${object.name}.${type}`,
      fragment: object.attribute
    });

    if (!isLibrary) {
      this.command = {
        command: `vscode.open`,
        title: `Open`,
        arguments: [this.resourceUri]
      };
    }
  }

  updateDescription() {
    this.description = this.object.text.trim() + (this.object.attribute ? ` (${this.object.attribute})` : ``);
  }

  async getChildren() {
    const objectFilter = Object.assign({}, this.filter);
    objectFilter.library = this.object.name;
    return await listObjects(this, objectFilter);
  }
}

class ObjectBrowserMemberItem extends ObjectBrowserItem implements MemberItem {
  readonly path: string;
  readonly sortBy: (sort: SortOptions) => void;

  constructor(parent: ObjectBrowserSourcePhysicalFileItem, readonly member: IBMiMember, writable: boolean) {
    const readonly = isProtected(parent.filter) || !writable;
    super(parent.filter, correctCase(`${member.name}.${member.extension}`), { icon: readonly ? `lock-small` : "", parent });
    this.contextValue = `member${readonly ? `_readonly` : ``}`;
    this.description = member.text;

    this.resourceUri = getMemberUri(member, { readonly });
    this.path = this.resourceUri.path.substring(1);
    this.tooltip = `${this.path}`
      .concat(`${member.text ? `\n${t("text")}:\t\t${member.text}` : ``}`)
      .concat(`${member.lines != undefined ? `\n${t("lines")}:\t${member.lines}` : ``}`)
      .concat(`${member.created ? `\n${t("created")}:\t${member.created.toISOString().slice(0, 19).replace(`T`, ` `)}` : ``}`)
      .concat(`${member.changed ? `\n${t("changed")}:\t${member.changed.toISOString().slice(0, 19).replace(`T`, ` `)}` : ``}`);

    this.sortBy = (sort: SortOptions) => parent.sortBy(sort);

    this.command = {
      command: "code-for-ibmi.openWithDefaultMode",
      title: `Open Member`,
      arguments: [this, (readonly ? "browse" : undefined) as DefaultOpenMode]
    };
  }
}

export function initializeObjectBrowser(context: vscode.ExtensionContext) {
  const objectBrowser = new ObjectBrowser();
  const objectTreeViewer = vscode.window.createTreeView(
    `objectBrowser`, {
    treeDataProvider: objectBrowser,
    showCollapseAll: true
  });

  instance.onEvent(`connected`, () => objectBrowser.refresh());

  context.subscriptions.push(
    objectTreeViewer,

    vscode.commands.registerCommand(`code-for-ibmi.sortMembersByName`, (item: ObjectBrowserSourcePhysicalFileItem | ObjectBrowserMemberItem) => {
      item.sortBy({ order: "name" });
    }),

    vscode.commands.registerCommand(`code-for-ibmi.sortMembersByDate`, (item: ObjectBrowserSourcePhysicalFileItem | ObjectBrowserMemberItem) => {
      item.sortBy({ order: "date" });
    }),

    vscode.commands.registerCommand(`code-for-ibmi.createFilter`, async () => {
      await editFilter();
      objectBrowser.refresh();
    }),

    vscode.commands.registerCommand(`code-for-ibmi.createQuickFilter`, async () => {
      const config = getConfig();
      const objectFilters = config.objectFilters;

      const LIBRARY_REGEX = /^(?<lib>[^/.() ]+)\*$/;
      const FILTER_REGEX = /^(?<lib>[^/.() ]+)(\/(?<obj>[^/.() ]+))?(\/(?<mbr>[^/.() ]+))?(\.(?<mbrType>[^/.() ]+))?( \((?<objType>[^/.()]+)\))?$/;

      const newFilter = await vscode.window.showInputBox({
        prompt: `Enter filter as LIB* or LIB/OBJ/MBR.MBRTYPE (OBJTYPE) where each parameter is optional except the library`,
        value: ``,
        validateInput: newFilter => {
          const libraryRegex = LIBRARY_REGEX.exec(newFilter.toUpperCase());
          const filterRegex = FILTER_REGEX.exec(newFilter.toUpperCase());
          if (!libraryRegex && !filterRegex) return `Invalid filter: ${newFilter}. Use format LIB* or LIB/OBJ/MBR.MBRTYPE (OBJTYPE) where each parameter is optional except the library`;
        }
      });

      if (newFilter) {
        let regex = LIBRARY_REGEX.exec(newFilter.toUpperCase());
        const parsedFilter = regex?.groups;
        if (regex && parsedFilter) {
          const filter = {
            name: `Filter ${objectFilters.length + 1}`,
            filterType: 'simple',
            library: `QSYS`,
            object: `${parsedFilter.lib}*`,
            types: [`*LIB`],
            member: `*`,
            memberType: `*`,
            protected: false
          } as ConnectionConfiguration.ObjectFilters;
          objectFilters.push(filter);
        } else {
          regex = FILTER_REGEX.exec(newFilter.toUpperCase());
          const parsedFilter = regex?.groups;
          if (regex && parsedFilter) {
            const filter = {
              name: `Filter ${objectFilters.length + 1}`,
              filterType: 'simple',
              library: parsedFilter.lib || `QGPL`,
              object: parsedFilter.obj || `*`,
              types: [parsedFilter.objType || `*SRCPF`],
              member: parsedFilter.mbr || `*`,
              memberType: parsedFilter.mbrType || `*`,
              protected: false
            } as ConnectionConfiguration.ObjectFilters;
            objectFilters.push(filter);
          }
        }

        config.objectFilters = objectFilters;
        await ConnectionConfiguration.update(config);
        objectBrowser.refresh();
      }
    }),

    vscode.commands.registerCommand(`code-for-ibmi.copyFilter`, async (node: FilteredItem) => {
      await editFilter(node.filter, true);
      objectBrowser.refresh();
    }),

    vscode.commands.registerCommand(`code-for-ibmi.maintainFilter`, async (node?: FilteredItem) => {
      await editFilter(node?.filter);
      objectBrowser.refresh();
    }),

    vscode.commands.registerCommand(`code-for-ibmi.deleteFilter`, async (node: FilteredItem) => {
      const config = getConfig();
      const filter = node.filter;
      vscode.window.showInformationMessage(t(`objectBrowser.deleteFilter.infoMessage`, filter.name), t(`Yes`), t(`No`)).then(async (value) => {
        if (value === t(`Yes`)) {
          const index = config.objectFilters.findIndex(f => f.name === filter.name);

          if (index > -1) {
            config.objectFilters.splice(index, 1);
            await ConnectionConfiguration.update(config);
            objectBrowser.refresh();
          }
        }
      });
    }),

    vscode.commands.registerCommand(`code-for-ibmi.moveFilterUp`, (node: ObjectBrowserFilterItem) => objectBrowser.moveFilterInList(node, `UP`)),
    vscode.commands.registerCommand(`code-for-ibmi.moveFilterDown`, (node: ObjectBrowserFilterItem) => objectBrowser.moveFilterInList(node, `DOWN`)),
    vscode.commands.registerCommand(`code-for-ibmi.moveFilterToTop`, (node: ObjectBrowserFilterItem) => objectBrowser.moveFilterInList(node, `TOP`)),
    vscode.commands.registerCommand(`code-for-ibmi.moveFilterToBottom`, (node: ObjectBrowserFilterItem) => objectBrowser.moveFilterInList(node, `BOTTOM`)),

    vscode.commands.registerCommand(`code-for-ibmi.sortFilters`, async () => {
      const config = getConfig();
      config.objectFilters.sort((filter1, filter2) => filter1.name.toLowerCase().localeCompare(filter2.name.toLowerCase()));
      await ConnectionConfiguration.update(config);
      objectBrowser.autoRefresh();
    }),

    vscode.commands.registerCommand(`code-for-ibmi.refreshObjectBrowser`, () => objectBrowser.refresh()),

    vscode.commands.registerCommand(`code-for-ibmi.refreshObjectBrowserItem`, async (item: BrowserItem) => {
      objectBrowser.refresh(item);
    }),

    vscode.commands.registerCommand(`code-for-ibmi.revealInObjectBrowser`, async (item: BrowserItem, options?: FocusOptions) => {
      objectTreeViewer.reveal(item, options);
    }),

    vscode.commands.registerCommand(`code-for-ibmi.createMember`, async (node: ObjectBrowserSourcePhysicalFileItem, fullName?: string) => {
      const connection = getConnection();
      const toPath = (value: string) => `${node.path}/${value}`.toUpperCase();
      fullName = await vscode.window.showInputBox({
        prompt: t(`objectBrowser.createMember.prompt`),
        value: fullName,
        validateInput: (value) => {
          try {
            connection.parserMemberPath(toPath(value));
          } catch (e: any) {
            return e.toString();
          }
        }
      });

      if (fullName) {
        const fullPath = toPath(fullName);
        const member = connection.parserMemberPath(fullPath);
        const error = await vscode.window.withProgress({ location: vscode.ProgressLocation.Notification, title: t(`objectBrowser.createMember.progressTitle`, fullPath) }, async (progress) => {
          const addResult = await connection.runCommand({
            command: `ADDPFM FILE(${member.library}/${member.file}) MBR(${member.name}) SRCTYPE(${member.extension.length > 0 ? member.extension : `*NONE`})`,
            noLibList: true
          })

          if (addResult.code === 0) {
            if (GlobalConfiguration.get(`autoOpenFile`)) {
              vscode.commands.executeCommand(`code-for-ibmi.openEditable`, fullPath);
            }

            objectBrowser.refresh(node);

          } else {
            return addResult.stderr
          }
        });

        if (error) {
          if (await vscode.window.showErrorMessage(t(`objectBrowser.createMember.errorMessage`, fullPath, error), t(`Retry`))) {
            vscode.commands.executeCommand(`code-for-ibmi.createMember`, node, fullName);
          }
        }
      }
    }),

    vscode.commands.registerCommand(`code-for-ibmi.copyMember`, async (node: ObjectBrowserMemberItem, fullPath) => {
      const connection = getConnection();
      const oldMember = node.member;
      fullPath = await vscode.window.showInputBox({
        prompt: t(`objectBrowser.copyMember.prompt`),
        value: node.path || fullPath,
        validateInput: (value) => {
          try {
            const memberPath = connection.parserMemberPath(value);
            if (memberPath.library === oldMember.library && memberPath.file === oldMember.file && memberPath.name === oldMember.name) {
              return t(`objectBrowser.copyMember.errorMessage`);
            }
          } catch (e: any) {
            return e.toString();
          }
        }
      });

      if (fullPath) {
        const memberPath = connection.parserMemberPath(fullPath);
        const error = await vscode.window.withProgress({ location: vscode.ProgressLocation.Notification, title: t(`objectBrowser.copyMember.progressTitle`, fullPath.toUpperCase()) }, async (progress) => {
          try {
            const checkResult = await connection.runCommand({
              command: `CHKOBJ OBJ(${memberPath.library}/${memberPath.file}) OBJTYPE(*FILE) MBR(${memberPath.name})`,
              noLibList: true
            })

            const newMemberExists = checkResult.code === 0;

            if (newMemberExists) {
              const result = await vscode.window.showInformationMessage(t(`objectBrowser.copyMember.overwrite`, memberPath.name), { modal: true }, t(`Yes`), t(`No`))
              if (result === t(`Yes`)) {
                await connection.runCommand({
                  command: `RMVM FILE(${memberPath.library}/${memberPath.file}) MBR(${memberPath.name})`,
                  noLibList: true
                })
              } else {
                throw t(`objectBrowser.copyMember.errorMessage2`, memberPath.name)
              }
            }

            const copyResult = await connection.runCommand({
              command: `CPYSRCF FROMFILE(${oldMember.library}/${oldMember.file}) TOFILE(${memberPath.library}/${memberPath.file}) FROMMBR(${oldMember.name}) TOMBR(${memberPath.name}) MBROPT(*REPLACE)`,
              noLibList: true
            })

            const messages = Tools.parseMessages(copyResult.stderr);
            if (messages.findId(`CPF2869`)) {
              throw (copyResult.stderr)
            }

            if (oldMember.extension !== memberPath.extension) {
              await connection.runCommand({
                command: `CHGPFM FILE(${memberPath.library}/${memberPath.file}) MBR(${memberPath.name}) SRCTYPE(${memberPath.extension.length > 0 ? memberPath.extension : `*NONE`})`,
                noLibList: true
              });
            }

            if (GlobalConfiguration.get(`autoOpenFile`)) {
              vscode.commands.executeCommand(`code-for-ibmi.openEditable`, memberPath);
            }

            if (oldMember.library.toLocaleLowerCase() === memberPath.library.toLocaleLowerCase()) {
              if (oldMember.file.toLocaleLowerCase() === memberPath.file.toLocaleLowerCase()) {
                objectBrowser.refresh(node.parent);
              }
              else {
                objectBrowser.refresh(node.parent?.parent);
              }
            }
            else {
              objectBrowser.autoRefresh();
            }
          } catch (e) {
            return e;
          }
        });

        if (error) {
          if (await vscode.window.showErrorMessage(t(`objectBrowser.copyMember.errorMessage3`, fullPath, error), t(`Retry`))) {
            vscode.commands.executeCommand(`code-for-ibmi.copyMember`, node, fullPath);
          }
        }
      }
    }),
    vscode.commands.registerCommand(`code-for-ibmi.deleteMember`, async (node: ObjectBrowserMemberItem) => {
      let result = await vscode.window.showWarningMessage(t(`objectBrowser.deleteMember.warningMessage`, node.path), t(`Yes`), t(`Cancel`));

      if (result === t(`Yes`)) {
        const connection = getConnection();
        const { library, file, name } = connection.parserMemberPath(node.path);

        const removeResult = await connection.runCommand({
          command: `RMVM FILE(${library}/${file}) MBR(${name})`,
          noLibList: true
        });

        if (removeResult.code === 0) {
          vscode.window.showInformationMessage(t(`objectBrowser.deleteMember.infoMessage`, node.path));

          objectBrowser.refresh(node.parent);

        } else {
          vscode.window.showErrorMessage(t(`objectBrowser.deleteMember.errorMessage`, removeResult.stderr));
        }

        //Not sure how to remove the item from the list. Must refresh - but that might be slow?
      }
    }),
    vscode.commands.registerCommand(`code-for-ibmi.updateMemberText`, async (node: ObjectBrowserMemberItem) => {
      const connection = getConnection();
      const { library, file, name, basename } = connection.parserMemberPath(node.path);
      const oldText = node.member.text;
      const newText = await vscode.window.showInputBox({
        value: oldText,
        prompt: t(`objectBrowser.updateMemberText.prompt`, basename)
      });

      if (newText && newText !== oldText) {
        const escapedText = newText.replace(/'/g, `''`);
        const connection = getConnection();

        const changeResult = await connection.runCommand({
          command: `CHGPFM FILE(${library}/${file}) MBR(${name}) TEXT('${escapedText}')`,
          noLibList: true
        });

        if (changeResult.code === 0) {
          node.description = newText;
          objectBrowser.refresh(node);
        } else {
          vscode.window.showErrorMessage(t(`objectBrowser.updateMemberText.errorMessage`, changeResult.stderr));
        }

      }
    }),
    vscode.commands.registerCommand(`code-for-ibmi.renameMember`, async (node: ObjectBrowserMemberItem) => {
      const connection = getConnection();
      const oldMember = connection.parserMemberPath(node.path);
      const library = oldMember.library;
      const sourceFile = oldMember.file;
      let newBasename: string | undefined = oldMember.basename;
      let newMember: MemberParts | undefined;
      let newNameOK;

      do {
        newBasename = await vscode.window.showInputBox({
          value: newBasename,
          prompt: t(`objectBrowser.renameMember.prompt`, oldMember.basename),
          validateInput: value => value.toUpperCase() === oldMember.basename ? t("objectBrowser.renameMember.invalid.input") : undefined
        });

        if (newBasename) {
          newNameOK = true;
          try {
            newMember = connection.parserMemberPath(library + `/` + sourceFile + `/` + newBasename);
          } catch (e: any) {
            newNameOK = false;
            vscode.window.showErrorMessage(e);
          }

          if (newMember) {
            let commandResult: CommandResult;

            if (oldMember.name !== newMember.name) {
              commandResult = await connection.runCommand({
                command: `RNMM FILE(${library}/${sourceFile}) MBR(${oldMember.name}) NEWMBR(${newMember.name})`,
                noLibList: true
              });

              if (commandResult.code !== 0) {
                newNameOK = false;
                vscode.window.showErrorMessage(t(`objectBrowser.renameMember.errorMessage`, commandResult.stderr));
              }
            }
            if (oldMember.extension !== newMember.extension) {
              commandResult = await connection.runCommand({
                command: `CHGPFM FILE(${library}/${sourceFile}) MBR(${newMember.name}) SRCTYPE(${newMember.extension.length > 0 ? newMember.extension : `*NONE`})`,
                noLibList: true
              });

              if (commandResult.code !== 0) {
                newNameOK = false;
                vscode.window.showErrorMessage(t(`objectBrowser.renameMember.errorMessage`, commandResult.stderr));
              }
            }

            objectBrowser.refresh(node.parent);
          }
        }
      } while (newBasename && !newNameOK)
    }),

    vscode.commands.registerCommand(`code-for-ibmi.uploadAndReplaceMemberAsFile`, async (node: MemberItem) => {
      const contentApi = getContent();

      const originPath = await vscode.window.showOpenDialog({ defaultUri: vscode.Uri.file(os.homedir()) });

      if (originPath) {
        const connection = getConnection();
        const { asp, library, file, name } = connection.parserMemberPath(node.path);
        const data = fs.readFileSync(originPath[0].fsPath, `utf8`);

        try {
          contentApi.uploadMemberContent(asp, library, file, name, data);
          vscode.window.showInformationMessage(t(`objectBrowser.uploadAndReplaceMemberAsFile.infoMessage`));
        } catch (e) {
          vscode.window.showErrorMessage(t(`objectBrowser.uploadAndReplaceMemberAsFile.errorMessage`, e));
        }
      }

    }),

    vscode.commands.registerCommand(`code-for-ibmi.downloadMemberAsFile`, async (node: MemberItem) => {
      const contentApi = getContent();
      const connection = getConnection();

      const { asp, library, file, name: member, basename } = connection.parserMemberPath(node.path);

      const memberContent = await contentApi.downloadMemberContent(asp, library, file, member);

      let localFilepath = await vscode.window.showSaveDialog({ defaultUri: vscode.Uri.file(os.homedir() + `/` + basename) });

      if (localFilepath) {
        let localPath = localFilepath.path;
        if (process.platform === `win32`) {
          //Issue with getFile not working properly on Windows
          //when there is a / at the start.
          if (localPath[0] === `/`) {
            localPath = localPath.substring(1);
          }
        }

        try {
          await writeFileAsync(localPath, memberContent, `utf8`);
          vscode.window.showInformationMessage(t(`objectBrowser.downloadMemberContent.infoMessage`));
        } catch (e) {
          vscode.window.showErrorMessage(t(`objectBrowser.downloadMemberContent.errorMessage`, e));
        }
      }
    }),

    vscode.commands.registerCommand(`code-for-ibmi.searchSourceFile`, async (node?: SourcePhysicalFileItem) => {
      const parameters = {
        path: node?.path || ``,
        filter: node?.filter
      }

      if (!parameters.path) {
        const connection = getConnection();
        const input = await vscode.window.showInputBox({
          prompt: t(`objectBrowser.searchSourceFile.prompt`),
          title: t(`objectBrowser.searchSourceFile.title`),
          validateInput: (input) => {
            input = input.trim();
            const path = input.split(`/`);
            let checkPath;
            if (path.length > 3) {
              return t(`objectBrowser.searchSourceFile.invalidForm`)
            } else if (path.length > 2) {                 // Check member
              let checkMember = path[2].replace(/[*]/g, ``).split(`.`);
              checkMember[0] = checkMember[0] !== `` ? checkMember[0] : `a`;
              checkPath = path[0] + `/` + path[1] + `/` + checkMember[0] + `.` + (checkMember.length > 1 ? checkMember[1] : ``);
            } else if (path.length > 1) {                 // Check filename
              checkPath = input + (path[path.length - 1] === `` ? `a` : ``) + `/a.b`;
            } else {                                      // Check library
              checkPath = input + (path[path.length - 1] === `` ? `a` : ``) + `/a/a.a`;
            }
            if (checkPath) {
              try {
                connection.parserMemberPath(checkPath);
              } catch (e: any) {
                return e;
              }
            }
          }
        });

        if (input) {
          const path = input.trim().toUpperCase().split(`/`);
          parameters.path = [path[0], path[1]].join('/');
        }
      }

      if (parameters.path) {
        const config = getConfig();
        const storage = instance.getStorage();

        const pathParts = parameters.path.split(`/`);
        if (pathParts[1] !== `*ALL`) {
          const aspText = ((config.sourceASP && config.sourceASP.length > 0) ? t(`objectBrowser.searchSourceFile.aspText`, config.sourceASP) : ``);

          let list = GlobalStorage.get().getPreviousSearchTerms();
          const listHeader: vscode.QuickPickItem[] = [
            { label: t(`objectBrowser.searchSourceFile.previousSearches`), kind: vscode.QuickPickItemKind.Separator }
          ];
          const clearList = t(`clearList`);
          const clearListArray = [{ label: ``, kind: vscode.QuickPickItemKind.Separator }, { label: clearList }];

          const quickPick = vscode.window.createQuickPick();
          quickPick.items = list.length > 0 ? listHeader.concat(list.map(term => ({ label: term }))).concat(clearListArray) : [];
          quickPick.placeholder = list.length > 0 ? t(`objectBrowser.searchSourceFile.placeholder`) : t(`objectBrowser.searchSourceFile.placeholder2`);
          quickPick.title = t(`objectBrowser.searchSourceFile.title2`, parameters.path, aspText);

          quickPick.onDidChangeValue(() => {
            if (quickPick.value === ``) {
              quickPick.items = listHeader.concat(list.map(term => ({ label: term }))).concat(clearListArray);
            } else if (!list.includes(quickPick.value)) {
              quickPick.items = [{ label: quickPick.value }].concat(listHeader)
                .concat(list.map(term => ({ label: term })))
            }
          })

          quickPick.onDidAccept(async () => {
            const searchTerm = quickPick.activeItems[0].label;
            if (searchTerm) {
              if (searchTerm === clearList) {
                GlobalStorage.get().setPreviousSearchTerms([]);
                list = [];
                quickPick.items = [];
                quickPick.placeholder = t(`objectBrowser.searchSourceFile.placeholder2`);
                vscode.window.showInformationMessage(t(`clearedList`));
                quickPick.show();
              } else {
                quickPick.hide();
                list = list.filter(term => term !== searchTerm);
                list.splice(0, 0, searchTerm);
                GlobalStorage.get().setPreviousSearchTerms(list);
                await doSearchInSourceFile(searchTerm, parameters.path, parameters.filter);
              }
            }
          });

          quickPick.onDidHide(() => quickPick.dispose());
          quickPick.show();

        } else {
          vscode.window.showErrorMessage(t(`objectBrowser.searchSourceFile.errorMessage`));
        }
      }
    }),

    vscode.commands.registerCommand(`code-for-ibmi.createLibrary`, async () => {
      const config = getConfig();
      const connection = getConnection();

      const newLibrary = await vscode.window.showInputBox({
        prompt: t(`objectBrowser.createLibrary.prompt`),
        validateInput: (library => library.length > 10 ? t(`objectBrowser.createLibrary.errorMessage2`) : undefined)
      });

      if (newLibrary) {

        const filters = config.objectFilters;

        const createResult = await connection.runCommand({
          command: `CRTLIB LIB(${newLibrary})`,
          noLibList: true
        });

        if (createResult.code !== 0) {
          vscode.window.showErrorMessage(t(`objectBrowser.createLibrary.errorMessage`, newLibrary, createResult.stderr));
        }

        filters.push({
          name: newLibrary,
          filterType: 'simple',
          library: newLibrary,
          object: `*ALL`,
          types: [`*ALL`],
          member: `*`,
          memberType: `*`,
          protected: false
        });

        config.objectFilters = filters;
        ConnectionConfiguration.update(config);
        const autoRefresh = objectBrowser.autoRefresh();

        // Add to library list ?
        await vscode.window.showInformationMessage(t(`objectBrowser.createLibrary.infoMessage`), t(`Yes`), t(`No`))
          .then(async result => {
            switch (result) {
              case t(`Yes`):
                await vscode.commands.executeCommand(`code-for-ibmi.addToLibraryList`, newLibrary);
                if (autoRefresh) {
                  vscode.commands.executeCommand(`code-for-ibmi.refreshLibraryListView`);
                }
                break;
            }
          });
      }
    }),

    vscode.commands.registerCommand(`code-for-ibmi.createSourceFile`, async (node: ObjectBrowserFilterItem) => {
      const filter = node.filter;
      const fileName = await vscode.window.showInputBox({
        prompt: t(`objectBrowser.createSourceFile.prompt`),
        validateInput: (fileName => fileName.length > 10 ? t('objectBrowser.createSourceFile.errorMessage2') : undefined)
      });

      if (fileName) {
        const connection = getConnection();
        const library = filter.library;
        const uriPath = `${library}/${fileName.toUpperCase()}`

        vscode.window.showInformationMessage(t(`objectBrowser.createSourceFile.infoMessage`, uriPath));
        const createResult = await connection.runCommand({
          command: `CRTSRCPF FILE(${uriPath}) RCDLEN(112)`,
          noLibList: true
        });

        if (createResult.code === 0) {
          objectBrowser.refresh(node);
        } else {
          vscode.window.showErrorMessage(t(`objectBrowser.createSourceFile.errorMessage`, createResult.stderr));
        }
      }
    }),

    vscode.commands.registerCommand(`code-for-ibmi.changeObjectDesc`, async (node: ObjectBrowserObjectItem) => {
      let newText = node.object.text;
      let newTextOK;
      do {
        newText = await vscode.window.showInputBox({
          prompt: t(`objectBrowser.changeObjectDesc.prompt`, node.path),
          value: newText,
          validateInput: newText => {
            return newText.length <= 50 ? null : t(`objectBrowser.changeObjectDesc.errorMessage`);
          }
        }) || "";

        if (newText) {
          const escapedText = newText.replace(/'/g, `''`).replace(/`/g, `\\\``);
          const connection = getConnection();

          newTextOK = true;
          const changeResult = await connection.runCommand({
            command: `CHGOBJD OBJ(${node.path}) OBJTYPE(${node.object.type}) TEXT(${newText.toUpperCase() !== `*BLANK` ? `'${escapedText}'` : `*BLANK`})`,
            noLibList: true
          });

          if (changeResult.code === 0) {
            node.object.text = newText;
            node.updateDescription();
            objectBrowser.refresh(node);
            vscode.window.showInformationMessage(t(`objectBrowser.changeObjectDesc.infoMessage`, node.path, node.object.type.toUpperCase()));
          } else {
            vscode.window.showErrorMessage(t(`objectBrowser.changeObjectDesc.errorMessage2`, node.path, changeResult.stderr));
            newTextOK = false;
          }
        }
      } while (newText && !newTextOK)
    }),

    vscode.commands.registerCommand(`code-for-ibmi.copyObject`, async (node: ObjectBrowserObjectItem) => {
      let newPath = node.path;
      let newPathOK;
      do {
        newPath = await vscode.window.showInputBox({
          prompt: t(`objectBrowser.copyObject.prompt`),
          value: newPath,
          validateInput: newPath => {
            let splitPath = newPath.split(`/`);
            if (splitPath.length != 2) return t(`objectBrowser.copyObject.errorMessage`, newPath);
            if (splitPath[0].length > 10) return t(`objectBrowser.copyObject.errorMessage2`);
            if (splitPath[1].length > 10) return t(`objectBrowser.copyObject.errorMessage3`);
          }
        }) || "";

        if (newPath) {
          const [oldLibrary, oldObject] = node.path.split(`/`);
          const escapedPath = newPath.replace(/'/g, `''`).replace(/`/g, `\\\``);
          const [newLibrary, newObject] = escapedPath.split(`/`);
          const connection = getConnection();

          newPathOK = true;
          const commandRes = await connection.runCommand({
            command: node.object.type.toLocaleLowerCase() === `*lib` ?
              `CPYLIB FROMLIB(${oldObject}) TOLIB(${newObject})` :
              `CRTDUPOBJ OBJ(${oldObject}) FROMLIB(${oldLibrary}) OBJTYPE(${node.object.type}) TOLIB(${newLibrary}) NEWOBJ(${newObject})`,
            noLibList: true
          });

          if (commandRes.code === 0) {

            if (oldLibrary.toLocaleLowerCase() === newLibrary.toLocaleLowerCase()) {
              objectBrowser.refresh(node.parent);
            }
            else if (!objectBrowser.autoRefresh(t(`objectBrowser.copyObject.infoMessage`, node.path, node.object.type.toUpperCase(), escapedPath))) {
              vscode.window.showInformationMessage(t(`objectBrowser.copyObject.infoMessage2`, node.path, node.object.type.toUpperCase(), escapedPath));
            }
          } else {
            vscode.window.showErrorMessage(t(`objectBrowser.copyObject.errorMessage4`, node.path, commandRes.stderr));
            newPathOK = false;
          }
        }
      } while (newPath && !newPathOK)
    }),

    vscode.commands.registerCommand(`code-for-ibmi.deleteObject`, async (node: ObjectBrowserObjectItem) => {
      let result = await vscode.window.showWarningMessage(t(`objectBrowser.deleteObject.warningMessage`, node.path, node.object.type.toUpperCase()), t(`Yes`), t(`Cancel`));

      if (result === t(`Yes`)) {
        const connection = getConnection();
        await vscode.window.withProgress({ location: vscode.ProgressLocation.Notification, title: t("objectBrowser.deleteObject.progress", node.path, node.object.type.toUpperCase()) }
          , async (progress) => {
            // TODO: Progress message about deleting!
            const deleteResult = await connection.runCommand({
              command: `DLTOBJ OBJ(${node.path}) OBJTYPE(${node.object.type})`,
              noLibList: true
            });

            if (deleteResult.code === 0) {
              vscode.window.showInformationMessage(t(`objectBrowser.deleteObject.infoMessage`, node.path, node.object.type.toUpperCase()));
              objectBrowser.refresh(node.parent);
            } else {
              vscode.window.showErrorMessage(t(`objectBrowser.deleteObject.errorMessage`, deleteResult.stderr));
            }
          }
        );
      }
    }),

    vscode.commands.registerCommand(`code-for-ibmi.renameObject`, async (node: ObjectBrowserObjectItem) => {
      let [, newObject] = node.path.split(`/`);
      let newObjectOK;
      do {
        newObject = await vscode.window.showInputBox({
          prompt: t(`objectBrowser.renameObject.prompt`),
          value: newObject,
          validateInput: newObject => {
            return newObject.length <= 10 ? null : t(`objectBrowser.renameObject.errorMessage`);
          }
        }) || "";

        if (newObject) {
          const escapedObject = newObject.replace(/'/g, `''`).replace(/`/g, `\\\``).split(`/`);
          const connection = getConnection();
          newObjectOK = await vscode.window.withProgress({ location: vscode.ProgressLocation.Notification, title: t("objectBrowser.renameObject.progress", node.path, node.object.type.toUpperCase(), escapedObject) }
            , async (progress) => {
              const renameResult = await connection.runCommand({
                command: `RNMOBJ OBJ(${node.path}) OBJTYPE(${node.object.type}) NEWOBJ(${escapedObject})`,
                noLibList: true
              });

              if (renameResult.code !== 0) {
                vscode.window.showErrorMessage(t(`objectBrowser.renameObject.errorMessage2`, node.path, renameResult.stderr));
                return false;
              }

              vscode.window.showInformationMessage(t(`objectBrowser.renameObject.infoMessage`, node.path, node.object.type.toUpperCase(), escapedObject));
              objectBrowser.refresh(node.parent);
              return true;
            }
          );
        }
      } while (newObject && !newObjectOK)
    }),

    vscode.commands.registerCommand(`code-for-ibmi.moveObject`, async (node: ObjectBrowserObjectItem) => {
      let [newLibrary,] = node.path.split(`/`);
      let newLibraryOK;
      do {
        newLibrary = await vscode.window.showInputBox({
          prompt: t(`objectBrowser.moveObject.prompt`),
          value: newLibrary,
          validateInput: newLibrary => {
            return newLibrary.length <= 10 ? null : t(`objectBrowser.moveObject.errorMessage`);

          }
        }) || "";

        if (newLibrary) {
          const escapedLibrary = newLibrary.replace(/'/g, `''`).replace(/`/g, `\\\``);
          const connection = getConnection();

          newLibraryOK = await vscode.window.withProgress({ location: vscode.ProgressLocation.Notification, title: t("objectBrowser.moveObject.progress", node.path, node.object.type.toUpperCase(), escapedLibrary) }
            , async (progress) => {
              const moveResult = await connection.runCommand({
                command: `MOVOBJ OBJ(${node.path}) OBJTYPE(${node.object.type}) TOLIB(${newLibrary})`,
                noLibList: true
              });

              if (moveResult.code !== 0) {
                vscode.window.showErrorMessage(t(`objectBrowser.moveObject.errorMessage2`, node.path, moveResult.stderr));
                return false;
              }

              if (!objectBrowser.autoRefresh(t(`objectBrowser.moveObject.infoMessage`, node.path, node.object.type.toUpperCase(), escapedLibrary))) {
                vscode.window.showInformationMessage(t(`objectBrowser.moveObject.infoMessage2`, node.path, node.object.type.toUpperCase(), escapedLibrary));
              }
              return true;
            });
        }
      } while (newLibrary && !newLibraryOK)
    })
  );
}

function getConfig() {
  const config = instance.getConfig();
  if (config) {
    return config;
  }
  else {
    throw new Error(t('not.connected'));
  }
}

function getConnection() {
  const connection = instance.getConnection();
  if (connection) {
    return connection;
  }
  else {
    throw new Error(t('not.connected'));
  }
}

function getContent() {
  const content = instance.getContent();
  if (content) {
    return content;
  }
  else {
    throw new Error(t('not.connected'));
  }
}

function storeMemberList(path: string, list: string[]) {
  const storage = instance.getStorage();
  if (storage) {
    const existingDirs = storage.getSourceList();
    existingDirs[path] = list;
    return storage.setSourceList(existingDirs);
  }
}

async function doSearchInSourceFile(searchTerm: string, path: string, filter: ConnectionConfiguration.ObjectFilters | undefined) {
  const content = getContent();
  const pathParts = path.split(`/`);
  try {
    await vscode.window.withProgress({
      location: vscode.ProgressLocation.Notification,
      title: t(`objectBrowser.doSearchInSourceFile.title`),
    }, async progress => {
      progress.report({
        message: t(`objectBrowser.doSearchInSourceFile.progressMessage`, path)
      });

      const members = await content.getMemberList({ library: pathParts[0], sourceFile: pathParts[1], members: filter?.member });
      if (members.length > 0) {
        // NOTE: if more messages are added, lower the timeout interval
        const timeoutInternal = 9000;
        const searchMessages = [
          t(`objectBrowser.doSearchInSourceFile.searchMessage1`, searchTerm, path),
          t(`objectBrowser.doSearchInSourceFile.searchMessage2`, members.length, searchTerm, path),
          t(`objectBrowser.doSearchInSourceFile.searchMessage3`, searchTerm),
          t(`objectBrowser.doSearchInSourceFile.searchMessage4`, searchTerm, path),
          t(`objectBrowser.doSearchInSourceFile.searchMessage5`),
          t(`objectBrowser.doSearchInSourceFile.searchMessage6`),
          t(`objectBrowser.doSearchInSourceFile.searchMessage7`),
          t(`objectBrowser.doSearchInSourceFile.searchMessage8`, members.length),
          t(`objectBrowser.doSearchInSourceFile.searchMessage9`, searchTerm, path),
        ];

        let currentMessage = 0;
        const messageTimeout = setInterval(() => {
          if (currentMessage < searchMessages.length) {
            progress.report({
              message: searchMessages[currentMessage]
            });
            currentMessage++;
          } else {
            clearInterval(messageTimeout);
          }
        }, timeoutInternal);

        let results = await Search.searchMembers(instance, pathParts[0], pathParts[1], `${filter?.member || `*`}.MBR`, searchTerm, filter ? isProtected(filter) : false);

        // Filter search result by member type filter.
        if (results.length > 0 && filter?.member) {
          const patternExt = new RegExp(`^` + filter?.member.replace(/[*]/g, `.*`).replace(/[$]/g, `\\$`) + `$`);
          results = results.filter(result => {
            const resultPath = result.path.split(`/`);
            const resultName = resultPath[resultPath.length - 1];
            const member = members.find(member => member.name === resultName);
            return (member && patternExt.test(member.extension));
          })
        }

        if (results.length > 0) {
          const objectNamesLower = GlobalConfiguration.get(`ObjectBrowser.showNamesInLowercase`);

          // Format result to include member type.
          results.forEach(result => {
            const resultPath = result.path.split(`/`);
            const resultName = resultPath[resultPath.length - 1];
            result.path += `.${members.find(member => member.name === resultName)?.extension || ''}`;
            if (objectNamesLower === true) {
              result.path = result.path.toLowerCase();
            }
          });

          results = results.sort((a, b) => {
            return a.path.localeCompare(b.path);
          });

          setSearchResults(searchTerm, results);

        } else {
          vscode.window.showInformationMessage(t(`objectBrowser.doSearchInSourceFile.notFound`, searchTerm, path));
        }

      } else {
        vscode.window.showErrorMessage(t(`objectBrowser.doSearchInSourceFile.noMembers`));
      }

    });

  } catch (e) {
    vscode.window.showErrorMessage(t(`objectBrowser.doSearchInSourceFile.errorMessage`, e));
  }
}

async function listObjects(item: ObjectBrowserFilterItem, filter?: ConnectionConfiguration.ObjectFilters) {
  return (await getContent().getObjectList(filter || item.filter, objectSortOrder()))
    .map(object => {
      return object.sourceFile ? new ObjectBrowserSourcePhysicalFileItem(item, object) : new ObjectBrowserObjectItem(item, object);
    });
}<|MERGE_RESOLUTION|>--- conflicted
+++ resolved
@@ -3,11 +3,7 @@
 import util from "util";
 import vscode from "vscode";
 import { ConnectionConfiguration, DefaultOpenMode, GlobalConfiguration } from "../api/Configuration";
-<<<<<<< HEAD
-=======
 import { parseFilter } from "../api/Filter";
-import { MemberParts } from "../api/IBMi";
->>>>>>> f6ec7dfc
 import { SortOptions, SortOrder } from "../api/IBMiContent";
 import { Search } from "../api/Search";
 import { GlobalStorage } from '../api/Storage';
@@ -15,11 +11,7 @@
 import { getMemberUri } from "../filesystems/qsys/QSysFs";
 import { instance, setSearchResults } from "../instantiate";
 import { t } from "../locale";
-<<<<<<< HEAD
 import { BrowserItem, BrowserItemParameters, CommandResult, FilteredItem, FocusOptions, IBMiFile, IBMiMember, IBMiObject, MemberItem, MemberParts, ObjectItem, SourcePhysicalFileItem } from "../typings";
-=======
-import { BrowserItem, BrowserItemParameters, CommandResult, FilteredItem, FocusOptions, IBMiMember, IBMiObject, MemberItem, ObjectItem, SourcePhysicalFileItem } from "../typings";
->>>>>>> f6ec7dfc
 import { editFilter } from "../webviews/filters";
 
 const writeFileAsync = util.promisify(fs.writeFile);
