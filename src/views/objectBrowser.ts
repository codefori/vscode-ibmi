import fs, { existsSync } from "fs";
import os from "os";
import path, { basename, dirname } from "path";
import vscode from "vscode";
import { ConnectionConfiguration, DefaultOpenMode, GlobalConfiguration } from "../api/Configuration";
import { parseFilter, singleGenericName } from "../api/Filter";
import { MemberParts } from "../api/IBMi";
import { SortOptions, SortOrder } from "../api/IBMiContent";
import { Search } from "../api/Search";
import { GlobalStorage } from '../api/Storage';
import { Tools } from "../api/Tools";
import { getMemberUri } from "../filesystems/qsys/QSysFs";
import { instance } from "../instantiate";
import { t } from "../locale";
import { BrowserItem, BrowserItemParameters, CommandResult, FilteredItem, FocusOptions, IBMiMember, IBMiObject, MemberItem, OBJECT_BROWSER_MIMETYPE, ObjectItem, WithLibrary } from "../typings";
import { editFilter } from "../webviews/filters";

const URI_LIST_SEPARATOR = "\r\n";

const objectNamesLower = () => GlobalConfiguration.get<boolean>(`ObjectBrowser.showNamesInLowercase`);
const objectSortOrder = () => GlobalConfiguration.get<SortOrder>(`ObjectBrowser.sortObjectsByName`) ? `name` : `type`;

const correctCase = (value: string) => {
  ;
  if (objectNamesLower()) {
    return value.toLocaleLowerCase();
  } else {
    return value;
  }
}

//https://code.visualstudio.com/api/references/icons-in-labels
const objectIcons = {
  'FILE': `database`,
  'CMD': `terminal`,
  'MODULE': `extensions`,
  'PGM': `file-binary`,
  'DTAARA': `clippy`,
  'DTAQ': `list-ordered`,
  'JOBQ': `checklist`,
  'LIB': `library`,
  'MEDDFN': `save-all`,
  'OUTQ': `symbol-enum`,
  'PNLGRP': `book`,
  'SBSD': `server-process`,
  'SRVPGM': `file-submodule`,
  'USRSPC': `chrome-maximize`,
  '': `circle-large-outline`
}

abstract class ObjectBrowserItem extends BrowserItem {
  constructor(readonly filter: ConnectionConfiguration.ObjectFilters, label: string, params?: BrowserItemParameters) {
    super(label, params);
  }

  refresh(): void {
    vscode.commands.executeCommand(`code-for-ibmi.refreshObjectBrowserItem`, this);
  }

  reveal(options?: FocusOptions) {
    return vscode.commands.executeCommand<void>(`code-for-ibmi.revealInObjectBrowser`, this, options);
  }

  abstract toString(): string;
  abstract delete(): Promise<boolean>;
  abstract isProtected(): boolean;
}

class ObjectBrowser implements vscode.TreeDataProvider<BrowserItem> {
  private readonly emitter = new vscode.EventEmitter<BrowserItem | BrowserItem[] | undefined | null | void>();
  readonly onDidChangeTreeData = this.emitter.event;

  async moveFilterInList(node: ObjectBrowserItem, filterMovement: `TOP` | `UP` | `DOWN` | `BOTTOM`) {
    const config = getConfig();
    if (config) {
      const filterName = node.filter.name;
      const objectFilters = config.objectFilters;
      const from = objectFilters.findIndex(filter => filter.name === filterName);
      let to;

      if (from === -1) throw `Filter ${filterName} is not found in list`;
      if (from === 0 && [`TOP`, `UP`].includes(filterMovement)) throw `Filter ${filterName} is at top of list`;
      if (from === objectFilters.length && [`DOWN`, `BOTTOM`].includes(filterMovement)) throw `Filter ${filterName} is at bottom of list`;

      switch (filterMovement) {
        case `TOP`:
          to = 0;
          break;
        case `UP`:
          to = from - 1;
          break;
        case `DOWN`:
          to = from + 1;
          break;
        case `BOTTOM`:
          to = objectFilters.length;
          break;
      }

      const filter = objectFilters[from];
      objectFilters.splice(from, 1);
      objectFilters.splice(to, 0, filter);
      config.objectFilters = objectFilters;
      await ConnectionConfiguration.update(config);
      this.autoRefresh();
    }
  }

  refresh(node?: BrowserItem) {
    this.emitter.fire(node);
  }

  autoRefresh(message?: string) {
    const autoRefresh = GlobalConfiguration.get(`autoRefresh`);
    if (autoRefresh) {
      if (message) {
        vscode.window.showInformationMessage(message);
      }

      this.refresh();
    }

    return autoRefresh;
  }

  getTreeItem(element: BrowserItem): vscode.TreeItem {
    return element;
  }

  getChildren(element?: BrowserItem): vscode.ProviderResult<BrowserItem[]> {
    return element?.getChildren?.() || this.getFilters();
  }

  getFilters(): BrowserItem[] {
    const config = getConfig();
    const filters = config.objectFilters;
    if (filters.length) {
      return filters.map(filter => new ObjectBrowserFilterItem(filter));
    } else {
      return [new CreateFilterItem()];
    }
  }

  getParent(element: BrowserItem): vscode.ProviderResult<BrowserItem> {
    return element.parent;
  }

  async resolveTreeItem(item: vscode.TreeItem, element: BrowserItem, token: vscode.CancellationToken): Promise<BrowserItem> {
    if (element.getToolTip) {
      element.tooltip = await element.getToolTip();
    }

    return element;
  }
}

class CreateFilterItem extends BrowserItem {
  constructor() {
    super(`${t('objectBrowser.createFilter')}...`, { icon: "add" });
    this.command = {
      command: `code-for-ibmi.maintainFilter`,
      title: `Create new filter`
    };
  }

  getChildren() {
    return [];
  }
}

class ObjectBrowserFilterItem extends ObjectBrowserItem implements WithLibrary {
  readonly library: string;
  constructor(filter: ConnectionConfiguration.ObjectFilters) {
    super(filter, filter.name, { icon: filter.protected ? `lock-small` : '', state: vscode.TreeItemCollapsibleState.Collapsed });
    this.library = parseFilter(filter.library, filter.filterType).noFilter ? filter.library : '';
    this.contextValue = `filter${this.library ? "_library" : ''}${this.isProtected() ? `_readonly` : ``}`;
    this.description = `${filter.library}/${filter.object}/${filter.member}.${filter.memberType || `*`} (${filter.types.join(`, `)})`;
    this.tooltip = ``;
  }

  isProtected(): boolean {
    return this.filter.protected;
  }

  async getChildren(): Promise<ObjectBrowserItem[]> {
    const libraryFilter = parseFilter(this.filter.library);
    if (libraryFilter.noFilter) {
      return await listObjects(this);
    }
    else {
      return (await getContent().getLibraries(this.filter))
        .map(object => {
          return object.sourceFile ? new ObjectBrowserSourcePhysicalFileItem(this, object) : new ObjectBrowserObjectItem(this, object);
        });
    }
  }

  toString(): string {
    return `${this.filter.name} (filter)`;
  }

  async delete() {
    const config = getConfig();
    const filter = this.filter;
    const index = config.objectFilters.findIndex(f => f.name === filter.name);

    if (index > -1) {
      config.objectFilters.splice(index, 1);
      await ConnectionConfiguration.update(config);

    }

    return true;
  }
}

class ObjectBrowserSourcePhysicalFileItem extends ObjectBrowserItem implements ObjectItem {
  readonly sort: SortOptions = { order: "name", ascending: true };
  readonly path: string;

  constructor(parent: ObjectBrowserFilterItem, readonly object: IBMiObject) {
    const type = object.type.startsWith(`*`) ? object.type.substring(1) : object.type;
    super(parent.filter, correctCase(object.name), { parent, icon: `file-directory`, state: vscode.TreeItemCollapsibleState.Collapsed });

    this.contextValue = `SPF${this.isProtected() ? `_readonly` : ``}`;
    this.updateDescription();

    this.path = [object.library, object.name].join(`/`);

    this.resourceUri = vscode.Uri.from({
      scheme: `object`,
      path: `/${object.library}/${object.name}.${type}`,
    });
  }

  isProtected(): boolean {
    return this.filter.protected || getContent().isProtectedPath(this.object.library);
  }

  sortBy(sort: SortOptions) {
    if (this.sort.order !== sort.order) {
      this.sort.order = sort.order;
      this.sort.ascending = true;
    }
    else {
      this.sort.ascending = !this.sort.ascending
    }
    this.updateDescription(true);
    this.description = `${this.object.text ? `${this.object.text} ` : ``}(sort: ${this.sort.order} ${this.sort.ascending ? `🔼` : `🔽`})`;
    this.reveal({ expand: true });
    this.refresh();
  }

  updateDescription(includeOrder?: boolean) {
    this.description = this.object.text ? `${this.object.text} ` : ``;
    if (includeOrder)
      this.description = this.description.concat(` (sort: ${this.sort.order} ${this.sort.ascending ? `🔼` : `🔽`})`);
  }

  async getChildren(): Promise<BrowserItem[] | undefined> {
    const connection = getConnection();
    const content = getContent();

    const writable = await content.checkObject({
      library: this.object.library,
      name: this.object.name,
      type: `*FILE`
    }, [`*UPD`]);

    try {
      const members = await content.getMemberList({
        library: this.object.library,
        sourceFile: this.object.name,
        members: this.filter.member,
        extensions: this.filter.memberType,
        filterType: this.filter.filterType,
        sort: this.sort
      });

      await storeMemberList(this.path, members.map(member => `${member.name}.${member.extension}`));

      return members.map(member => new ObjectBrowserMemberItem(this, member, writable));
    } catch (e: any) {
      console.log(e);

      // Work around since we can't get the member list if the users CCSID is not setup.
      const config = getConfig();
      if (connection.enableSQL) {
        if (e && e.message && e.message.includes(`CCSID`)) {
          vscode.window.showErrorMessage(`Error getting member list. Disabling SQL and refreshing. It is recommended you reload. ${e.message}`, `Reload`).then(async (value) => {
            if (value === `Reload`) {
              await vscode.commands.executeCommand(`workbench.action.reloadWindow`);
            }
          });

          connection.enableSQL = false;
          await ConnectionConfiguration.update(config);
          return this.getChildren();
        }
      } else {
        throw e;
      }
    }
  }

  toString(): string {
    return `${this.path} (${this.object.type})`;
  }

  async delete() {
    return deleteObject(this.object);
  }

  async getToolTip() {
    return await getContent().sourcePhysicalFileToToolTip(this.path, this.object);
  }
}

class ObjectBrowserObjectItem extends ObjectBrowserItem implements ObjectItem, WithLibrary {
  readonly path: string;
  readonly library: string;

  constructor(parent: ObjectBrowserFilterItem, readonly object: IBMiObject) {
    const type = object.type.startsWith(`*`) ? object.type.substring(1) : object.type;
    const icon = Object.entries(objectIcons).find(([key]) => key === type.toUpperCase())?.[1] || objectIcons[``];
    const isLibrary = type === 'LIB';
    super(parent.filter, correctCase(`${object.name}.${type}`), { icon, parent, state: isLibrary ? vscode.TreeItemCollapsibleState.Collapsed : vscode.TreeItemCollapsibleState.None });

    this.library = isLibrary ? object.name : '';
    this.path = [object.library, object.name].join(`/`);
    this.updateDescription();

    this.contextValue = `object.${type.toLowerCase()}${object.attribute ? `.${object.attribute}` : ``}${isLibrary ? '_library' : ''}${this.isProtected() ? `_readonly` : ``}`;
    this.tooltip = getContent().objectToToolTip(this.path, object);

    this.resourceUri = vscode.Uri.from({
      scheme: `object`,
      path: `/${object.library}/${object.name}.${type}`,
      fragment: object.attribute
    });

    if (!isLibrary) {
      this.command = {
        command: `vscode.open`,
        title: `Open`,
        arguments: [this.resourceUri]
      };
    }
  }

  isProtected(): boolean {
    return this.filter.protected || getContent().isProtectedPath(this.object.library);
  }

  updateDescription() {
    this.description = this.object.text.trim() + (this.object.attribute ? ` (${this.object.attribute})` : ``);
  }

  async getChildren() {
    const objectFilter = Object.assign({}, this.filter);
    objectFilter.library = this.object.name;
    return await listObjects(this, objectFilter);
  }

  toString(): string {
    return `${this.path} (${this.object.type})`;
  }

  async delete() {
    return deleteObject(this.object);
  }
}

class ObjectBrowserMemberItem extends ObjectBrowserItem implements MemberItem {
  readonly path: string;
  readonly sortBy: (sort: SortOptions) => void;
  readonly readonly: boolean;
  constructor(parent: ObjectBrowserSourcePhysicalFileItem, readonly member: IBMiMember, writable: boolean) {
    const readonly = !writable || parent.isProtected();
    super(parent.filter, correctCase(`${member.name}.${member.extension}`), { icon: readonly ? `lock-small` : "", parent });
    this.contextValue = `member${readonly ? `_readonly` : ``}`;
    this.description = member.text;

    this.resourceUri = getMemberUri(member, { readonly });
    this.path = this.resourceUri.path.substring(1);
    this.tooltip = getContent().memberToToolTip(this.path, member);

    this.sortBy = (sort: SortOptions) => parent.sortBy(sort);

    this.command = {
      command: "code-for-ibmi.openWithDefaultMode",
      title: `Open Member`,
      arguments: [{ path: this.path }, (readonly ? "browse" : undefined) as DefaultOpenMode]
    };

    this.readonly = readonly;
  }

  isProtected(): boolean {
    return this.readonly;
  }

  toString(): string {
    return this.path;
  }

  async delete() {
    const connection = getConnection();
    const { library, file, name } = connection.parserMemberPath(this.path);

    const removeResult = await connection.runCommand({
      command: `RMVM FILE(${library}/${file}) MBR(${name})`,
      noLibList: true
    });

    if (removeResult.code !== 0) {
      vscode.window.showErrorMessage(t(`objectBrowser.deleteMember.errorMessage`, removeResult.stderr));
    }

    return removeResult.code === 0;
  }
}

class ObjectBrowserMemberItemDragAndDrop implements vscode.TreeDragAndDropController<ObjectBrowserMemberItem> {
  readonly dragMimeTypes = [OBJECT_BROWSER_MIMETYPE];
  readonly dropMimeTypes = [];

  handleDrag(source: readonly ObjectBrowserMemberItem[], dataTransfer: vscode.DataTransfer, token: vscode.CancellationToken) {
    dataTransfer.set(OBJECT_BROWSER_MIMETYPE, new vscode.DataTransferItem(source.filter(item => item.resourceUri?.scheme === `member`)
      .map(item => item.resourceUri)
      .join(URI_LIST_SEPARATOR)));
  }
}

export function initializeObjectBrowser(context: vscode.ExtensionContext) {
  const objectBrowser = new ObjectBrowser();
  const objectTreeViewer = vscode.window.createTreeView(
    `objectBrowser`, {
    treeDataProvider: objectBrowser,
    showCollapseAll: true,
    canSelectMany: true,
    dragAndDropController: new ObjectBrowserMemberItemDragAndDrop()
  });

  context.subscriptions.push(
    objectTreeViewer,

    vscode.commands.registerCommand(`code-for-ibmi.sortMembersByName`, (item: ObjectBrowserSourcePhysicalFileItem | ObjectBrowserMemberItem) => {
      item.sortBy({ order: "name" });
    }),

    vscode.commands.registerCommand(`code-for-ibmi.sortMembersByDate`, (item: ObjectBrowserSourcePhysicalFileItem | ObjectBrowserMemberItem) => {
      item.sortBy({ order: "date" });
    }),

    vscode.commands.registerCommand(`code-for-ibmi.createFilter`, async () => {
      await editFilter();
      objectBrowser.refresh();
    }),

    vscode.commands.registerCommand(`code-for-ibmi.createQuickFilter`, async () => {
      const config = getConfig();
      const connection = getConnection();
      const objectFilters = config.objectFilters;

      const LIBRARY_REGEX = /^(?<lib>[^/.() ]+)\*$/;
      const FILTER_REGEX = /^(?<lib>[^/.() ]+)(\/(?<obj>[^/.() ]+))?(\/(?<mbr>[^/.() ]+))?(\.(?<mbrType>[^/.() ]+))?( \((?<objType>[^/.()]+)\))?$/;

      const newFilter = await vscode.window.showInputBox({
        prompt: `Enter filter as LIB* or LIB/OBJ/MBR.MBRTYPE (OBJTYPE) where each parameter is optional except the library`,
        value: ``,
        validateInput: newFilter => {
          const libraryRegex = LIBRARY_REGEX.exec(connection.upperCaseName(newFilter));
          const filterRegex = FILTER_REGEX.exec(connection.upperCaseName(newFilter));
          if (!libraryRegex && !filterRegex) return `Invalid filter: ${newFilter}. Use format LIB* or LIB/OBJ/MBR.MBRTYPE (OBJTYPE) where each parameter is optional except the library`;
        }
      });

      if (newFilter) {
        let regex = LIBRARY_REGEX.exec(connection.upperCaseName(newFilter));
        const parsedFilter = regex?.groups;
        if (regex && parsedFilter) {
          const filter = {
            name: `Filter ${objectFilters.length + 1}`,
            filterType: 'simple',
            library: `${parsedFilter.lib}*`,
            object: `*`,
            types: [`*ALL`],
            member: `*`,
            memberType: `*`,
            protected: false
          } as ConnectionConfiguration.ObjectFilters;
          objectFilters.push(filter);
        } else {
          regex = FILTER_REGEX.exec(connection.upperCaseName(newFilter));
          const parsedFilter = regex?.groups;
          if (regex && parsedFilter) {
            const filter = {
              name: `Filter ${objectFilters.length + 1}`,
              filterType: 'simple',
              library: parsedFilter.lib || `QGPL`,
              object: parsedFilter.obj || `*`,
              types: [parsedFilter.objType || `*SRCPF`],
              member: parsedFilter.mbr || `*`,
              memberType: parsedFilter.mbrType || `*`,
              protected: false
            } as ConnectionConfiguration.ObjectFilters;
            objectFilters.push(filter);
          }
        }

        config.objectFilters = objectFilters;
        await ConnectionConfiguration.update(config);
        objectBrowser.refresh();
      }
    }),

    vscode.commands.registerCommand(`code-for-ibmi.copyFilter`, async (node: FilteredItem) => {
      await editFilter(node.filter, true);
      objectBrowser.refresh();
    }),

    vscode.commands.registerCommand(`code-for-ibmi.maintainFilter`, async (node?: FilteredItem) => {
      await editFilter(node?.filter);
      objectBrowser.refresh();
    }),

    vscode.commands.registerCommand(`code-for-ibmi.moveFilterUp`, (node: ObjectBrowserFilterItem) => objectBrowser.moveFilterInList(node, `UP`)),
    vscode.commands.registerCommand(`code-for-ibmi.moveFilterDown`, (node: ObjectBrowserFilterItem) => objectBrowser.moveFilterInList(node, `DOWN`)),
    vscode.commands.registerCommand(`code-for-ibmi.moveFilterToTop`, (node: ObjectBrowserFilterItem) => objectBrowser.moveFilterInList(node, `TOP`)),
    vscode.commands.registerCommand(`code-for-ibmi.moveFilterToBottom`, (node: ObjectBrowserFilterItem) => objectBrowser.moveFilterInList(node, `BOTTOM`)),

    vscode.commands.registerCommand(`code-for-ibmi.sortFilters`, async () => {
      const config = getConfig();
      config.objectFilters.sort((filter1, filter2) => filter1.name.toLowerCase().localeCompare(filter2.name.toLowerCase()));
      await ConnectionConfiguration.update(config);
      objectBrowser.autoRefresh();
    }),

    vscode.commands.registerCommand(`code-for-ibmi.refreshObjectBrowser`, () => objectBrowser.refresh()),

    vscode.commands.registerCommand(`code-for-ibmi.refreshObjectBrowserItem`, async (item: BrowserItem) => {
      objectBrowser.refresh(item);
    }),

    vscode.commands.registerCommand(`code-for-ibmi.revealInObjectBrowser`, async (item: BrowserItem, options?: FocusOptions) => {
      objectTreeViewer.reveal(item, options);
    }),

    vscode.commands.registerCommand(`code-for-ibmi.createMember`, async (node: ObjectBrowserSourcePhysicalFileItem, fullName?: string) => {
      const connection = getConnection();
      const toPath = (value: string) => connection.upperCaseName(`${node.path}/${value}`);
      fullName = await vscode.window.showInputBox({
        prompt: t(`objectBrowser.createMember.prompt`),
        value: fullName,
        validateInput: (value) => {
          try {
            connection.parserMemberPath(toPath(value));
          } catch (e: any) {
            return e.toString();
          }
        }
      });

      if (fullName) {
        const fullPath = toPath(fullName);
        const member = connection.parserMemberPath(fullPath);
        const error = await vscode.window.withProgress({ location: vscode.ProgressLocation.Notification, title: t(`objectBrowser.createMember.progressTitle`, fullPath) }, async (progress) => {
          const addResult = await connection.runCommand({
            command: `ADDPFM FILE(${member.library}/${member.file}) MBR(${member.name}) SRCTYPE(${member.extension.length > 0 ? member.extension : `*NONE`})`,
            noLibList: true
          })

          if (addResult.code === 0) {
            if (GlobalConfiguration.get(`autoOpenFile`)) {
              vscode.commands.executeCommand(`code-for-ibmi.openEditable`, fullPath);
            }

            objectBrowser.refresh(node);

          } else {
            return addResult.stderr
          }
        });

        if (error) {
          if (await vscode.window.showErrorMessage(t(`objectBrowser.createMember.errorMessage`, fullPath, error), t(`Retry`))) {
            vscode.commands.executeCommand(`code-for-ibmi.createMember`, node, fullName);
          }
        }
      }
    }),

    vscode.commands.registerCommand(`code-for-ibmi.copyMember`, async (node: ObjectBrowserMemberItem, fullPath?: string) => {
      const connection = getConnection();
      const oldMember = node.member;
      fullPath = await vscode.window.showInputBox({
        prompt: t(`objectBrowser.copyMember.prompt`),
        value: node.path || fullPath,
        validateInput: (value) => {
          try {
            const memberPath = connection.parserMemberPath(value);
            if (memberPath.library === oldMember.library && memberPath.file === oldMember.file && memberPath.name === oldMember.name) {
              return t(`objectBrowser.copyMember.errorMessage`);
            }
          } catch (e: any) {
            return e.toString();
          }
        }
      });

      if (fullPath) {
        const memberPath = connection.parserMemberPath(fullPath);
        const error = await vscode.window.withProgress({ location: vscode.ProgressLocation.Notification, title: t(`objectBrowser.copyMember.progressTitle`, fullPath.toUpperCase()) }, async (progress) => {
          try {
            const checkResult = await connection.runCommand({
              command: `CHKOBJ OBJ(${memberPath.library}/${memberPath.file}) OBJTYPE(*FILE) MBR(${memberPath.name})`,
              noLibList: true
            })

            const newMemberExists = checkResult.code === 0;

            if (newMemberExists) {
              const result = await vscode.window.showInformationMessage(t(`objectBrowser.copyMember.overwrite`, memberPath.name), { modal: true }, t(`Yes`), t(`No`))
              if (result === t(`Yes`)) {
                await connection.runCommand({
                  command: `RMVM FILE(${memberPath.library}/${memberPath.file}) MBR(${memberPath.name})`,
                  noLibList: true
                })
              } else {
                throw t(`objectBrowser.copyMember.errorMessage2`, memberPath.name)
              }
            }

            const copyResult = await connection.runCommand({
              command: `CPYSRCF FROMFILE(${oldMember.library}/${oldMember.file}) TOFILE(${memberPath.library}/${memberPath.file}) FROMMBR(${oldMember.name}) TOMBR(${memberPath.name}) MBROPT(*REPLACE)`,
              noLibList: true
            })

            const copyMessages = Tools.parseMessages(copyResult.stderr);
            if (copyResult.code !== 0 && copyMessages.messages.length && !(copyMessages.findId(`CPF2869`) && copyMessages.findId(`CPF2817`))) {
              throw (copyResult.stderr)
            }

            if (oldMember.extension !== memberPath.extension) {
              await connection.runCommand({
                command: `CHGPFM FILE(${memberPath.library}/${memberPath.file}) MBR(${memberPath.name}) SRCTYPE(${memberPath.extension.length > 0 ? memberPath.extension : `*NONE`})`,
                noLibList: true
              });
            }

            if (GlobalConfiguration.get(`autoOpenFile`)) {
              vscode.commands.executeCommand(`code-for-ibmi.openEditable`, fullPath);
            }

            if (oldMember.library.toLocaleLowerCase() === memberPath.library.toLocaleLowerCase()) {
              if (oldMember.file.toLocaleLowerCase() === memberPath.file.toLocaleLowerCase()) {
                objectBrowser.refresh(node.parent);
              }
              else {
                objectBrowser.refresh(node.parent?.parent);
              }
            }
            else {
              objectBrowser.autoRefresh();
            }
          } catch (e) {
            return e;
          }
        });

        if (error) {
          if (await vscode.window.showErrorMessage(t(`objectBrowser.copyMember.errorMessage3`, fullPath, error), t(`Retry`))) {
            vscode.commands.executeCommand(`code-for-ibmi.copyMember`, node, fullPath);
          }
        }
      }
    }),
    vscode.commands.registerCommand(`code-for-ibmi.updateMemberText`, async (node: ObjectBrowserMemberItem) => {
      const connection = getConnection();
      const { library, file, name, basename } = connection.parserMemberPath(node.path);
      const oldText = node.member.text;
      const newText = await vscode.window.showInputBox({
        value: oldText,
        prompt: t(`objectBrowser.updateMemberText.prompt`, basename)
      });

      if (newText && newText !== oldText) {
        const escapedText = newText.replace(/'/g, `''`);
        const connection = getConnection();

        const changeResult = await connection.runCommand({
          command: `CHGPFM FILE(${library}/${file}) MBR(${name}) TEXT(${newText.toUpperCase() !== `*BLANK` ? `'${escapedText}'` : `*BLANK`})`,
          noLibList: true
        });

        if (changeResult.code === 0) {
          node.description = newText.toUpperCase() !== `*BLANK` ? newText : ``;
          objectBrowser.refresh(node);
        } else {
          vscode.window.showErrorMessage(t(`objectBrowser.updateMemberText.errorMessage`, changeResult.stderr));
        }

      }
    }),
    vscode.commands.registerCommand(`code-for-ibmi.renameMember`, async (node: ObjectBrowserMemberItem) => {
      const connection = getConnection();
      const oldMember = connection.parserMemberPath(node.path);
      const oldUri = node.resourceUri as vscode.Uri;
      const library = oldMember.library;
      const sourceFile = oldMember.file;
      let newBasename: string | undefined = oldMember.basename;
      let newMember: MemberParts | undefined;
      let newMemberPath: string | undefined;
      let newNameOK;

      // Check if the member is currently open in an editor tab.
      const oldMemberTabs = Tools.findUriTabs(oldUri);

      // If the member is currently open in an editor tab, and 
      // the member has unsaved changes, then prevent the renaming operation.
      if (oldMemberTabs.find(tab => tab.isDirty)) {
        vscode.window.showErrorMessage(t("objectBrowser.renameMember.errorMessage", t("member.has.unsaved.changes")));
        return;
      }

      do {
        newBasename = await vscode.window.showInputBox({
          value: newBasename,
          prompt: t(`objectBrowser.renameMember.prompt`, oldMember.basename),
          validateInput: value => connection.upperCaseName(value) === oldMember.basename ? t("objectBrowser.renameMember.invalid.input") : undefined
        });

        if (newBasename) {
          newNameOK = true;
          newMemberPath = library + `/` + sourceFile + `/` + newBasename;
          try {
            newMember = connection.parserMemberPath(newMemberPath);
          } catch (e: any) {
            newNameOK = false;
            vscode.window.showErrorMessage(e);
          }

          if (newMember) {
            let commandResult: CommandResult;

            if (oldMember.name !== newMember.name) {
              commandResult = await connection.runCommand({
                command: `RNMM FILE(${library}/${sourceFile}) MBR(${oldMember.name}) NEWMBR(${newMember.name})`,
                noLibList: true
              });

              if (commandResult.code !== 0) {
                newNameOK = false;
                vscode.window.showErrorMessage(t(`objectBrowser.renameMember.errorMessage`, commandResult.stderr));
              }
            }
            if (oldMember.extension !== newMember.extension) {
              commandResult = await connection.runCommand({
                command: `CHGPFM FILE(${library}/${sourceFile}) MBR(${newMember.name}) SRCTYPE(${newMember.extension.length > 0 ? newMember.extension : `*NONE`})`,
                noLibList: true
              });

              if (commandResult.code !== 0) {
                newNameOK = false;
                vscode.window.showErrorMessage(t(`objectBrowser.renameMember.errorMessage`, commandResult.stderr));
              }
            }

            objectBrowser.refresh(node.parent);
          }
        }
      } while (newBasename && !newNameOK)

      // If the member was open in an editor tab prior to the renaming,
      // refresh those tabs to reflect the new member path/name.
      // (Directly modifying the label or uri of an open tab is apparently not
      // possible with the current VS Code API, so refresh the tab by closing
      // it and then opening a new one at the new uri.)
      if (newNameOK && newMemberPath) {
        oldMemberTabs.forEach((tab) => {
          vscode.window.tabGroups.close(tab).then(() => {
            vscode.commands.executeCommand(`code-for-ibmi.openEditable`, newMemberPath);
          });
        })
      }
    }),

    vscode.commands.registerCommand(`code-for-ibmi.uploadAndReplaceMemberAsFile`, async (node: MemberItem) => {
      const contentApi = getContent();

      const originPath = await vscode.window.showOpenDialog({ defaultUri: vscode.Uri.file(os.homedir()) });

      if (originPath) {
        const connection = getConnection();
        const { asp, library, file, name } = connection.parserMemberPath(node.path);
        const data = fs.readFileSync(originPath[0].fsPath, `utf8`);

        try {
          contentApi.uploadMemberContent(asp, library, file, name, data);
          vscode.window.showInformationMessage(t(`objectBrowser.uploadAndReplaceMemberAsFile.infoMessage`));
        } catch (e) {
          vscode.window.showErrorMessage(t(`objectBrowser.uploadAndReplaceMemberAsFile.errorMessage`, e));
        }
      }

    }),

    vscode.commands.registerCommand(`code-for-ibmi.downloadMemberAsFile`, async (node: ObjectItem | MemberItem, nodes?: (ObjectItem | MemberItem)[]) => {
      const contentApi = getContent();
      const connection = getConnection();
      const config = getConfig();

      //Gather all the members
      const members: IBMiMember[] = [];
      for (const item of (nodes || [node])) {
        if ("object" in item) {
          members.push(...await contentApi.getMemberList({ library: item.object.library, sourceFile: item.object.name }));
        }
        else if ("member" in item) {
          members.push(item.member);
        }
      }

      const saveIntoDirectory = members.length > 1;
      let downloadLocationURI: vscode.Uri | undefined;
      if (saveIntoDirectory) {
        downloadLocationURI = (await vscode.window.showOpenDialog({
          canSelectMany: false,
          canSelectFiles: false,
          canSelectFolders: true,
          defaultUri: vscode.Uri.file(connection.getLastDownloadLocation())
        }))?.[0];
      }
      else {
        downloadLocationURI = (await vscode.window.showSaveDialog({
          defaultUri: vscode.Uri.file(path.join(connection.getLastDownloadLocation(), members[0].name)),
          filters: { 'Source member': [members[0].extension || '*'] }
        }));
      }

      if (downloadLocationURI) {
        //Remove double entries and map to { path, copy } object
        const toBeDownloaded = members
          .filter((member, index, list) => list.findIndex(m => m.library === member.library && m.file === member.file && m.name === member.name) === index)
          .sort((m1, m2) => m1.name.localeCompare(m2.name))
          .map(member => ({ path: Tools.qualifyPath(member.library, member.file, member.name, member.asp), name: `${member.name}.${member.extension || "MBR"}`, copy: true }));

        if (!saveIntoDirectory) {
          toBeDownloaded[0].name = basename(downloadLocationURI.path);
        }

        const downloadLocation = saveIntoDirectory ? downloadLocationURI.path : dirname(downloadLocationURI.path);
        await connection.setLastDownloadLocation(downloadLocation);

        //Ask what do to with existing files in the target directory
        if (saveIntoDirectory) {
          let overwriteAll = false;
          let skipAll = false;
          const overwriteLabel = t('overwrite');
          const overwriteAllLabel = t('overwrite_all');
          const skipAllLabel = t('skip_all');
          for (const item of toBeDownloaded) {
            const target = path.join(Tools.fixWindowsPath(downloadLocation), item.name);
            if (existsSync(target)) {
              if (skipAll) {
                item.copy = false;
              }
              else if (!overwriteAll) {
                const answer = await vscode.window.showWarningMessage(t('ask.overwrite', item.name), { modal: true }, t('skip'), skipAllLabel, overwriteLabel, overwriteAllLabel);
                if (answer) {
                  overwriteAll ||= (answer === overwriteAllLabel);
                  skipAll ||= (answer === skipAllLabel);
                  item.copy = !skipAll && (overwriteAll || answer === overwriteLabel);
                }
                else {
                  //Abort!
                  vscode.window.showInformationMessage(t('objectBrowser.downloadMemberContent.cancel'));
                  return;
                }
              }
            }
          }
        }

        //Download members
        vscode.window.withProgress({ title: t('objectBrowser.downloadMemberContent.download.progress', toBeDownloaded.filter(m => m.copy).length), location: vscode.ProgressLocation.Notification }, async (task) => {
          try {
            await connection.withTempDirectory(async directory => {
              task.report({ message: t('objectBrowser.downloadMemberContent.download.cpytostmf'), increment: 33 })
              const copyToStreamFiles = toBeDownloaded
                .filter(member => member.copy)
                .map(member => `@CPYTOSTMF FROMMBR('${member.path}') TOSTMF('${directory}/${member.name.toLocaleLowerCase()}') STMFOPT(*REPLACE) STMFCCSID(1208) DBFCCSID(${config.sourceFileCCSID}) ENDLINFMT(*LF);`)
                .join("\n");
              await contentApi.runSQL(copyToStreamFiles);

              task.report({ message: t('objectBrowser.downloadMemberContent.download.streamfiles'), increment: 33 })
              await connection.downloadDirectory(downloadLocation!, directory);
              vscode.window.showInformationMessage(t(`objectBrowser.downloadMemberContent.infoMessage`), t("open"))
                .then(open => open ? vscode.commands.executeCommand('revealFileInOS', saveIntoDirectory ? vscode.Uri.joinPath(downloadLocationURI, toBeDownloaded[0].name) : downloadLocationURI) : undefined);
            });
          } catch (e) {
            vscode.window.showErrorMessage(t(`objectBrowser.downloadMemberContent.errorMessage`, e));
          }
        });
      }
    }),

    vscode.commands.registerCommand(`code-for-ibmi.searchSourceFile`, async (node?: ObjectItem) => {
      const parameters = {
        path: node?.path || ``,
        filter: node?.filter
      }

      if (!parameters.path) {
        const connection = getConnection();
        const input = await vscode.window.showInputBox({
          prompt: t(`objectBrowser.searchSourceFile.prompt`),
          title: t(`objectBrowser.searchSourceFile.title`),
          validateInput: (input) => {
            input = input.trim();
            const path = input.split(`/`);
            let checkPath;
            if (path.length > 3) {
              return t(`objectBrowser.searchSourceFile.invalidForm`)
            } else if (path.length > 2) {                 // Check member
              let checkMember = path[2].replace(/[*]/g, ``).split(`.`);
              checkMember[0] = checkMember[0] !== `` ? checkMember[0] : `a`;
              checkPath = path[0] + `/` + path[1] + `/` + checkMember[0] + `.` + (checkMember.length > 1 ? checkMember[1] : ``);
            } else if (path.length > 1) {                 // Check filename
              checkPath = input + (path[path.length - 1] === `` ? `a` : ``) + `/a.b`;
            } else {                                      // Check library
              checkPath = input + (path[path.length - 1] === `` ? `a` : ``) + `/a/a.a`;
            }
            if (checkPath) {
              try {
                connection.parserMemberPath(checkPath);
              } catch (e: any) {
                return e;
              }
            }
          }
        });

        if (input) {
          const path = connection.upperCaseName(input.trim()).split(`/`);
          parameters.path = [path[0], path[1]].join('/');
        }
      }

      if (parameters.path) {
        const config = getConfig();

        const pathParts = parameters.path.split(`/`);
        if (pathParts[1] !== `*ALL`) {
          const aspText = ((config.sourceASP && config.sourceASP.length > 0) ? t(`objectBrowser.searchSourceFile.aspText`, config.sourceASP) : ``);

          const list = GlobalStorage.get().getPreviousSearchTerms();
          const listHeader: vscode.QuickPickItem[] = [
            { label: t(`objectBrowser.searchSourceFile.previousSearches`), kind: vscode.QuickPickItemKind.Separator }
          ];
          const clearList = t(`clearList`);
          const clearListArray = [{ label: ``, kind: vscode.QuickPickItemKind.Separator }, { label: clearList }];

          const quickPick = vscode.window.createQuickPick();
          quickPick.items = list.length > 0 ? listHeader.concat(list.map(term => ({ label: term }))).concat(clearListArray) : [];
          quickPick.placeholder = list.length > 0 ? t(`objectBrowser.searchSourceFile.placeholder`) : t(`objectBrowser.searchSourceFile.placeholder2`);
          quickPick.title = t(`objectBrowser.searchSourceFile.title2`, parameters.path, aspText);

          quickPick.onDidChangeValue(() => {
            if (quickPick.value === ``) {
              quickPick.items = listHeader.concat(list.map(term => ({ label: term }))).concat(clearListArray);
            } else if (!list.includes(quickPick.value)) {
              quickPick.items = [{ label: quickPick.value }].concat(listHeader)
                .concat(list.map(term => ({ label: term })))
            }
          })

          quickPick.onDidAccept(async () => {
            const searchTerm = quickPick.activeItems[0].label;
            if (searchTerm) {
              if (searchTerm === clearList) {
                GlobalStorage.get().clearPreviousSearchTerms();
                quickPick.items = [];
                quickPick.placeholder = t(`objectBrowser.searchSourceFile.placeholder2`);
                vscode.window.showInformationMessage(t(`clearedList`));
                quickPick.show();
              } else {
                quickPick.hide();
                GlobalStorage.get().addPreviousSearchTerm(searchTerm);
                await doSearchInSourceFile(searchTerm, parameters.path, parameters.filter);
              }
            }
          });

          quickPick.onDidHide(() => quickPick.dispose());
          quickPick.show();

        } else {
          vscode.window.showErrorMessage(t(`objectBrowser.searchSourceFile.errorMessage`));
        }
      }
    }),

    vscode.commands.registerCommand(`code-for-ibmi.createLibrary`, async () => {
      const config = getConfig();
      const connection = getConnection();

      const newLibrary = await vscode.window.showInputBox({
        prompt: t(`objectBrowser.createLibrary.prompt`),
        validateInput: (library => library.length > 10 ? t(`objectBrowser.createLibrary.errorMessage2`) : undefined)
      });

      if (newLibrary) {

        const filters = config.objectFilters;

        const createResult = await connection.runCommand({
          command: `CRTLIB LIB(${newLibrary})`,
          noLibList: true
        });

        if (createResult.code !== 0) {
          vscode.window.showErrorMessage(t(`objectBrowser.createLibrary.errorMessage`, newLibrary, createResult.stderr));
        }

        filters.push({
          name: newLibrary,
          filterType: 'simple',
          library: newLibrary,
          object: `*ALL`,
          types: [`*ALL`],
          member: `*`,
          memberType: `*`,
          protected: false
        });

        config.objectFilters = filters;
        ConnectionConfiguration.update(config);
        const autoRefresh = objectBrowser.autoRefresh();

        // Add to library list ?
        await vscode.window.showInformationMessage(t(`objectBrowser.createLibrary.infoMessage`), t(`Yes`), t(`No`))
          .then(async result => {
            switch (result) {
              case t(`Yes`):
                await vscode.commands.executeCommand(`code-for-ibmi.addToLibraryList`, { library: newLibrary });
                if (autoRefresh) {
                  vscode.commands.executeCommand(`code-for-ibmi.refreshLibraryListView`);
                }
                break;
            }
          });
      }
    }),

    vscode.commands.registerCommand(`code-for-ibmi.createSourceFile`, async (node: ObjectBrowserFilterItem | ObjectBrowserObjectItem) => {
      if (node.library) {
        const fileName = await vscode.window.showInputBox({
          prompt: t(`objectBrowser.createSourceFile.prompt`),
          validateInput: (fileName => fileName.length > 10 ? t('objectBrowser.createSourceFile.errorMessage2') : undefined)
        });

        if (fileName) {
          const connection = getConnection();
          const library = node.library;
          const uriPath = `${library}/${connection.upperCaseName(fileName)}`

          vscode.window.showInformationMessage(t(`objectBrowser.createSourceFile.infoMessage`, uriPath));
          const createResult = await connection.runCommand({
            command: `CRTSRCPF FILE(${uriPath}) RCDLEN(112)`,
            noLibList: true
          });

          if (createResult.code === 0) {
            objectBrowser.refresh(node);
          } else {
            vscode.window.showErrorMessage(t(`objectBrowser.createSourceFile.errorMessage`, createResult.stderr));
          }
        }
      }
    }),

    vscode.commands.registerCommand(`code-for-ibmi.changeObjectDesc`, async (node: ObjectBrowserObjectItem | ObjectBrowserSourcePhysicalFileItem) => {
      let newText = node.object.text;
      let newTextOK;
      do {
        newText = await vscode.window.showInputBox({
          prompt: t(`objectBrowser.changeObjectDesc.prompt`, node.path),
          value: newText,
          validateInput: newText => {
            return newText.length <= 50 ? null : t(`objectBrowser.changeObjectDesc.errorMessage`);
          }
        }) || "";

        if (newText) {
          const escapedText = newText.replace(/'/g, `''`).replace(/`/g, `\\\``);
          const connection = getConnection();

          newTextOK = true;
          const changeResult = await connection.runCommand({
            command: `CHGOBJD OBJ(${node.path}) OBJTYPE(${node.object.type}) TEXT(${newText.toUpperCase() !== `*BLANK` ? `'${escapedText}'` : `*BLANK`})`,
            noLibList: true
          });

          if (changeResult.code === 0) {
            node.object.text = newText;
            node.updateDescription();
            objectBrowser.refresh(node);
            vscode.window.showInformationMessage(t(`objectBrowser.changeObjectDesc.infoMessage`, node.path, node.object.type.toUpperCase()));
          } else {
            vscode.window.showErrorMessage(t(`objectBrowser.changeObjectDesc.errorMessage2`, node.path, changeResult.stderr));
            newTextOK = false;
          }
        }
      } while (newText && !newTextOK)
    }),

    vscode.commands.registerCommand(`code-for-ibmi.copyObject`, async (node: ObjectBrowserObjectItem | ObjectBrowserSourcePhysicalFileItem) => {
      let newPath = node.path;
      let newPathOK;
      do {
        newPath = await vscode.window.showInputBox({
          prompt: t(`objectBrowser.copyObject.prompt`),
          value: newPath,
          validateInput: newPath => {
            let splitPath = newPath.split(`/`);
            if (splitPath.length != 2) return t(`objectBrowser.copyObject.errorMessage`, newPath);
            if (splitPath[0].length > 10) return t(`objectBrowser.copyObject.errorMessage2`);
            if (splitPath[1].length > 10) return t(`objectBrowser.copyObject.errorMessage3`);
          }
        }) || "";

        if (newPath) {
          const [oldLibrary, oldObject] = node.path.split(`/`);
          const escapedPath = newPath.replace(/'/g, `''`).replace(/`/g, `\\\``);
          const [newLibrary, newObject] = escapedPath.split(`/`);
          const connection = getConnection();

          newPathOK = true;
          const commandRes = await connection.runCommand({
            command: node.object.type.toLocaleLowerCase() === `*lib` ?
              `CPYLIB FROMLIB(${oldObject}) TOLIB(${newObject})` :
              `CRTDUPOBJ OBJ(${oldObject}) FROMLIB(${oldLibrary}) OBJTYPE(${node.object.type}) TOLIB(${newLibrary}) NEWOBJ(${newObject})`,
            noLibList: true
          });

          if (commandRes.code === 0) {

            if (oldLibrary.toLocaleLowerCase() === newLibrary.toLocaleLowerCase()) {
              objectBrowser.refresh(node.parent);
            }
            else if (!objectBrowser.autoRefresh(t(`objectBrowser.copyObject.infoMessage`, node.path, node.object.type.toUpperCase(), escapedPath))) {
              vscode.window.showInformationMessage(t(`objectBrowser.copyObject.infoMessage2`, node.path, node.object.type.toUpperCase(), escapedPath));
            }
          } else {
            vscode.window.showErrorMessage(t(`objectBrowser.copyObject.errorMessage4`, node.path, commandRes.stderr));
            newPathOK = false;
          }
        }
      } while (newPath && !newPathOK)
    }),

    vscode.commands.registerCommand(`code-for-ibmi.renameObject`, async (node: ObjectBrowserObjectItem) => {
      let [, newObject] = node.path.split(`/`);
      let newObjectOK;
      do {
        newObject = await vscode.window.showInputBox({
          prompt: t(`objectBrowser.renameObject.prompt`),
          value: newObject,
          validateInput: newObject => {
            return newObject.length <= 10 ? null : t(`objectBrowser.renameObject.errorMessage`);
          }
        }) || "";

        if (newObject) {
          const escapedObject = newObject.replace(/'/g, `''`).replace(/`/g, `\\\``).split(`/`);
          const connection = getConnection();
          newObjectOK = await vscode.window.withProgress({ location: vscode.ProgressLocation.Notification, title: t("objectBrowser.renameObject.progress", node.path, node.object.type.toUpperCase(), escapedObject) }
            , async (progress) => {
              const renameResult = await connection.runCommand({
                command: `RNMOBJ OBJ(${node.path}) OBJTYPE(${node.object.type}) NEWOBJ(${escapedObject})`,
                noLibList: true
              });

              if (renameResult.code !== 0) {
                vscode.window.showErrorMessage(t(`objectBrowser.renameObject.errorMessage2`, node.path, renameResult.stderr));
                return false;
              }

              vscode.window.showInformationMessage(t(`objectBrowser.renameObject.infoMessage`, node.path, node.object.type.toUpperCase(), escapedObject));
              objectBrowser.refresh(node.parent);
              return true;
            }
          );
        }
      } while (newObject && !newObjectOK)
    }),

    vscode.commands.registerCommand(`code-for-ibmi.moveObject`, async (node: ObjectBrowserObjectItem) => {
      let [newLibrary,] = node.path.split(`/`);
      let newLibraryOK;
      do {
        newLibrary = await vscode.window.showInputBox({
          prompt: t(`objectBrowser.moveObject.prompt`),
          value: newLibrary,
          validateInput: newLibrary => {
            return newLibrary.length <= 10 ? null : t(`objectBrowser.moveObject.errorMessage`);

          }
        }) || "";

        if (newLibrary) {
          const escapedLibrary = newLibrary.replace(/'/g, `''`).replace(/`/g, `\\\``);
          const connection = getConnection();

          newLibraryOK = await vscode.window.withProgress({ location: vscode.ProgressLocation.Notification, title: t("objectBrowser.moveObject.progress", node.path, node.object.type.toUpperCase(), escapedLibrary) }
            , async (progress) => {
              const moveResult = await connection.runCommand({
                command: `MOVOBJ OBJ(${node.path}) OBJTYPE(${node.object.type}) TOLIB(${newLibrary})`,
                noLibList: true
              });

              if (moveResult.code !== 0) {
                vscode.window.showErrorMessage(t(`objectBrowser.moveObject.errorMessage2`, node.path, moveResult.stderr));
                return false;
              }

              if (!objectBrowser.autoRefresh(t(`objectBrowser.moveObject.infoMessage`, node.path, node.object.type.toUpperCase(), escapedLibrary))) {
                vscode.window.showInformationMessage(t(`objectBrowser.moveObject.infoMessage2`, node.path, node.object.type.toUpperCase(), escapedLibrary));
              }
              return true;
            });
        }
      } while (newLibrary && !newLibraryOK)
    }),
    vscode.commands.registerCommand("code-for-ibmi.objectBrowser.delete", async (node?: ObjectBrowserItem, nodes?: ObjectBrowserItem[]) => {
      const candidates: ObjectBrowserItem[] = [];
      if (nodes) {
        candidates.push(...nodes);
      }
      else if (node) {
        candidates.push(node);
      }
      else {
        candidates.push(...objectTreeViewer.selection.filter(i => i instanceof ObjectBrowserItem) as ObjectBrowserItem[]);
      }

      const toBeDeleted = candidates.filter(item => !item.isProtected());
      if (toBeDeleted.length) {
        const message = toBeDeleted.length === 1 ? t('objectBrowser.delete.confirm', toBeDeleted[0].toString()) : t('objectBrowser.delete.multiple.confirm', toBeDeleted.length);
        const detail = toBeDeleted.length === 1 ? undefined : toBeDeleted.map(item => `- ${item.toString()}`).join("\n");
        if (await vscode.window.showWarningMessage(message, { modal: true, detail }, t(`Yes`))) {
          const increment = 100 / toBeDeleted.length;
          const toRefresh = new Set<BrowserItem>();
          let refreshBrowser = false;
          await vscode.window.withProgress({ title: t("objectBrowser.delete.progress"), location: vscode.ProgressLocation.Notification }, async (task) => {
            for (const item of toBeDeleted) {
              task.report({ message: item.toString(), increment });
              await item.delete();

              if (!item.parent) {
                //No parent (a filter): the whole browser needs to be refreshed
                refreshBrowser = true;
                toRefresh.clear();
              }

              if (!refreshBrowser && item.parent) {
                //Refresh the element's parent unless its own parent must be refreshed
                let parent: BrowserItem | undefined = item.parent;
                let found = false
                while (!found && parent) {
                  found = toRefresh.has(parent);
                  parent = parent.parent
                }

                if (!found) {
                  toRefresh.add(item.parent);
                }
              }
            }
          });

          if (refreshBrowser) {
            vscode.commands.executeCommand(`code-for-ibmi.refreshObjectBrowser`);
          }
          else {
            toRefresh.forEach(item => item.refresh?.());
          }
        }
      }
    }),

    vscode.commands.registerCommand(`code-for-ibmi.searchObjectBrowser`, async () => {
      vscode.commands.executeCommand('objectBrowser.focus');
      vscode.commands.executeCommand('list.find');
    })
  );
}

function getConfig() {
  const config = instance.getConfig();
  if (config) {
    return config;
  }
  else {
    throw new Error(t('not.connected'));
  }
}

function getConnection() {
  const connection = instance.getConnection();
  if (connection) {
    return connection;
  }
  else {
    throw new Error(t('not.connected'));
  }
}

function getContent() {
  const content = instance.getContent();
  if (content) {
    return content;
  }
  else {
    throw new Error(t('not.connected'));
  }
}

function storeMemberList(path: string, list: string[]) {
  const storage = instance.getStorage();
  if (storage) {
    const existingDirs = storage.getSourceList();
    existingDirs[path] = list;
    return storage.setSourceList(existingDirs);
  }
}

async function doSearchInSourceFile(searchTerm: string, path: string, filter?: ConnectionConfiguration.ObjectFilters) {
  const content = getContent();
  const [library, sourceFile] = path.split(`/`);
  try {
    await vscode.window.withProgress({
      location: vscode.ProgressLocation.Notification,
      title: t(`objectBrowser.doSearchInSourceFile.title`),
    }, async progress => {
      progress.report({
        message: t(`objectBrowser.doSearchInSourceFile.progressMessage`, path)
      });

      const members = await content.getMemberList({
        library,
        sourceFile,
        members: filter?.member,
        extensions: filter?.memberType,
        filterType: filter?.filterType
      });

      if (members.length > 0) {
        progress.report({ message: t(`objectBrowser.doSearchInSourceFile.searchMessage1`, searchTerm, path) });

        // NOTE: if more messages are added, lower the timeout interval
        const timeoutInternal = 9000;
        const searchMessages = [
          t(`objectBrowser.doSearchInSourceFile.searchMessage2`, members.length, searchTerm, path),
          t(`objectBrowser.doSearchInSourceFile.searchMessage3`, searchTerm),
          t(`objectBrowser.doSearchInSourceFile.searchMessage4`, searchTerm, path),
          t(`objectBrowser.doSearchInSourceFile.searchMessage5`),
          t(`objectBrowser.doSearchInSourceFile.searchMessage6`),
          t(`objectBrowser.doSearchInSourceFile.searchMessage7`),
          t(`objectBrowser.doSearchInSourceFile.searchMessage8`, members.length),
          t(`objectBrowser.doSearchInSourceFile.searchMessage9`, searchTerm, path),
        ];

        let currentMessage = 0;
        const messageTimeout = setInterval(() => {
          if (currentMessage < searchMessages.length) {
            progress.report({
              message: searchMessages[currentMessage]
            });
            currentMessage++;
          } else {
            clearInterval(messageTimeout);
          }
        }, timeoutInternal);

<<<<<<< HEAD
        const results = await Search.searchMembers(instance, pathParts[0], pathParts[1], `${filter?.member || `*`}.MBR`, searchTerm, filter?.protected || content.isProtectedPath(pathParts[0]));
        // Filter search result by member type filter.
        if (results.hits.length && filter?.member) {
          const patternExt = new RegExp(`^` + filter?.member.replace(/[*]/g, `.*`).replace(/[$]/g, `\\$`) + `$`);
          results.hits = results.hits.filter(result => {
            const resultPath = result.path.split(`/`);
            const resultName = resultPath[resultPath.length - 1];
            const member = members.find(member => member.name === resultName);
            return (member && patternExt.test(member.extension));
          })
        }

=======
        let memberFilter: string | IBMiMember[] = '*';
        if (filter?.member && filter?.filterType !== "regex" && singleGenericName(filter.member)) {
          memberFilter = filter?.member;
        }
        else if (!parseFilter(filter?.member, filter?.filterType).noFilter) {
          memberFilter = members;
        }

        const results = await Search.searchMembers(instance, library, sourceFile, searchTerm, memberFilter, filter?.protected);
        clearInterval(messageTimeout)
>>>>>>> e7caf9f9
        if (results.hits.length) {
          const objectNamesLower = GlobalConfiguration.get(`ObjectBrowser.showNamesInLowercase`);

          // Format result to include member type.
          results.hits.forEach(result => {
<<<<<<< HEAD
            const resultPath = result.path.split(`/`);
            const resultName = resultPath[resultPath.length - 1];
            result.path += `.${members.find(member => member.name === resultName)?.extension || ''}`;
=======
            const memberName = result.path.split("/").at(-1);
            result.path += `.${members.find(member => member.name === memberName)?.extension || ''}`;
>>>>>>> e7caf9f9
            if (objectNamesLower === true) {
              result.path = result.path.toLowerCase();
            }
          });

          results.hits = results.hits.sort((a, b) => {
            return a.path.localeCompare(b.path);
          });

          vscode.commands.executeCommand(`code-for-ibmi.setSearchResults`, results);
        } else {
          vscode.window.showInformationMessage(t(`objectBrowser.doSearchInSourceFile.notFound`, searchTerm, path));
        }

      } else {
        vscode.window.showErrorMessage(t(`objectBrowser.doSearchInSourceFile.noMembers`));
      }

    });

  } catch (e) {
    vscode.window.showErrorMessage(t(`objectBrowser.doSearchInSourceFile.errorMessage`, e));
  }
}

async function listObjects(item: ObjectBrowserFilterItem, filter?: ConnectionConfiguration.ObjectFilters) {
  return (await getContent().getObjectList(filter || item.filter, objectSortOrder()))
    .map(object => {
      return object.sourceFile ? new ObjectBrowserSourcePhysicalFileItem(item, object) : new ObjectBrowserObjectItem(item, object);
    });
}

async function deleteObject(object: IBMiObject) {
  const connection = getConnection();
  const deleteResult = await connection.runCommand({
    command: `DLTOBJ OBJ(${object.library}/${object.name}) OBJTYPE(${object.type})`,
    noLibList: true
  });

  if (deleteResult.code !== 0) {
    vscode.window.showErrorMessage(t(`objectBrowser.deleteObject.errorMessage`, deleteResult.stderr));
  }

  return deleteResult.code === 0;
}<|MERGE_RESOLUTION|>--- conflicted
+++ resolved
@@ -1385,20 +1385,6 @@
           }
         }, timeoutInternal);
 
-<<<<<<< HEAD
-        const results = await Search.searchMembers(instance, pathParts[0], pathParts[1], `${filter?.member || `*`}.MBR`, searchTerm, filter?.protected || content.isProtectedPath(pathParts[0]));
-        // Filter search result by member type filter.
-        if (results.hits.length && filter?.member) {
-          const patternExt = new RegExp(`^` + filter?.member.replace(/[*]/g, `.*`).replace(/[$]/g, `\\$`) + `$`);
-          results.hits = results.hits.filter(result => {
-            const resultPath = result.path.split(`/`);
-            const resultName = resultPath[resultPath.length - 1];
-            const member = members.find(member => member.name === resultName);
-            return (member && patternExt.test(member.extension));
-          })
-        }
-
-=======
         let memberFilter: string | IBMiMember[] = '*';
         if (filter?.member && filter?.filterType !== "regex" && singleGenericName(filter.member)) {
           memberFilter = filter?.member;
@@ -1409,20 +1395,13 @@
 
         const results = await Search.searchMembers(instance, library, sourceFile, searchTerm, memberFilter, filter?.protected);
         clearInterval(messageTimeout)
->>>>>>> e7caf9f9
         if (results.hits.length) {
           const objectNamesLower = GlobalConfiguration.get(`ObjectBrowser.showNamesInLowercase`);
 
           // Format result to include member type.
           results.hits.forEach(result => {
-<<<<<<< HEAD
-            const resultPath = result.path.split(`/`);
-            const resultName = resultPath[resultPath.length - 1];
-            result.path += `.${members.find(member => member.name === resultName)?.extension || ''}`;
-=======
             const memberName = result.path.split("/").at(-1);
             result.path += `.${members.find(member => member.name === memberName)?.extension || ''}`;
->>>>>>> e7caf9f9
             if (objectNamesLower === true) {
               result.path = result.path.toLowerCase();
             }
