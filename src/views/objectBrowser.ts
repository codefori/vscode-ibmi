--- conflicted
+++ resolved
@@ -1,12 +1,7 @@
 import fs, { existsSync } from "fs";
 import os from "os";
-<<<<<<< HEAD
-import util from "util";
-import vscode, { Uri } from "vscode";
-=======
 import path, { basename, dirname } from "path";
 import vscode from "vscode";
->>>>>>> d12b218e
 import { ConnectionConfiguration, DefaultOpenMode, GlobalConfiguration } from "../api/Configuration";
 import { parseFilter } from "../api/Filter";
 import { MemberParts } from "../api/IBMi";
