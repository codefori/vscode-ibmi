--- conflicted
+++ resolved
@@ -129,20 +129,13 @@
       }),
 
       vscode.commands.registerCommand(`code-for-ibmi.addToLibraryList`, async (newLibrary = ``) => {
-<<<<<<< HEAD
-=======
         /** @type {ConnectionConfiguration.Parameters} */
->>>>>>> a855d986
         const config = instance.getConfig();
         let addingLib;
 
         let libraryList = [...config.libraryList];
 
-<<<<<<< HEAD
-        if (newLibrary == ``){
-=======
         if(typeof newLibrary !== `string` || newLibrary == ``){
->>>>>>> a855d986
           addingLib = await vscode.window.showInputBox({
             prompt: `Library to add`
           });
