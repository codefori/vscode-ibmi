
const vscode = require(`vscode`);

let instance = require(`../Instance`);
const Configuration = require(`../api/Configuration`);

const {Database, Table, Column} = require(`./databaseFs`);

/** @type {{[SCHEMA: string]: Table[]}} */
let schemaCache = {};

module.exports = class databaseBrowserProvider {
  /**
   * @param {vscode.ExtensionContext} context
   */
  constructor(context) {
    this.emitter = new vscode.EventEmitter();
    this.onDidChangeTreeData = this.emitter.event;

    context.subscriptions.push(
      vscode.commands.registerCommand(`code-for-ibmi.refreshDatabaseBrowser`, async () => {
        this.refresh();
      }),

      vscode.commands.registerCommand(`code-for-ibmi.addSchemaToDatabaseBrowser`, async () => {
        const config = instance.getConfig();

        let schemas = config.databaseBrowserList;

        const newSchema = await vscode.window.showInputBox({
          prompt: `Library to add to Database Browser`
        });

        if (newSchema) {
          schemas.push(newSchema.toUpperCase());
          await config.set(`databaseBrowserList`, schemas);
          if (Configuration.get(`autoRefresh`)) this.refresh();
        }
      }),

      vscode.commands.registerCommand(`code-for-ibmi.removeSchemaFromDatabaseBrowser`, async (node) => {
        if (node) {
          //Running from right click
          const config = instance.getConfig();

          let schemas = config.databaseBrowserList;

          let index = schemas.findIndex(file => file.toUpperCase() === node.path)
          if (index >= 0) {
            schemas.splice(index, 1);
          }

          await config.set(`databaseBrowserList`, schemas);
          if (Configuration.get(`autoRefresh`)) this.refresh();
        }
      }),

      vscode.commands.registerCommand(`code-for-ibmi.runEditorStatement`, async () => {
        const connection = instance.getConnection();
        const content = instance.getContent();
        const editor = vscode.window.activeTextEditor;

        if (editor.document.languageId === `sql`) {
          if (connection.remoteFeatures.db2util) {
            const statement = parseStatement(editor);

            try {
              const data = await content.runSQL(statement);

              const panel = vscode.window.createWebviewPanel(
                `databaseResult`,
                `Database Result`,
                vscode.ViewColumn.Active,
                {
                  retainContextWhenHidden: true,
                  enableFindWidget: true
                }
              );
              panel.webview.html = generateTable(statement, data);
            } catch (e) {
              if (typeof e === `string`) {
                vscode.window.showErrorMessage(e);
              } else {
                vscode.window.showErrorMessage(e.message || `Error running SQL statement.`);
              }
            }
          } else {
            vscode.window.showErrorMessage(`To execute statements, db2util must be installed on the system.`);
          }
        }
      }),

      vscode.languages.registerCompletionItemProvider({language: `sql`}, {
        provideCompletionItems: (document, position) => {
          /** @type vscode.CompletionItem[] */
          let items = [];
          let item;

          for (const schema in schemaCache) {
            for (const table of schemaCache[schema]) {
              item = new vscode.CompletionItem(`select from ${schema}.${table.name.toLowerCase()}`, vscode.CompletionItemKind.Snippet);
              if (table._type === `A`) {
                item.insertText = `SELECT *\nFROM ${schema}.${table.name.toLowerCase()}`;
              } else {
                item.insertText = `SELECT\n${table.columns.map(column => `  ` + column.name.toLowerCase()).join(`,\n`)}\nFROM ${schema}.${table.name.toLowerCase()}`;
              }
              item.detail = table.type;
              item.documentation = table.text;
              items.push(item);

              for (const column of table.columns) {
                item = new vscode.CompletionItem(`${table.name.toLowerCase()}.${column.name.toLowerCase()}`, vscode.CompletionItemKind.Variable);
                item.insertText = column.name.toLowerCase();
                item.detail = `${column.heading} (${column.type})`;
                item.documentation = `Belongs to \`${schema}.${table.name.toLowerCase()}\`. ${column.comment !== `null` ? column.comment : ``}`;
                items.push(item);
              }
            }
          }

          return items;
        }
      }),

      vscode.languages.registerHoverProvider({language: `sql`}, {
        provideHover: (document, position, token) => {
          const range = document.getWordRangeAtPosition(position);
          const word = document.getText(range).toUpperCase();

          let result;
          for (const schema in schemaCache) {
            result = schemaCache[schema].find(table => word === table.name);

            if (result) {
              return new vscode.Hover(new vscode.MarkdownString(`${result.type}: \`${schema}.${result.name.toLowerCase()}\`. ${result.text}\n\n${result.columns.map(column => `* \`${column.name.toLowerCase()}\` ${column.type}`).join(`\n`)}`));
            }
          }

          return null;
        }
      })
    )
  }

  refresh() {
    this.emitter.fire();
  }

  /**
   * @param {vscode.TreeItem} element
   * @returns {vscode.TreeItem};
   */
  getTreeItem(element) {
    return element;
  }

  /**
   * @param {vscode.TreeItem?} element
   * @returns {Promise<vscode.TreeItem[]>};
   */
  async getChildren(element) {
    let items = [], item;

    if (element) {

      if (element instanceof SchemaItem) {
        const objects = await Database.getObjects(element.path);
        schemaCache[element.path] = objects;
        items.push(...objects.map(object => new TableItem(object)));
      } else

      if (element instanceof TableItem) {
        items.push(...element.table.columns.map(column => new ColumnItem(column)));
      }

    } else {
      const connection = instance.getConnection();
      if (connection) {
        const config = instance.getConfig();
        
        if (connection.remoteFeatures.db2util) {
          const libraries = config.databaseBrowserList;

          for (let library of libraries) {
            items.push(new SchemaItem(library));
          }
        } else {
          items.push(new vscode.TreeItem(`'db2util' not installed on system.`, vscode.TreeItemCollapsibleState.None));
        }
      }
    }
    return items;
  }
}



class SchemaItem extends vscode.TreeItem {
  constructor(name) {
    super(name.toLowerCase(), vscode.TreeItemCollapsibleState.Collapsed);

    this.contextValue = `schema`;
    this.path = name;
    this.iconPath = new vscode.ThemeIcon(`database`);
  }
}

class TableItem extends vscode.TreeItem {
  /**
   * @param {Table} table
   */
  constructor(table) {
    super(table.name.toLowerCase());

    this.contextValue = `table`;
    this.tooltip = table.type;
    this.iconPath = new vscode.ThemeIcon(TABLE_ICONS[table._type]);

    if (table._type === `A`) {
      this.collapsibleState = vscode.TreeItemCollapsibleState.None;
      this.description = `${table.type} - ${table.base}. ${table.text}`;
    } else {
      this.collapsibleState = vscode.TreeItemCollapsibleState.Collapsed;
      this.description = `${table.type}. ${table.text}`;
    }

    /** @type {Table} */
    this.table = table;
  }
}

class ColumnItem extends vscode.TreeItem {
  /**
   *
   * @param {Column} column
   */
  constructor(column) {
    super(column.name.toLowerCase(), vscode.TreeItemCollapsibleState.None);

    this.description = `${column.type.toLowerCase()}. ${column.heading}`;
    this.tooltip = column.comment;
    this.iconPath = new vscode.ThemeIcon(`circle-filled`);
  }
}

const TABLE_ICONS = {
  'A': `files`,
  'L': `filter`,
  'M': `file-symlink-file`,
  'P': `list-flat`,
  'T': `list-flat`,
  'V': `eye`
}

/**
 * @param {vscode.TextEditor} editor
 * @returns {string} Statement
 */
function parseStatement(editor) {
  const document = editor.document;

  let text = document.getText(editor.selection).trim();
  let statement;

  if (text.length > 0) {
    statement = text;
  } else {
    const cursor = editor.document.offsetAt(editor.selection.active);
    text = document.getText();

    let statements = [];

    let inQuote = false;
    let start = 0, end = 0;

    for (const c of text) {
      switch (c) {
<<<<<<< HEAD
        case `'`:
          inQuote = !inQuote;
          break;

        case `;`:
          if (!inQuote) {
            statements.push({
              start,
              end,
              text: text.substring(start, end)
            });

            start = end+1;
          }
          break;
=======
      case `'`:
        inQuote = !inQuote;
        break;
        
      case `;`:
        if (!inQuote) {
          statements.push({
            start,
            end,
            text: text.substring(start, end)
          });

          start = end+1;
        }
        break;
>>>>>>> de3420c7
      }
      end++;
    }

    //Add ending
    statements.push({
      start,
      end,
      text: text.substring(start, end)
    });

    let statementData = statements.find(range => cursor >= range.start && cursor <= range.end);
    statement = statementData.text;
    editor.selection = new vscode.Selection(editor.document.positionAt(statementData.start), editor.document.positionAt(statementData.end));
  }

  return statement;
}

/**
 * @param {any[]} array
 * @returns {string} HTML
 */
function generateTable(statement, array) {
  // Setup basics of valid HTML5 document
  let html = `
    <!DOCTYPE html>
    <html>
    <head>
      <meta charset='utf-8'>
      <meta http-equiv='X-UA-Compatible' content='IE=edge'>
      <title>Database Result</title>
      <meta name='viewport' content='width=device-width, initial-scale=1'>
      <style>
        body {
          font-family: var(--vscode-editor-font-family);
          color: var(--vscode-editor-foreground);
        }
        table {
          font-weight: var(--vscode-editor-font-weight);
          font-size: var(--vscode-editor-font-size);
          width: 100%;
          border-collapse: collapse;
        }
        ::selection {
          background-color: var(--vscode-editor-selectionBackground);
          color: var(--vscode-editor-selectionForeground);
        }
        container {
          overflow-x: auto;
          white-space: nowrap;
        }
        tr:nth-child(even) {
          background-color: var(--vscode-editor-selectionHighlightBackground);
        }
        table thead tr th {
          border-bottom: 2px solid var(--vscode-editor-selectionHighlightBackground);
        }
      </style>
    </head>
    <body>
      <h1>Query result</h1>
      <pre>${statement}</pre>
      <div class="container">
        <table>
          <thead>`;

  const keys = Object.keys(array[0]);

  html += `<tr>${keys.map(key => `<th>${key}</th>`).join(``)}</tr></thead><tbody>`;
  html += array.map(row => {
    return `<tr>` + keys.map(key => `<td>${row[key]}</td>`).join(``) + `</tr>`
  }).join(``);

  html += `
          </tbody>
        </table>
      </div>
    </body>
  </html>`;

  return html;
}<|MERGE_RESOLUTION|>--- conflicted
+++ resolved
@@ -177,7 +177,7 @@
       const connection = instance.getConnection();
       if (connection) {
         const config = instance.getConfig();
-        
+
         if (connection.remoteFeatures.db2util) {
           const libraries = config.databaseBrowserList;
 
@@ -275,27 +275,10 @@
 
     for (const c of text) {
       switch (c) {
-<<<<<<< HEAD
-        case `'`:
-          inQuote = !inQuote;
-          break;
-
-        case `;`:
-          if (!inQuote) {
-            statements.push({
-              start,
-              end,
-              text: text.substring(start, end)
-            });
-
-            start = end+1;
-          }
-          break;
-=======
       case `'`:
         inQuote = !inQuote;
         break;
-        
+
       case `;`:
         if (!inQuote) {
           statements.push({
@@ -307,7 +290,6 @@
           start = end+1;
         }
         break;
->>>>>>> de3420c7
       }
       end++;
     }
