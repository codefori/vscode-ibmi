<<<<<<< HEAD
import { existsSync, readFileSync } from "fs";
import * as os from "os";
import path, {  } from "path";
=======
import * as dns from 'dns/promises';
import { existsSync, readFileSync } from "fs";
import * as os from "os";
import path, { dirname, posix } from "path";
>>>>>>> 366c0d81
import vscode from "vscode";
import { CLIENT_CERTIFICATE, DEBUG_CONFIG_FILE, DebugConfiguration, getDebugServiceDetails, getJavaHome, LEGACY_CERT_DIRECTORY, SERVICE_CERTIFICATE } from '../api/configuration/DebugConfiguration';
import IBMi from "../api/IBMi";
<<<<<<< HEAD
import { DebugConfiguration, CLIENT_CERTIFICATE } from '../api/configuration/DebugConfiguration';
=======
import IBMiContent from '../api/IBMiContent';
import { Tools } from '../api/Tools';
import { instance } from '../instantiate';
>>>>>>> 366c0d81


export type ImportedCertificate = {
  localFile?: vscode.Uri
  remoteFile?: string
  password: string
}

<<<<<<< HEAD
=======
const ENCRYPTION_KEY = ".code4i.debug";
const IP_REGEX = /^(([0-9]|[1-9][0-9]|1[0-9]{2}|2[0-4][0-9]|25[0-5])\.){3}([0-9]|[1-9][0-9]|1[0-9]{2}|2[0-4][0-9]|25[0-5])$/gi;

async function getHostInfo(connection: IBMi): Promise<HostInfo> {
  const hostNames = [
    (await connection.sendCommand({ command: `hostname` })).stdout,
    (await connection.sendCommand({ command: `hostname -s` })).stdout
  ]
    .filter(Tools.distinct)
    .filter(Boolean);

  if (!hostNames.length) {
    throw new Error(`Hostname is undefined on ${connection.currentHost}; please fix the TCP/IP configuration.`);
  }

  let ip;
  try {
    ip = (await dns.lookup(hostNames[0])).address
  }
  catch (error) {
    if (IP_REGEX.test(connection.currentHost)) {
      ip = connection.currentHost;
    }
    else {
      throw new Error(`IP address for ${hostNames[0]} could not be resolved: ${error}`);
    }
  }

  return { hostNames, ip };
}

async function getExtFileContent(hostInfo: HostInfo) {
  let extFileContent;
  const dns = hostInfo.hostNames.map(hostName => `DNS:${hostName}`).join(',');
  if (hostInfo.ip) {
    extFileContent = `subjectAltName=${dns},IP:${hostInfo.ip}`;
  } else {
    extFileContent = `subjectAltName=${dns}`;
  }

  return extFileContent;
}

/**
 * Generates or imports the debug service server certificate and generates the client certificate from it.
 * The keystore containing the certificate and its key must use the PKCS12 format.
 * 
 * @param connection the IBM i where the certificate must be generated/imported
 * @param imported if defined, gives the location and password of a local or remote (i.e. on the IFS) service certificate to import
 */
export async function setup(connection: IBMi, imported?: ImportedCertificate) {
  if (!(await connection.getContent().checkUserSpecialAuthorities(["*ALLOBJ"])).valid) {
    throw new Error(`User ${connection.currentUser} doesn't have *ALLOBJ special authority`);
  }
  await vscode.window.withProgress({ title: "Setup debug service", location: vscode.ProgressLocation.Window }, async (task) => {
    const setProgress = (message: string) => task.report({ message: `${message}...` });

    if (!connection.usingBash()) {
      if (connection.remoteFeatures[`bash`]) {
        throw new Error(`Bash is installed on the IBM i, but it is not your default shell. Please switch to bash to setup the debug service.`);
      } else {
        throw new Error(`The debug service setup requires bash to be installed on the IBM i. Please install bash and try again.`);
      }
    }

    const debugConfig = await new DebugConfiguration(connection).load();

    const certificatePath = debugConfig.getRemoteServiceCertificatePath();
    const directory = dirname(certificatePath);
    const mkdirResult = await connection.sendCommand({
      command: `mkdir -p ${directory} && chmod 755 ${directory}` //Certificates folder needs to be accessible by everyone
    });

    if (mkdirResult.code && mkdirResult.code > 0) {
      throw new Error(`Failed to create server certificate directory ${directory}: ${mkdirResult.stderr}`);
    }

    let password;
    const openssl = "/QOpenSys/usr/bin/openssl";
    if (imported) {
      password = imported.password;
      if (imported.localFile) {
        setProgress("importing local certificate");
        await connection.getContent().uploadFiles([{ local: imported.localFile, remote: debugConfig.getRemoteServiceCertificatePath() }]);
      }
      else if (imported.remoteFile) {
        setProgress("importing remote certificate");
        const copy = await connection.sendCommand({ command: `cp ${imported.remoteFile} ${debugConfig.getRemoteServiceCertificatePath()}` });
        if (copy.code) {
          throw copy.stderr;
        }
      }

      setProgress("generating client certificate");

      const clientCertificate = await connection.sendCommand({
        command: `${openssl} pkcs12 -in ${debugConfig.getRemoteServiceCertificatePath()} -passin pass:${password} -info -nokeys -clcerts 2>/dev/null | openssl x509 -outform PEM`,
      });
      try {
        if (!clientCertificate.code) {
          connection.getContent().writeStreamfileRaw(debugConfig.getRemoteClientCertificatePath(), Buffer.from(clientCertificate.stdout), "utf-8");
        }
        else {
          throw clientCertificate.stderr;
        }
      }
      catch (error) {
        await connection.sendCommand({ command: `rm ${SERVICE_CERTIFICATE}`, directory });
        throw new Error(`Failed to import service certificate: ${error}`);
      }
    }
    else {
      setProgress("generating server and client certificates");
      password = Tools.makeid(50); //We generate a random password that will be stored encrypted; we don't need to know it after the configuration is done.
      const hostInfo = await getHostInfo(connection);
      const extFileContent = await getExtFileContent(hostInfo);
      //This will generate everything at once and keep only the .pfx (keystore) and .crt (client certificate) files.
      const commands = [
        `${openssl} genrsa -out debug_service.key 2048`,
        `${openssl} req -new -key debug_service.key -out debug_service.csr -subj '/CN=${hostInfo.hostNames[0]}'`,
        `${openssl} x509 -req -in debug_service.csr -signkey debug_service.key -out ${CLIENT_CERTIFICATE} -days 1095 -sha256 -req -extfile <(printf "${extFileContent}")`,
        `${openssl} pkcs12 -export -out ${SERVICE_CERTIFICATE} -inkey debug_service.key -in ${CLIENT_CERTIFICATE} -password pass:${password}`,
        `rm debug_service.key debug_service.csr`
      ];

      const creationResults = await connection.sendCommand({
        command: commands.join(` && `),
        directory
      });

      if (creationResults.code && creationResults.code > 0) {
        throw new Error(`Failed to create server and client certificate: ${creationResults.stderr}`);
      }
    }

    await connection.sendCommand({ command: "chmod 400 debug_service.pfx && chmod 444 debug_service.crt", directory });

    try {
      setProgress("encrypting server certificate password");
      if (debugConfig.get("DEBUG_SERVICE_KEYSTORE_PASSWORD") !== undefined) {
        debugConfig.delete("DEBUG_SERVICE_KEYSTORE_PASSWORD");
        await debugConfig.save();
      }
      
      const javaVersion = (await getDebugServiceDetails(connection)).java;
      const javaHome = getJavaHome(connection, javaVersion);

      if (!javaHome) {
        throw new Error(vscode.l10n.t(`Java version {0} is not installed.`, javaVersion));
      }

      const encryptResult = await connection.sendCommand({
        command: `${path.posix.join(debugConfig.getRemoteServiceBin(), `encryptKeystorePassword.sh`)} | /usr/bin/tail -n 1`,
        env: {
          MY_JAVA_HOME: javaHome,
          DEBUG_SERVICE_KEYSTORE_PASSWORD: password
        }
      });

      //Check if encryption key exists too...because the encryption script can return 0 and an error in stdout in some cases.
      if (!encryptResult.code && await connection.getContent().testStreamFile(posix.join(debugConfig.getRemoteServiceWorkDir(), "key.properties"), "r")) {
        //After the certificates are generated/imported and the password is encrypted, we make a copy of the encryption key
        //because it gets deleted each time the service starts. The CODE4IDEBUG variable is here to run the script that will restore the key
        //when the service starts.
        //The certificate path and password are recored in the configuration too, so the service can start only by running the startDebugService.sh script.
        setProgress("updating service configuration");
        const backupKey = await connection.sendCommand({ command: `mv key.properties ${ENCRYPTION_KEY} && chmod 400 ${ENCRYPTION_KEY}`, directory: debugConfig.getRemoteServiceWorkDir() });
        if (!backupKey.code) {
          debugConfig.set("JAVA_HOME", javaHome);
          debugConfig.set("DEBUG_SERVICE_KEYSTORE_FILE", certificatePath);
          debugConfig.set("DEBUG_SERVICE_KEYSTORE_PASSWORD", encryptResult.stdout);
          debugConfig.setCode4iDebug(`$([ -f $DBGSRV_WRK_DIR/${ENCRYPTION_KEY} ] && cp $DBGSRV_WRK_DIR/${ENCRYPTION_KEY} $DBGSRV_WRK_DIR/key.properties)`);
          debugConfig.save();
        }
        else {
          throw new Error(`Failed to backup encryption key: ${backupKey.stderr || backupKey.stdout}`);
        }
      }
      else {
        throw new Error(`Failed to encrypt service certificate password: ${encryptResult.stdout || encryptResult.stderr}`);
      }
    }
    catch (error) {
      //At this point, the certificate is deemed unusable and must be removed
      await connection.sendCommand({ command: `rm ${SERVICE_CERTIFICATE}`, directory });
      throw error;
    }
  });
}

export async function debugKeyFileExists(connection: IBMi, debugConfig: DebugConfiguration) {
  return await connection.getContent().testStreamFile(`${debugConfig.getRemoteServiceWorkDir()}/.code4i.debug`, "f");
}

>>>>>>> 366c0d81
export async function remoteCertificatesExists(debugConfig?: DebugConfiguration) {
  const connection = instance.getConnection();
  if (connection) {
    const content = connection.getContent();
    debugConfig = debugConfig || await new DebugConfiguration(connection).load();
    return await content.testStreamFile(debugConfig.getRemoteClientCertificatePath(), "f");
  }
  else {
    throw new Error("Not connected to an IBM i");
  }
}

export async function downloadClientCert(connection: IBMi) {
  const content = connection.getContent();
  const debugConfig = await new DebugConfiguration(connection).load();

  await content.downloadStreamfileRaw(debugConfig.getRemoteClientCertificatePath(), getLocalCertPath(connection));
}

export function getLocalCertPath(connection: IBMi) {
  const host = connection.currentHost;
  return path.join(os.homedir(), `${host}_${CLIENT_CERTIFICATE}`);
}

export async function checkClientCertificate(connection: IBMi, debugConfig?: DebugConfiguration) {
  const locaCertificatePath = getLocalCertPath(connection);
  if (existsSync(locaCertificatePath)) {
    debugConfig = debugConfig || await new DebugConfiguration(connection).load();
    const remote = (await connection.sendCommand({ command: `cat ${debugConfig.getRemoteClientCertificatePath()}` }));
    if (!remote.code) {
      const localCertificate = readFileSync(locaCertificatePath).toString("utf-8");
      if (localCertificate.trim() !== remote.stdout.trim()) {
        throw new Error(vscode.l10n.t(`Local certificate doesn't match remote`));
      }
    }
    else {
      throw new Error(`Could not read client certificate on host: ${remote.stderr}`);
    }
  }
  else {
    throw new Error(vscode.l10n.t(`Local certificate not found`));
  }
}<|MERGE_RESOLUTION|>--- conflicted
+++ resolved
@@ -1,23 +1,10 @@
-<<<<<<< HEAD
 import { existsSync, readFileSync } from "fs";
 import * as os from "os";
 import path, {  } from "path";
-=======
-import * as dns from 'dns/promises';
-import { existsSync, readFileSync } from "fs";
-import * as os from "os";
-import path, { dirname, posix } from "path";
->>>>>>> 366c0d81
 import vscode from "vscode";
-import { CLIENT_CERTIFICATE, DEBUG_CONFIG_FILE, DebugConfiguration, getDebugServiceDetails, getJavaHome, LEGACY_CERT_DIRECTORY, SERVICE_CERTIFICATE } from '../api/configuration/DebugConfiguration';
 import IBMi from "../api/IBMi";
-<<<<<<< HEAD
 import { DebugConfiguration, CLIENT_CERTIFICATE } from '../api/configuration/DebugConfiguration';
-=======
-import IBMiContent from '../api/IBMiContent';
-import { Tools } from '../api/Tools';
-import { instance } from '../instantiate';
->>>>>>> 366c0d81
+import { instance } from "../instantiate";
 
 
 export type ImportedCertificate = {
@@ -26,203 +13,6 @@
   password: string
 }
 
-<<<<<<< HEAD
-=======
-const ENCRYPTION_KEY = ".code4i.debug";
-const IP_REGEX = /^(([0-9]|[1-9][0-9]|1[0-9]{2}|2[0-4][0-9]|25[0-5])\.){3}([0-9]|[1-9][0-9]|1[0-9]{2}|2[0-4][0-9]|25[0-5])$/gi;
-
-async function getHostInfo(connection: IBMi): Promise<HostInfo> {
-  const hostNames = [
-    (await connection.sendCommand({ command: `hostname` })).stdout,
-    (await connection.sendCommand({ command: `hostname -s` })).stdout
-  ]
-    .filter(Tools.distinct)
-    .filter(Boolean);
-
-  if (!hostNames.length) {
-    throw new Error(`Hostname is undefined on ${connection.currentHost}; please fix the TCP/IP configuration.`);
-  }
-
-  let ip;
-  try {
-    ip = (await dns.lookup(hostNames[0])).address
-  }
-  catch (error) {
-    if (IP_REGEX.test(connection.currentHost)) {
-      ip = connection.currentHost;
-    }
-    else {
-      throw new Error(`IP address for ${hostNames[0]} could not be resolved: ${error}`);
-    }
-  }
-
-  return { hostNames, ip };
-}
-
-async function getExtFileContent(hostInfo: HostInfo) {
-  let extFileContent;
-  const dns = hostInfo.hostNames.map(hostName => `DNS:${hostName}`).join(',');
-  if (hostInfo.ip) {
-    extFileContent = `subjectAltName=${dns},IP:${hostInfo.ip}`;
-  } else {
-    extFileContent = `subjectAltName=${dns}`;
-  }
-
-  return extFileContent;
-}
-
-/**
- * Generates or imports the debug service server certificate and generates the client certificate from it.
- * The keystore containing the certificate and its key must use the PKCS12 format.
- * 
- * @param connection the IBM i where the certificate must be generated/imported
- * @param imported if defined, gives the location and password of a local or remote (i.e. on the IFS) service certificate to import
- */
-export async function setup(connection: IBMi, imported?: ImportedCertificate) {
-  if (!(await connection.getContent().checkUserSpecialAuthorities(["*ALLOBJ"])).valid) {
-    throw new Error(`User ${connection.currentUser} doesn't have *ALLOBJ special authority`);
-  }
-  await vscode.window.withProgress({ title: "Setup debug service", location: vscode.ProgressLocation.Window }, async (task) => {
-    const setProgress = (message: string) => task.report({ message: `${message}...` });
-
-    if (!connection.usingBash()) {
-      if (connection.remoteFeatures[`bash`]) {
-        throw new Error(`Bash is installed on the IBM i, but it is not your default shell. Please switch to bash to setup the debug service.`);
-      } else {
-        throw new Error(`The debug service setup requires bash to be installed on the IBM i. Please install bash and try again.`);
-      }
-    }
-
-    const debugConfig = await new DebugConfiguration(connection).load();
-
-    const certificatePath = debugConfig.getRemoteServiceCertificatePath();
-    const directory = dirname(certificatePath);
-    const mkdirResult = await connection.sendCommand({
-      command: `mkdir -p ${directory} && chmod 755 ${directory}` //Certificates folder needs to be accessible by everyone
-    });
-
-    if (mkdirResult.code && mkdirResult.code > 0) {
-      throw new Error(`Failed to create server certificate directory ${directory}: ${mkdirResult.stderr}`);
-    }
-
-    let password;
-    const openssl = "/QOpenSys/usr/bin/openssl";
-    if (imported) {
-      password = imported.password;
-      if (imported.localFile) {
-        setProgress("importing local certificate");
-        await connection.getContent().uploadFiles([{ local: imported.localFile, remote: debugConfig.getRemoteServiceCertificatePath() }]);
-      }
-      else if (imported.remoteFile) {
-        setProgress("importing remote certificate");
-        const copy = await connection.sendCommand({ command: `cp ${imported.remoteFile} ${debugConfig.getRemoteServiceCertificatePath()}` });
-        if (copy.code) {
-          throw copy.stderr;
-        }
-      }
-
-      setProgress("generating client certificate");
-
-      const clientCertificate = await connection.sendCommand({
-        command: `${openssl} pkcs12 -in ${debugConfig.getRemoteServiceCertificatePath()} -passin pass:${password} -info -nokeys -clcerts 2>/dev/null | openssl x509 -outform PEM`,
-      });
-      try {
-        if (!clientCertificate.code) {
-          connection.getContent().writeStreamfileRaw(debugConfig.getRemoteClientCertificatePath(), Buffer.from(clientCertificate.stdout), "utf-8");
-        }
-        else {
-          throw clientCertificate.stderr;
-        }
-      }
-      catch (error) {
-        await connection.sendCommand({ command: `rm ${SERVICE_CERTIFICATE}`, directory });
-        throw new Error(`Failed to import service certificate: ${error}`);
-      }
-    }
-    else {
-      setProgress("generating server and client certificates");
-      password = Tools.makeid(50); //We generate a random password that will be stored encrypted; we don't need to know it after the configuration is done.
-      const hostInfo = await getHostInfo(connection);
-      const extFileContent = await getExtFileContent(hostInfo);
-      //This will generate everything at once and keep only the .pfx (keystore) and .crt (client certificate) files.
-      const commands = [
-        `${openssl} genrsa -out debug_service.key 2048`,
-        `${openssl} req -new -key debug_service.key -out debug_service.csr -subj '/CN=${hostInfo.hostNames[0]}'`,
-        `${openssl} x509 -req -in debug_service.csr -signkey debug_service.key -out ${CLIENT_CERTIFICATE} -days 1095 -sha256 -req -extfile <(printf "${extFileContent}")`,
-        `${openssl} pkcs12 -export -out ${SERVICE_CERTIFICATE} -inkey debug_service.key -in ${CLIENT_CERTIFICATE} -password pass:${password}`,
-        `rm debug_service.key debug_service.csr`
-      ];
-
-      const creationResults = await connection.sendCommand({
-        command: commands.join(` && `),
-        directory
-      });
-
-      if (creationResults.code && creationResults.code > 0) {
-        throw new Error(`Failed to create server and client certificate: ${creationResults.stderr}`);
-      }
-    }
-
-    await connection.sendCommand({ command: "chmod 400 debug_service.pfx && chmod 444 debug_service.crt", directory });
-
-    try {
-      setProgress("encrypting server certificate password");
-      if (debugConfig.get("DEBUG_SERVICE_KEYSTORE_PASSWORD") !== undefined) {
-        debugConfig.delete("DEBUG_SERVICE_KEYSTORE_PASSWORD");
-        await debugConfig.save();
-      }
-      
-      const javaVersion = (await getDebugServiceDetails(connection)).java;
-      const javaHome = getJavaHome(connection, javaVersion);
-
-      if (!javaHome) {
-        throw new Error(vscode.l10n.t(`Java version {0} is not installed.`, javaVersion));
-      }
-
-      const encryptResult = await connection.sendCommand({
-        command: `${path.posix.join(debugConfig.getRemoteServiceBin(), `encryptKeystorePassword.sh`)} | /usr/bin/tail -n 1`,
-        env: {
-          MY_JAVA_HOME: javaHome,
-          DEBUG_SERVICE_KEYSTORE_PASSWORD: password
-        }
-      });
-
-      //Check if encryption key exists too...because the encryption script can return 0 and an error in stdout in some cases.
-      if (!encryptResult.code && await connection.getContent().testStreamFile(posix.join(debugConfig.getRemoteServiceWorkDir(), "key.properties"), "r")) {
-        //After the certificates are generated/imported and the password is encrypted, we make a copy of the encryption key
-        //because it gets deleted each time the service starts. The CODE4IDEBUG variable is here to run the script that will restore the key
-        //when the service starts.
-        //The certificate path and password are recored in the configuration too, so the service can start only by running the startDebugService.sh script.
-        setProgress("updating service configuration");
-        const backupKey = await connection.sendCommand({ command: `mv key.properties ${ENCRYPTION_KEY} && chmod 400 ${ENCRYPTION_KEY}`, directory: debugConfig.getRemoteServiceWorkDir() });
-        if (!backupKey.code) {
-          debugConfig.set("JAVA_HOME", javaHome);
-          debugConfig.set("DEBUG_SERVICE_KEYSTORE_FILE", certificatePath);
-          debugConfig.set("DEBUG_SERVICE_KEYSTORE_PASSWORD", encryptResult.stdout);
-          debugConfig.setCode4iDebug(`$([ -f $DBGSRV_WRK_DIR/${ENCRYPTION_KEY} ] && cp $DBGSRV_WRK_DIR/${ENCRYPTION_KEY} $DBGSRV_WRK_DIR/key.properties)`);
-          debugConfig.save();
-        }
-        else {
-          throw new Error(`Failed to backup encryption key: ${backupKey.stderr || backupKey.stdout}`);
-        }
-      }
-      else {
-        throw new Error(`Failed to encrypt service certificate password: ${encryptResult.stdout || encryptResult.stderr}`);
-      }
-    }
-    catch (error) {
-      //At this point, the certificate is deemed unusable and must be removed
-      await connection.sendCommand({ command: `rm ${SERVICE_CERTIFICATE}`, directory });
-      throw error;
-    }
-  });
-}
-
-export async function debugKeyFileExists(connection: IBMi, debugConfig: DebugConfiguration) {
-  return await connection.getContent().testStreamFile(`${debugConfig.getRemoteServiceWorkDir()}/.code4i.debug`, "f");
-}
-
->>>>>>> 366c0d81
 export async function remoteCertificatesExists(debugConfig?: DebugConfiguration) {
   const connection = instance.getConnection();
   if (connection) {
