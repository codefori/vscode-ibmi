
import * as vscode from "vscode";
import Instance from "./api/Instance";
import IBMi from "./api/IBMi";
import IBMiContent from "./api/IBMiContent";
import { Storage } from "./api/Storage";
import path from 'path';

import CompileTools from './api/CompileTools';

import { Terminal } from './api/Terminal';
import { Deployment } from './api/local/deployment';

import { CustomUI, Field } from './api/CustomUI';

import { SearchView } from "./views/searchView";
import { HelpView } from "./views/helpView";
import { ConnectionConfiguration, GlobalConfiguration } from "./api/Configuration";
import { Search } from "./api/Search";

import getComplexHandler from "./filesystems/qsys/complex/handlers";
import { ProfilesView } from "./views/ProfilesView";
import { SEUColorProvider } from "./languages/general/SEUColorProvider";
import { RemoteCommand } from "./typings";

let reconnectBarItem: vscode.StatusBarItem;
let connectedBarItem: vscode.StatusBarItem;
let terminalBarItem: vscode.StatusBarItem;
let disconnectBarItem: vscode.StatusBarItem;

let initialisedBefore = false;

let selectedForCompare: vscode.Uri;

let searchViewContext: SearchView;

export const instance = new Instance();

export function setupEmitter() {
  instance.emitter = new vscode.EventEmitter();
  instance.events = [];

  instance.emitter.event(e => {
    const runEvents = instance.events.filter(event => event.event === e);
    runEvents.forEach(event => event.func());
  })
}

export function setConnection(conn: IBMi) {
  instance.connection = conn;
  instance.content = new IBMiContent(instance.connection);

  vscode.commands.executeCommand(`setContext`, `code-for-ibmi:connected`, true);
};

export function setSearchResults(term: string, results: Search.Result[]) {
  searchViewContext.setResults(term, results);
}

export async function disconnect(): Promise<boolean> {
  let doDisconnect = true;

  for (const document of vscode.workspace.textDocuments) {
    console.log(document);
    if (!document.isClosed && [`member`, `streamfile`].includes(document.uri.scheme)) {
      if (document.isDirty) {
        if (doDisconnect) {
          await Promise.all([
            vscode.window.showErrorMessage(`Cannot disconnect while files have not been saved.`),
            vscode.window.showTextDocument(document)
          ]);

          doDisconnect = false;
        }

      } else {
        await vscode.window.showTextDocument(document);
        await vscode.commands.executeCommand(`workbench.action.closeActiveEditor`);
      }
    }
  }

  if (doDisconnect && instance.connection) {
    //Dispose of any vscode related internals.
    instance.connection.subscriptions.forEach(subscription => subscription.dispose());

    if (instance.connection) {
      instance.connection.client.connection.removeAllListeners();
      instance.connection.client.dispose();
      instance.connection = undefined;
      vscode.commands.executeCommand(`setContext`, `code-for-ibmi:connected`, false);
      instance.emitter?.fire(`disconnected`);
    }

    vscode.commands.executeCommand(`workbench.action.reloadWindow`);
  }

  return doDisconnect;
}

export async function loadAllofExtension(context: vscode.ExtensionContext) {
  const connection = instance.getConnection();
  const config = instance.getConfig();

  if (!connection) return;
  if (!config) return;

  const libraryListView = require(`./views/libraryListView`);
  const ifsBrowser = require(`./views/ifsBrowser`);
  const ifs = new (require(`./filesystems/ifs`));

  const objectBrowser = require(`./views/objectBrowser`);

  const actionsUI = require(`./webviews/actions`);
  const variablesUI = require(`./webviews/variables`);

  const CLCommands = require(`./languages/clle/clCommands`);

  if (instance.connection) {
    instance.storage = new Storage(context, instance.connection.currentConnectionName);

    CompileTools.register(context);

    if (!reconnectBarItem) {
      reconnectBarItem = vscode.window.createStatusBarItem(vscode.StatusBarAlignment.Left, 11);
      reconnectBarItem.command = {
        command: `code-for-ibmi.connectPrevious`,
        title: `Force Reconnect`,
        arguments: [instance.connection.currentConnectionName]
      };
      context.subscriptions.push(reconnectBarItem);
    }

    if (GlobalConfiguration.get<boolean>(`showConnectionButtons`)) {
      reconnectBarItem.tooltip = `Force reconnect to system.`;
      reconnectBarItem.text = `$(extensions-remote)`;
      reconnectBarItem.show();
    }

    if (!connectedBarItem) {
      connectedBarItem = vscode.window.createStatusBarItem(vscode.StatusBarAlignment.Left, 10);
      connectedBarItem.command = {
        command: `code-for-ibmi.showAdditionalSettings`,
        title: `Show Additional Connection Settings`,
      };
      context.subscriptions.push(connectedBarItem);
    }

    connectedBarItem.text = `$(settings-gear) Settings: ${config.name}`;
    connectedBarItem.show();

    if (!disconnectBarItem) {
      disconnectBarItem = vscode.window.createStatusBarItem(vscode.StatusBarAlignment.Left, 12);
      disconnectBarItem.command = {
        command: `code-for-ibmi.disconnect`,
        title: `Disconnect from system`
      }
      context.subscriptions.push(disconnectBarItem);
    }

    if (GlobalConfiguration.get<boolean>(`showConnectionButtons`)) {
      disconnectBarItem.tooltip = `Disconnect from system.`;
      disconnectBarItem.text = `$(debug-disconnect)`;
      disconnectBarItem.show();
    }

    if (!terminalBarItem) {
      terminalBarItem = vscode.window.createStatusBarItem(vscode.StatusBarAlignment.Left, 0);
      terminalBarItem.command = {
        command: `code-for-ibmi.launchTerminalPicker`,
        title: `Launch Terminal Picker`
      }
      context.subscriptions.push(terminalBarItem);

      terminalBarItem.text = `$(terminal) Terminals`;
    }

    terminalBarItem.show();

    //Update the status bar and that's that.
    if (initialisedBefore) {
      await Promise.all([
        vscode.commands.executeCommand(`code-for-ibmi.refreshLibraryListView`),
        vscode.commands.executeCommand(`code-for-ibmi.refreshIFSBrowser`),
        vscode.commands.executeCommand(`code-for-ibmi.refreshObjectBrowser`)
      ]);
      return;

    } else {
      context.subscriptions.push(
        vscode.commands.registerCommand(`code-for-ibmi.disconnect`, async () => {
          if (instance.connection) {
            connectedBarItem.hide();
            vscode.window.showInformationMessage(`Disconnecting from ${instance.connection.currentHost}.`);
            disconnect();
          } else {
            vscode.window.showErrorMessage(`Not currently connected to any system.`);
          }
        }),
      );

      actionsUI.init(context);
      variablesUI.init(context);
<<<<<<< HEAD
=======

>>>>>>> 99918264

      //********* Help view */

      context.subscriptions.push(
        vscode.window.registerTreeDataProvider(
          `helpView`,
          new HelpView()
        )
      );

      //********* Library list view */

      context.subscriptions.push(
        vscode.window.registerTreeDataProvider(
          `libraryListView`,
          new libraryListView(context)
        ),
        vscode.window.registerTreeDataProvider(
          `profilesView`,
          new ProfilesView(context)
        ),
      );

      let qsysFs, basicMemberSupport = true;

      if (config.enableSourceDates) {
        if (connection.remoteFeatures[`QZDFMDB2.PGM`]) {
          basicMemberSupport = false;
          getComplexHandler(context, config.sourceDateMode);
          qsysFs = new (require(`./filesystems/qsys/complex`));

          if (connection.qccsid === 65535) {
            vscode.window.showWarningMessage(`Source date support is enabled, but QCCSID is 65535. If you encounter problems with source date support, please disable it in the settings.`);
          }
        } else {
          vscode.window.showErrorMessage(`Source date support is enabled, but the remote system does not support SQL. Source date support will be disabled.`);
        }
      }

      if (basicMemberSupport) {
        qsysFs = new (require(`./filesystems/qsys/basic`));
      }

      context.subscriptions.push(
        //@ts-ignore
        vscode.workspace.registerFileSystemProvider(`member`, qsysFs, {
          isCaseSensitive: false
        })
      );

      // ********* CL content assist */
      const clExtension = vscode.extensions.getExtension(`IBM.vscode-clle`);
      if (clExtension) {
        CLCommands.init();
      }

      //********* IFS Browser */
      context.subscriptions.push(
        vscode.window.registerTreeDataProvider(
          `ifsBrowser`,
          new ifsBrowser(context)
        )
      );

      context.subscriptions.push(
        //@ts-ignore
        vscode.workspace.registerFileSystemProvider(`streamfile`, ifs, {
          isCaseSensitive: false
        })
      );

      //********* Object Browser */

      context.subscriptions.push(
        vscode.window.registerTreeDataProvider(
          `objectBrowser`,
          new objectBrowser(context)
        )
      );

      //********* Search View */

      searchViewContext = new SearchView(context);

      context.subscriptions.push(
        vscode.window.registerTreeDataProvider(
          `searchView`,
          searchViewContext
        )
      );

      //********* General editing */

      context.subscriptions.push(
        vscode.commands.registerCommand(`code-for-ibmi.openEditable`, async (path: string, line: number) => {
          console.log(path);
          let uri;
          if (path.startsWith(`/`)) {
            //IFS
            uri = vscode.Uri.parse(path).with({ scheme: `streamfile`, path });
          } else {
            uri = vscode.Uri.parse(path).with({ scheme: `member`, path: `/${path}` });
          }

          try {
            if (line) {
              // If a line is provided, we have to do a specific open
              let doc = await vscode.workspace.openTextDocument(uri); // calls back into the provider
              const editor = await vscode.window.showTextDocument(doc, { preview: false });

              if (editor) {
                const selectedLine = editor.document.lineAt(line);
                editor.selection = new vscode.Selection(line, selectedLine.firstNonWhitespaceCharacterIndex, line, 100);
                editor.revealRange(selectedLine.range, vscode.TextEditorRevealType.InCenter);
              }

            } else {
              // Otherwise, do a generic open
              const res = await vscode.commands.executeCommand(`vscode.open`, uri);
            }

            return true;
          } catch (e) {
            console.log(e);

            return false;
          }
        }),

        vscode.commands.registerCommand(`code-for-ibmi.selectForCompare`, async (node) => {
          if (node) {
            selectedForCompare = node.resourceUri;
            vscode.window.showInformationMessage(`Selected ${node.path} for compare.`);
          }
        }),
        vscode.commands.registerCommand(`code-for-ibmi.compareWithSelected`, async (node) => {
          if (selectedForCompare) {
            let uri;
            if (node) {
              uri = node.resourceUri;
            } else {
              const activeEditor = vscode.window.activeTextEditor;

              const compareWith = await vscode.window.showInputBox({
                prompt: `Enter the path to compare selected with`,
                value: `${activeEditor ? activeEditor.document.uri.toString() : selectedForCompare.toString()}`,
                title: `Compare with`
              })

              if (compareWith)
                uri = vscode.Uri.parse(compareWith);
            }

            if (uri) {
              vscode.commands.executeCommand(`vscode.diff`, selectedForCompare, uri);
            } else {
              vscode.window.showErrorMessage(`No compare to path provided.`);
            }
          } else {
            vscode.window.showInformationMessage(`Nothing selected to compare.`);
          }
        })
      );

      vscode.commands.registerCommand(`code-for-ibmi.goToFile`, async () => {
        const storage = instance.getStorage();
        if (!storage) return;

        const sources = storage.getSourceList();
        const dirs = Object.keys(sources);
        let list: string[] = [];

        dirs.forEach(dir => {
          sources[dir].forEach(source => {
            list.push(`${dir}${dir.endsWith(`/`) ? `` : `/`}${source}`);
          });
        });

        list.push(`Clear list`);

        const quickPick = vscode.window.createQuickPick();
        quickPick.items = list.map(item => ({ label: item }));
        quickPick.placeholder = `Enter file path (Format: LIB/SPF/NAME.ext or /home/xx/file.txt)`;

        quickPick.onDidChangeValue(() => {
          // INJECT user values into proposed values
          if (!list.includes(quickPick.value.toUpperCase())) quickPick.items = [quickPick.value.toUpperCase(), ...list].map(label => ({ label }));
        })

        quickPick.onDidAccept(() => {
          const selection = quickPick.selectedItems[0].label;
          if (selection) {
            if (selection === `Clear list`) {
              storage.setSourceList({});
              vscode.window.showInformationMessage(`Cleared list.`);
            } else {
              vscode.commands.executeCommand(`code-for-ibmi.openEditable`, selection);
            }
          }
          quickPick.hide()
        })
        quickPick.onDidHide(() => quickPick.dispose());
        quickPick.show();
      })

      // ********* Color provider */
      if (GlobalConfiguration.get<boolean>(`showSeuColors`)) {
        SEUColorProvider.intitialize(context);
      }

      //********* Actions */

      context.subscriptions.push(
        vscode.commands.registerCommand(`code-for-ibmi.clearDiagnostics`, async () => {
          CompileTools.clearDiagnostics();
        })
      );

      context.subscriptions.push(
        vscode.commands.registerCommand(`code-for-ibmi.runAction`, async (node) => {
          if (node) {
            const uri = node.resourceUri || node;

            CompileTools.RunAction(instance, uri);

          } else {
            const editor = vscode.window.activeTextEditor;
            let willRun = false;

            if (editor) {
              const uri = editor.document.uri;
              willRun = true;
              if (config.autoSaveBeforeAction) {
                await editor.document.save();
              } else {
                if (editor.document.isDirty) {
                  let result = await vscode.window.showWarningMessage(`The file must be saved to run Actions.`, `Save`, `Save automatically`, `Cancel`);

                  switch (result) {
                    case `Save`:
                      await editor.document.save();
                      willRun = true;
                      break;
                    case `Save automatically`:
                      config.autoSaveBeforeAction = true;
                      await ConnectionConfiguration.update(config);
                      await editor.document.save();
                      willRun = true;
                      break;
                    default:
                      willRun = false;
                      break;
                  }
                }
              }

              if (willRun) {
                const scheme = uri.scheme;
                switch (scheme) {
                  case `member`:
                  case `streamfile`:
                  case `file`:
                    CompileTools.RunAction(instance, uri);
                    break;
                }
              }
            }
          }
        }),

        vscode.commands.registerCommand(`code-for-ibmi.openErrors`, async () => {
          interface ObjectDetail {
            asp?: string;
            lib: string;
            object: string;
            ext?: string;
          }

          const detail: ObjectDetail = {
            asp: undefined,
            lib: ``,
            object: ``,
            ext: undefined
          };

          let initialPath = ``, pathDetail;
          const editor = vscode.window.activeTextEditor;

          if (editor) {
            const uri = editor.document.uri;

            if ([`member`, `streamfile`].includes(uri.scheme)) {

              switch (uri.scheme) {
                case `member`:
                  const memberPath = uri.path.split(`/`);
                  if (memberPath.length === 4) {
                    detail.lib = memberPath[1];
                  } else if (memberPath.length === 5) {
                    detail.asp = memberPath[1];
                    detail.lib = memberPath[2];
                  }
                  break;
                case `streamfile`:
                  detail.asp = (config.sourceASP && config.sourceASP.length > 0) ? config.sourceASP : undefined;
                  detail.lib = config.currentLibrary;
                  break;
              }

              pathDetail = path.parse(editor.document.uri.path);
              detail.object = pathDetail.name;
              detail.ext = pathDetail.ext.substring(1);

              initialPath = `${detail.lib}/${detail.object}`;
            }
          }

          vscode.window.showInputBox({
            prompt: `Enter object path (LIB/OBJECT)`,
            value: initialPath
          }).then(async (selection) => {
            if (selection) {
              const [lib, object] = selection.split(`/`);
              if (lib && object) {
                detail.lib = lib;
                detail.object = object;
                CompileTools.refreshDiagnostics(instance, detail);
              } else {
                vscode.window.showErrorMessage(`Format incorrect. Use LIB/OBJECT`);
              }
            }
          })
        }),

        vscode.commands.registerCommand(`code-for-ibmi.launchTerminalPicker`, () => {
          Terminal.selectAndOpen(instance);
        }),

        vscode.commands.registerCommand(`code-for-ibmi.runCommand`, (detail?: RemoteCommand) => {
          if (detail && detail.command) {
            return CompileTools.runCommand(instance, detail);
          }
        }),
        vscode.commands.registerCommand(`code-for-ibmi.runQuery`, (statement?: string) => {
          const content = instance.getContent();
          if (statement && content) {
            return content.runSQL(statement);
          } else {
            return null;
          }
        }),
        vscode.commands.registerCommand(`code-for-ibmi.secret`, async (key: string, newValue: string) => {
          const connectionKey = `${connection.currentConnectionName}_${key}`;
          if (newValue) {
            await context.secrets.store(connectionKey, newValue);
            return newValue;
          }

          const value = context.secrets.get(connectionKey);
          return value;
        })
      );

      context.subscriptions.push(
        vscode.commands.registerCommand(`code-for-ibmi.launchUI`, (title: string, fields, callback) => {
          if (title && fields && callback) {
            const ui = new CustomUI();

            fields.forEach((field: any) => {
              const uiField = new Field(field.type, field.id, field.label);
              ui.addField(Object.assign(uiField, field));
            });

            ui.loadPage(title, callback);
          }
        })
      );

      // Enable the profile view if profiles exist.
      vscode.commands.executeCommand(`setContext`, `code-for-ibmi:hasProfiles`, config.connectionProfiles.length > 0);
<<<<<<< HEAD
=======

>>>>>>> 99918264
      Deployment.initialize(context, instance);

      initialisedBefore = true;
    }
  }

  instance.emitter?.fire(`connected`);
}

/**
 * Register event
 */
export function on(event: string, func: Function) {
  instance.events.push({
    event,
    func
  });
}<|MERGE_RESOLUTION|>--- conflicted
+++ resolved
@@ -201,10 +201,6 @@
 
       actionsUI.init(context);
       variablesUI.init(context);
-<<<<<<< HEAD
-=======
-
->>>>>>> 99918264
 
       //********* Help view */
 
@@ -585,10 +581,7 @@
 
       // Enable the profile view if profiles exist.
       vscode.commands.executeCommand(`setContext`, `code-for-ibmi:hasProfiles`, config.connectionProfiles.length > 0);
-<<<<<<< HEAD
-=======
-
->>>>>>> 99918264
+
       Deployment.initialize(context, instance);
 
       initialisedBefore = true;
