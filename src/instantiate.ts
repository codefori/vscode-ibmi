
import path from 'path';
import * as vscode from "vscode";
import Instance from "./api/Instance";

import { CompileTools } from './api/CompileTools';

import { Terminal } from './api/Terminal';

import { CustomUI, Field, Page } from './api/CustomUI';

import { SearchView } from "./views/searchView";
import { VariablesUI } from "./webviews/variables";

import { dirname } from 'path';
import { ConnectionConfiguration, GlobalConfiguration } from "./api/Configuration";
import { Search } from "./api/Search";
import { QSysFS, getMemberUri, getUriFromPath } from "./filesystems/qsys/QSysFs";
import { init as clApiInit } from "./languages/clle/clApi";
import * as clRunner from "./languages/clle/clRunner";
import { initGetNewLibl } from "./languages/clle/getnewlibl";
import { SEUColorProvider } from "./languages/general/SEUColorProvider";
import { QsysFsOptions, RemoteCommand } from "./typings";
import { SplfFS, getUriFromPath_Splf } from "./filesystems/qsys/SplfFs";

export let instance: Instance;

const disconnectBarItem = vscode.window.createStatusBarItem(vscode.StatusBarAlignment.Left, 12);
disconnectBarItem.command = {
  command: `code-for-ibmi.disconnect`,
  title: `Disconnect from system`
}

const connectedBarItem = vscode.window.createStatusBarItem(vscode.StatusBarAlignment.Left, 10);
connectedBarItem.command = {
  command: `code-for-ibmi.showAdditionalSettings`,
  title: `Show Additional Connection Settings`,
};
disconnectBarItem.tooltip = `Disconnect from system.`;
disconnectBarItem.text = `$(debug-disconnect)`;

const terminalBarItem = vscode.window.createStatusBarItem(vscode.StatusBarAlignment.Left, 0);
terminalBarItem.command = {
  command: `code-for-ibmi.launchTerminalPicker`,
  title: `Launch Terminal Picker`
}
terminalBarItem.text = `$(terminal) Terminals`;

const actionsBarItem = vscode.window.createStatusBarItem(vscode.StatusBarAlignment.Left);
actionsBarItem.command = {
  command: `code-for-ibmi.showActionsMaintenance`,
  title: `Show IBM i Actions`,
};
actionsBarItem.text = `$(file-binary) Actions`;

let selectedForCompare: vscode.Uri;
let searchViewContext: SearchView;

export function setSearchResults(term: string, results: Search.Result[]) {
  searchViewContext.setResults(term, results);
}

export async function disconnect(): Promise<boolean> {
  let doDisconnect = true;

  for (const document of vscode.workspace.textDocuments) {
    // This code will check that sources are saved before closing
    if (!document.isClosed && [`member`, `streamfile`, `object`, `spooledfile`].includes(document.uri.scheme)) {
      if (document.isDirty) {
        if (doDisconnect) {
          if (await vscode.window.showTextDocument(document).then(() => vscode.window.showErrorMessage(`Cannot disconnect while files have not been saved.`, 'Disconnect anyway'))) {
            break;
          }
          else {
            doDisconnect = false;
          }
        }
      }
    }
  }

  if (doDisconnect) {
    const connection = instance.getConnection();
    if (connection) {
      await connection.end();
    }
  }

  return doDisconnect;
}

export async function loadAllofExtension(context: vscode.ExtensionContext) {
  instance = new Instance(context);
  searchViewContext = new SearchView(context);

  context.subscriptions.push(
    connectedBarItem,
    disconnectBarItem,
    terminalBarItem,
    actionsBarItem,
    vscode.commands.registerCommand(`code-for-ibmi.disconnect`, async (silent?:boolean) => {
      if (instance.getConnection()) {
        await disconnect();
      } else if(!silent) {
        vscode.window.showErrorMessage(`Not currently connected to any system.`);
      }
    }),
    vscode.workspace.onDidChangeConfiguration(async event => {
      if (event.affectsConfiguration(`code-for-ibmi.connectionSettings`)) {
        updateConnectedBar();
      }
    }),
    vscode.window.registerTreeDataProvider(
      `searchView`,
      searchViewContext
    ),
    vscode.commands.registerCommand(`code-for-ibmi.openEditable`, async (path: string, line?: number, options?: QsysFsOptions) => {
      console.log(path);
<<<<<<< HEAD
      let uri = {};
=======
>>>>>>> fcbcda01
      if (!options?.readonly && !path.startsWith('/')) {
        const [library, name] = path.split('/');
        const writable = await instance.getContent()?.checkObject({ library, name, type: '*FILE' }, "*UPD");
        if (!writable) {
          options = options || {};
          options.readonly = true;
        }
        uri = getUriFromPath(path, options);
      }
      else if (path.toLocaleUpperCase().endsWith('.SPLF')) {
        options = options || {};
        options.readonly = true;
        uri = getUriFromPath_Splf(path, options);
      }
      console.log(uri);
      try {
        if (line) {
          // If a line is provided, we have to do a specific open
          let doc = await vscode.workspace.openTextDocument(uri); // calls back into the provider
          const editor = await vscode.window.showTextDocument(doc, { preview: false });

          if (editor) {
            const selectedLine = editor.document.lineAt(line);
            editor.selection = new vscode.Selection(line, selectedLine.firstNonWhitespaceCharacterIndex, line, 100);
            editor.revealRange(selectedLine.range, vscode.TextEditorRevealType.InCenter);
          }

        } else {
          // Otherwise, do a generic open
          await vscode.commands.executeCommand(`vscode.open`, uri);
        }

        return true;
      } catch (e) {
        console.log(e);

        return false;
      }
    }),

    vscode.commands.registerCommand(`code-for-ibmi.selectForCompare`, async (node) => {
      if (node) {
        selectedForCompare = node.resourceUri;
        vscode.window.showInformationMessage(`Selected ${node.path} for compare.`);
      }
    }),
    vscode.commands.registerCommand(`code-for-ibmi.compareWithSelected`, async (node) => {
      if (selectedForCompare) {
        let uri;
        if (node) {
          uri = node.resourceUri;
        } else {
          const activeEditor = vscode.window.activeTextEditor;

          const compareWith = await vscode.window.showInputBox({
            prompt: `Enter the path to compare selected with`,
            value: `${activeEditor ? activeEditor.document.uri.toString() : selectedForCompare.toString()}`,
            title: `Compare with`
          })

          if (compareWith)
            uri = vscode.Uri.parse(compareWith);
        }

        if (uri) {
          vscode.commands.executeCommand(`vscode.diff`, selectedForCompare, uri);
        } else {
          vscode.window.showErrorMessage(`No compare to path provided.`);
        }
      } else {
        vscode.window.showInformationMessage(`Nothing selected to compare.`);
      }
    }),
    vscode.commands.registerCommand(`code-for-ibmi.goToFileReadOnly`, async () => vscode.commands.executeCommand(`code-for-ibmi.goToFile`, true)),
    vscode.commands.registerCommand(`code-for-ibmi.goToFile`, async (readonly?: boolean) => {
      const storage = instance.getStorage();
      if (!storage) return;

      const sources = storage.getSourceList();
      const dirs = Object.keys(sources);
      let list: string[] = [];

      dirs.forEach(dir => {
        sources[dir].forEach(source => {
          list.push(`${dir}${dir.endsWith(`/`) ? `` : `/`}${source}`);
        });
      });

      list.push(`Clear list`);

      const quickPick = vscode.window.createQuickPick();
      quickPick.items = list.map(item => ({ label: item }));
      quickPick.placeholder = `Enter file path (Format: LIB/SPF/NAME.ext or /home/xx/file.txt)`;

      quickPick.onDidChangeValue(() => {
        // INJECT user values into proposed values
        if (!list.includes(quickPick.value.toUpperCase())) quickPick.items = [quickPick.value.toUpperCase(), ...list].map(label => ({ label }));
      })

      quickPick.onDidAccept(() => {
        const selection = quickPick.selectedItems[0].label;
        if (selection) {
          if (selection === `Clear list`) {
            storage.setSourceList({});
            vscode.window.showInformationMessage(`Cleared list.`);
          } else {
            vscode.commands.executeCommand(`code-for-ibmi.openEditable`, selection, 0, { readonly });
          }
        }
        quickPick.hide()
      })
      quickPick.onDidHide(() => quickPick.dispose());
      quickPick.show();
    }),
    vscode.commands.registerCommand(`code-for-ibmi.clearDiagnostics`, async () => {
      CompileTools.clearDiagnostics();
    }),
    vscode.commands.registerCommand(`code-for-ibmi.runAction`, async (node) => {
      const editor = vscode.window.activeTextEditor;
      const uri = (node?.resourceUri || node || editor?.document.uri) as vscode.Uri;
      if (uri) {
        const config = instance.getConfig();
        if (config) {
          let canRun = true;
          if (editor && uri.path === editor.document.uri.path && editor.document.isDirty) {
            if (config.autoSaveBeforeAction) {
              await editor.document.save();
            } else {
              const result = await vscode.window.showWarningMessage(`The file must be saved to run Actions.`, `Save`, `Save automatically`, `Cancel`);
              switch (result) {
                case `Save`:
                  await editor.document.save();
                  canRun = true;
                  break;
                case `Save automatically`:
                  config.autoSaveBeforeAction = true;
                  await ConnectionConfiguration.update(config);
                  await editor.document.save();
                  canRun = true;
                  break;
                default:
                  canRun = false;
                  break;
              }
            }
          }

          if (canRun && [`member`, `streamfile`, `file`].includes(uri.scheme)) {
            CompileTools.runAction(instance, uri);
          }
        }
        else {
          vscode.window.showErrorMessage('Please connect to an IBM i first');
        }
      }
    }),

    vscode.commands.registerCommand(`code-for-ibmi.openErrors`, async (qualifiedObject?: string) => {
      interface ObjectDetail {
        asp?: string;
        lib: string;
        object: string;
        ext?: string;
      }

      const detail: ObjectDetail = {
        asp: undefined,
        lib: ``,
        object: ``,
        ext: undefined
      };

      let inputPath: string | undefined

      if (qualifiedObject) {
        // Value passed in via parameter
        inputPath = qualifiedObject;

      } else {
        // Value collected from user input

        let initialPath = ``;
        const editor = vscode.window.activeTextEditor;

        if (editor) {
          const config = instance.getConfig()!;
          const uri = editor.document.uri;

          if ([`member`, `streamfile`].includes(uri.scheme)) {

            switch (uri.scheme) {
              case `member`:
                const memberPath = uri.path.split(`/`);
                if (memberPath.length === 4) {
                  detail.lib = memberPath[1];
                } else if (memberPath.length === 5) {
                  detail.asp = memberPath[1];
                  detail.lib = memberPath[2];
                }
                break;
              case `streamfile`:
                detail.asp = (config.sourceASP && config.sourceASP.length > 0) ? config.sourceASP : undefined;
                detail.lib = config.currentLibrary;
                break;
            }

            const pathDetail = path.parse(editor.document.uri.path);
            detail.object = pathDetail.name;
            detail.ext = pathDetail.ext.substring(1);

            initialPath = `${detail.lib}/${pathDetail.base}`;
          }
        }

        inputPath = await vscode.window.showInputBox({
          prompt: `Enter object path (LIB/OBJECT)`,
          value: initialPath
        });
      }

      if (inputPath) {
        const [library, object] = inputPath.split(`/`);
        if (library && object) {
          const nameDetail = path.parse(object);
          CompileTools.refreshDiagnostics(instance, { library, object: nameDetail.name, extension: (nameDetail.ext.length > 1 ? nameDetail.ext.substring(1) : undefined) });
        }
      }
    }),

    vscode.commands.registerCommand(`code-for-ibmi.launchTerminalPicker`, () => {
      return Terminal.selectAndOpen(instance);
    }),

    vscode.commands.registerCommand(`code-for-ibmi.openTerminalHere`, async (ifsNode) => {
      const content = instance.getContent();
      if (content) {
        const path = (await content.isDirectory(ifsNode.path)) ? ifsNode.path : dirname(ifsNode.path);
        const terminal = await Terminal.selectAndOpen(instance, Terminal.TerminalType.PASE);
        terminal?.sendText(`cd ${path}`);
      }
    }),

    vscode.commands.registerCommand(`code-for-ibmi.secret`, async (key: string, newValue: string) => {
      const connectionKey = `${instance.getConnection()!.currentConnectionName}_${key}`;
      if (newValue) {
        await context.secrets.store(connectionKey, newValue);
        return newValue;
      }

      const value = context.secrets.get(connectionKey);
      return value;
    }),

    vscode.commands.registerCommand("code-for-ibmi.browse", (node: any) => { //any for now, typed later after TS conversion of browsers
      let uri;
      if (node?.member) {
        uri = getMemberUri(node?.member, { readonly: true });        
      }
      else if (node?.path) {
        uri = getUriFromPath(node?.path, { readonly: true });
      }

      if (uri) {
        return vscode.commands.executeCommand(`vscode.open`, uri);
      }
    })
  );

  (require(`./webviews/actions`)).init(context);
  VariablesUI.init(context);

  instance.onEvent("connected", () => onConnected(context));
  instance.onEvent("disconnected", onDisconnected);

  context.subscriptions.push(vscode.workspace.registerFileSystemProvider(`member`, new QSysFS(context), {
    isCaseSensitive: false
  }), vscode.workspace.registerFileSystemProvider(`spooledfile`, new SplfFS(context), {
    isCaseSensitive: false
  }));

  // Color provider
  if (GlobalConfiguration.get<boolean>(`showSeuColors`)) {
    SEUColorProvider.intitialize(context);
  }

  clRunner.initialise(context);
}

function updateConnectedBar() {
  const config = instance.getConfig();
  if (config) {
    connectedBarItem.text = `$(${config.readOnlyMode ? "lock" : "settings-gear"}) Settings: ${config.name}`;
  }
}

async function onConnected(context: vscode.ExtensionContext) {
  const config = instance.getConfig();

  [
    connectedBarItem,
    disconnectBarItem,
    terminalBarItem,
    actionsBarItem
  ].forEach(barItem => barItem.show());

  updateConnectedBar();

  // CL content assist
  const clExtension = vscode.extensions.getExtension(`IBM.vscode-clle`);
  if (clExtension) {
    clApiInit();
  }

  initGetNewLibl(instance);

  // Enable the profile view if profiles exist.
  vscode.commands.executeCommand(`setContext`, `code-for-ibmi:hasProfiles`, (config?.connectionProfiles || []).length > 0);
}

async function onDisconnected() {
  // Close the tabs with no dirty editors
  vscode.window.tabGroups.all
    .filter(group => !group.tabs.some(tab => tab.isDirty))
    .forEach(group => {
      group.tabs.forEach(tab => {
        if (tab.input instanceof vscode.TabInputText) {
          const uri = tab.input.uri;
          if ([`member`, `streamfile`, `object`, `spooledfile`].includes(uri.scheme)) {
            vscode.window.tabGroups.close(tab);
          }
        }
      })
    });

  // Hide the bar items
  [
    disconnectBarItem,
    connectedBarItem,
    terminalBarItem,
    actionsBarItem,
  ].forEach(barItem => barItem.hide())
}<|MERGE_RESOLUTION|>--- conflicted
+++ resolved
@@ -116,11 +116,8 @@
     ),
     vscode.commands.registerCommand(`code-for-ibmi.openEditable`, async (path: string, line?: number, options?: QsysFsOptions) => {
       console.log(path);
-<<<<<<< HEAD
       let uri = {};
-=======
->>>>>>> fcbcda01
-      if (!options?.readonly && !path.startsWith('/')) {
+      if  (!options?.readonly && !path.startsWith('/'))  {
         const [library, name] = path.split('/');
         const writable = await instance.getContent()?.checkObject({ library, name, type: '*FILE' }, "*UPD");
         if (!writable) {
