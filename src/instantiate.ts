--- conflicted
+++ resolved
@@ -88,13 +88,7 @@
   context.subscriptions.push(
     connectedBarItem,
     disconnectBarItem,
-<<<<<<< HEAD
-    terminalBarItem,
-    actionsBarItem,
-    vscode.commands.registerCommand(`code-for-ibmi.disconnect`, async (silent?: boolean) => {
-=======
     vscode.commands.registerCommand(`code-for-ibmi.disconnect`, async (silent?:boolean) => {
->>>>>>> 5989eb40
       if (instance.getConnection()) {
         await disconnect();
       } else if (!silent) {
