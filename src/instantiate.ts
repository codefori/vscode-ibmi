--- conflicted
+++ resolved
@@ -14,23 +14,8 @@
 import { Search } from "./api/Search";
 import { SEUColorProvider } from "./languages/general/SEUColorProvider";
 import { QsysFsOptions, RemoteCommand } from "./typings";
-<<<<<<< HEAD
-import { getMemberUri, getUriFromPath } from "./filesystems/qsys/QSysFs";
 import getnewlibl from "./api/import/getnewlibl";
-
-let reconnectBarItem: vscode.StatusBarItem;
-let connectedBarItem: vscode.StatusBarItem;
-let terminalBarItem: vscode.StatusBarItem;
-let disconnectBarItem: vscode.StatusBarItem;
-let actionsBarItem: vscode.StatusBarItem;
-let outputBarItem: vscode.StatusBarItem;
-
-let initialisedBefore = false;
-
-let selectedForCompare: vscode.Uri;
-=======
 import { getUriFromPath, QSysFS } from "./filesystems/qsys/QSysFs";
->>>>>>> 933b7e4c
 
 export let instance: Instance;
 
@@ -425,18 +410,12 @@
 async function onConnected(context: vscode.ExtensionContext) {
   const config = instance.getConfig();
 
-<<<<<<< HEAD
-      // Enable the profile view if profiles exist.
-      vscode.commands.executeCommand(`setContext`, `code-for-ibmi:hasProfiles`, config.connectionProfiles.length > 0 || config.commandProfiles.length > 0);
-      Deployment.initialize(context, instance);
-=======
   [
     connectedBarItem,
     disconnectBarItem,
     terminalBarItem,
     actionsBarItem
   ].forEach(barItem => barItem.show());
->>>>>>> 933b7e4c
 
   if (GlobalConfiguration.get<boolean>(`logCompileOutput`)) {
     outputBarItem.show();
@@ -444,34 +423,10 @@
 
   updateConnectedBar();
 
-<<<<<<< HEAD
-
-    // Check if the remote library list tool is installed
-    if (!connection.remoteFeatures[`GETNEWLIBL.PGM`]) {
-      // Time to install our new library list fetcher program
-
-      const content = instance.getContent();
-      
-      const tempSourcePath = connection.getTempRemote(`getnewlibl.sql`) || `/tmp/getnewlibl.sql`;
-      
-      content!.writeStreamfile(tempSourcePath, getnewlibl(config.tempLibrary)).then(() => {
-        connection.remoteCommand(`RUNSQLSTM SRCSTMF('${tempSourcePath}') COMMIT(*NONE) NAMING(*SQL)`, `/`)
-        .then(() => {
-          connection.remoteFeatures[`GETNEWLIBL.PGM`] = `${config.tempLibrary}.GETNEWLIBL`;
-        })
-        .catch(() => {
-          vscode.window.showWarningMessage(`Unable to install GETNEWLIBL. See Code for IBM i output for details.`);
-        })
-      })
-    }
-    
-    await GlobalStorage.get().setLastConnection(connection.currentConnectionName);
-=======
   // CL content assist
   const clExtension = vscode.extensions.getExtension(`IBM.vscode-clle`);
   if (clExtension) {
     (require(`./languages/clle/clCommands`)).init();
->>>>>>> 933b7e4c
   }
 
   // Enable the profile view if profiles exist.
