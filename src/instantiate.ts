
import path from 'path';
import * as vscode from "vscode";
import Instance from "./api/Instance";

import { CompileTools } from './api/CompileTools';

import { Terminal } from './api/Terminal';

import { CustomUI, Field, Page } from './api/CustomUI';

import { SearchView } from "./views/searchView";
import { VariablesUI } from "./webviews/variables";

import { dirname } from 'path';
import { ConnectionConfiguration, GlobalConfiguration } from "./api/Configuration";
import { Search } from "./api/Search";
import { QSysFS, getMemberUri, getUriFromPath } from "./filesystems/qsys/QSysFs";
import { init as clApiInit } from "./languages/clle/clApi";
import * as clRunner from "./languages/clle/clRunner";
import { initGetNewLibl } from "./languages/clle/getnewlibl";
import { SEUColorProvider } from "./languages/general/SEUColorProvider";
<<<<<<< HEAD
import { Action, DeploymentMethod, QsysFsOptions, RemoteCommand } from "./typings";
=======
import { QsysFsOptions, RemoteCommand } from "./typings";
import { refreshDiagnosticsFromServer } from './api/errors/diagnostics';
>>>>>>> bd5c0fce

export let instance: Instance;

const disconnectBarItem = vscode.window.createStatusBarItem(vscode.StatusBarAlignment.Left, 12);
disconnectBarItem.command = {
  command: `code-for-ibmi.disconnect`,
  title: `Disconnect from system`
}
disconnectBarItem.tooltip = `Disconnect from system.`;
disconnectBarItem.text = `$(debug-disconnect)`;

const connectedBarItem = vscode.window.createStatusBarItem(vscode.StatusBarAlignment.Left, 10);
connectedBarItem.command = {
  command: `code-for-ibmi.showAdditionalSettings`,
  title: `Show connection settings`
};
connectedBarItem.tooltip = new vscode.MarkdownString([
  `[$(settings-gear) Settings](command:code-for-ibmi.showAdditionalSettings)`,
  `[$(file-binary) Actions](command:code-for-ibmi.showActionsMaintenance)`,
  `[$(terminal) Terminals](command:code-for-ibmi.launchTerminalPicker)`
].join(`\n\n---\n\n`), true);
connectedBarItem.tooltip.isTrusted = true;

let selectedForCompare: vscode.Uri;
let searchViewContext: SearchView;

export function setSearchResults(term: string, results: Search.Result[]) {
  searchViewContext.setResults(term, results);
}

export async function disconnect(): Promise<boolean> {
  let doDisconnect = true;

  for (const document of vscode.workspace.textDocuments) {
    // This code will check that sources are saved before closing
    if (!document.isClosed && [`member`, `streamfile`, `object`].includes(document.uri.scheme)) {
      if (document.isDirty) {
        if (doDisconnect) {
          if (await vscode.window.showTextDocument(document).then(() => vscode.window.showErrorMessage(`Cannot disconnect while files have not been saved.`, 'Disconnect anyway'))) {
            break;
          }
          else {
            doDisconnect = false;
          }
        }
      }
    }
  }

  if (doDisconnect) {
    const connection = instance.getConnection();
    if (connection) {
      await connection.end();
    }
  }

  return doDisconnect;
}

export async function loadAllofExtension(context: vscode.ExtensionContext) {
  instance = new Instance(context);
  searchViewContext = new SearchView(context);

  context.subscriptions.push(
    connectedBarItem,
    disconnectBarItem,
    vscode.commands.registerCommand(`code-for-ibmi.disconnect`, async (silent?:boolean) => {
      if (instance.getConnection()) {
        await disconnect();
      } else if(!silent) {
        vscode.window.showErrorMessage(`Not currently connected to any system.`);
      }
    }),
    vscode.workspace.onDidChangeConfiguration(async event => {
      if (event.affectsConfiguration(`code-for-ibmi.connectionSettings`)) {
        updateConnectedBar();
      }
    }),
    vscode.window.registerTreeDataProvider(
      `searchView`,
      searchViewContext
    ),
    vscode.commands.registerCommand(`code-for-ibmi.openEditable`, async (path: string, line?: number, options?: QsysFsOptions) => {
      console.log(path);
      if (!options?.readonly && !path.startsWith('/')) {
        const [library, name] = path.split('/');
        const writable = await instance.getContent()?.checkObject({ library, name, type: '*FILE' }, "*UPD");
        if (!writable) {
          options = options || {};
          options.readonly = true;
        }
      }
      const uri = getUriFromPath(path, options);
      try {
        if (line) {
          // If a line is provided, we have to do a specific open
          let doc = await vscode.workspace.openTextDocument(uri); // calls back into the provider
          const editor = await vscode.window.showTextDocument(doc, { preview: false });

          if (editor) {
            const selectedLine = editor.document.lineAt(line);
            editor.selection = new vscode.Selection(line, selectedLine.firstNonWhitespaceCharacterIndex, line, 100);
            editor.revealRange(selectedLine.range, vscode.TextEditorRevealType.InCenter);
          }

        } else {
          // Otherwise, do a generic open
          await vscode.commands.executeCommand(`vscode.open`, uri);
        }

        return true;
      } catch (e) {
        console.log(e);

        return false;
      }
    }),

    vscode.commands.registerCommand(`code-for-ibmi.selectForCompare`, async (node) => {
      if (node) {
        selectedForCompare = node.resourceUri;
        vscode.window.showInformationMessage(`Selected ${node.path} for compare.`);
      }
    }),
    vscode.commands.registerCommand(`code-for-ibmi.compareWithSelected`, async (node) => {
      if (selectedForCompare) {
        let uri;
        if (node) {
          uri = node.resourceUri;
        } else {
          const activeEditor = vscode.window.activeTextEditor;

          const compareWith = await vscode.window.showInputBox({
            prompt: `Enter the path to compare selected with`,
            value: `${activeEditor ? activeEditor.document.uri.toString() : selectedForCompare.toString()}`,
            title: `Compare with`
          })

          if (compareWith)
            uri = vscode.Uri.parse(compareWith);
        }

        if (uri) {
          vscode.commands.executeCommand(`vscode.diff`, selectedForCompare, uri);
        } else {
          vscode.window.showErrorMessage(`No compare to path provided.`);
        }
      } else {
        vscode.window.showInformationMessage(`Nothing selected to compare.`);
      }
    }),
    vscode.commands.registerCommand(`code-for-ibmi.goToFileReadOnly`, async () => vscode.commands.executeCommand(`code-for-ibmi.goToFile`, true)),
    vscode.commands.registerCommand(`code-for-ibmi.goToFile`, async (readonly?: boolean) => {
      const storage = instance.getStorage();
      if (!storage) return;

      const sources = storage.getSourceList();
      const dirs = Object.keys(sources);
      let list: string[] = [];

      dirs.forEach(dir => {
        sources[dir].forEach(source => {
          list.push(`${dir}${dir.endsWith(`/`) ? `` : `/`}${source}`);
        });
      });

      list.push(`Clear list`);

      const quickPick = vscode.window.createQuickPick();
      quickPick.items = list.map(item => ({ label: item }));
      quickPick.placeholder = `Enter file path (Format: LIB/SPF/NAME.ext or /home/xx/file.txt)`;

      quickPick.onDidChangeValue(() => {
        // INJECT user values into proposed values
        if (!list.includes(quickPick.value.toUpperCase())) quickPick.items = [quickPick.value.toUpperCase(), ...list].map(label => ({ label }));
      })

      quickPick.onDidAccept(() => {
        const selection = quickPick.selectedItems[0].label;
        if (selection) {
          if (selection === `Clear list`) {
            storage.setSourceList({});
            vscode.window.showInformationMessage(`Cleared list.`);
          } else {
            vscode.commands.executeCommand(`code-for-ibmi.openEditable`, selection, 0, { readonly });
          }
        }
        quickPick.hide()
      })
      quickPick.onDidHide(() => quickPick.dispose());
      quickPick.show();
    }),
<<<<<<< HEAD
    vscode.commands.registerCommand(`code-for-ibmi.clearDiagnostics`, async () => {
      CompileTools.clearDiagnostics();
    }),
    vscode.commands.registerCommand(`code-for-ibmi.runAction`, async (node: any, group?: any, action?: Action, method?: DeploymentMethod) => {
=======
    vscode.commands.registerCommand(`code-for-ibmi.runAction`, async (node) => {
>>>>>>> bd5c0fce
      const editor = vscode.window.activeTextEditor;
      const uri = (node?.resourceUri || node || editor?.document.uri) as vscode.Uri;
      if (uri) {
        const config = instance.getConfig();
        if (config) {
          let canRun = true;
          if (editor && uri.path === editor.document.uri.path && editor.document.isDirty) {
            if (config.autoSaveBeforeAction) {
              await editor.document.save();
            } else {
              const result = await vscode.window.showWarningMessage(`The file must be saved to run Actions.`, `Save`, `Save automatically`, `Cancel`);
              switch (result) {
                case `Save`:
                  await editor.document.save();
                  canRun = true;
                  break;
                case `Save automatically`:
                  config.autoSaveBeforeAction = true;
                  await ConnectionConfiguration.update(config);
                  await editor.document.save();
                  canRun = true;
                  break;
                default:
                  canRun = false;
                  break;
              }
            }
          }

          if (canRun && [`member`, `streamfile`, `file`].includes(uri.scheme)) {
            CompileTools.runAction(instance, uri, action, method);
          }
        }
        else {
          vscode.window.showErrorMessage('Please connect to an IBM i first');
        }
      }
    }),

    vscode.commands.registerCommand(`code-for-ibmi.openErrors`, async (qualifiedObject?: string) => {
      interface ObjectDetail {
        asp?: string;
        lib: string;
        object: string;
        ext?: string;
      }

      const detail: ObjectDetail = {
        asp: undefined,
        lib: ``,
        object: ``,
        ext: undefined
      };

      let inputPath: string | undefined

      if (qualifiedObject) {
        // Value passed in via parameter
        inputPath = qualifiedObject;

      } else {
        // Value collected from user input

        let initialPath = ``;
        const editor = vscode.window.activeTextEditor;

        if (editor) {
          const config = instance.getConfig()!;
          const uri = editor.document.uri;

          if ([`member`, `streamfile`].includes(uri.scheme)) {

            switch (uri.scheme) {
              case `member`:
                const memberPath = uri.path.split(`/`);
                if (memberPath.length === 4) {
                  detail.lib = memberPath[1];
                } else if (memberPath.length === 5) {
                  detail.asp = memberPath[1];
                  detail.lib = memberPath[2];
                }
                break;
              case `streamfile`:
                detail.asp = (config.sourceASP && config.sourceASP.length > 0) ? config.sourceASP : undefined;
                detail.lib = config.currentLibrary;
                break;
            }

            const pathDetail = path.parse(editor.document.uri.path);
            detail.object = pathDetail.name;
            detail.ext = pathDetail.ext.substring(1);

            initialPath = `${detail.lib}/${pathDetail.base}`;
          }
        }

        inputPath = await vscode.window.showInputBox({
          prompt: `Enter object path (LIB/OBJECT)`,
          value: initialPath
        });
      }

      if (inputPath) {
        const [library, object] = inputPath.split(`/`);
        if (library && object) {
          const nameDetail = path.parse(object);
          refreshDiagnosticsFromServer(instance, { library, object: nameDetail.name, extension: (nameDetail.ext.length > 1 ? nameDetail.ext.substring(1) : undefined) });
        }
      }
    }),

    vscode.commands.registerCommand(`code-for-ibmi.launchTerminalPicker`, () => {
      return Terminal.selectAndOpen(instance);
    }),

    vscode.commands.registerCommand(`code-for-ibmi.openTerminalHere`, async (ifsNode) => {
      const content = instance.getContent();
      if (content) {
        const path = (await content.isDirectory(ifsNode.path)) ? ifsNode.path : dirname(ifsNode.path);
        const terminal = await Terminal.selectAndOpen(instance, Terminal.TerminalType.PASE);
        terminal?.sendText(`cd ${path}`);
      }
    }),

    vscode.commands.registerCommand(`code-for-ibmi.secret`, async (key: string, newValue: string) => {
      const connectionKey = `${instance.getConnection()!.currentConnectionName}_${key}`;
      if (newValue) {
        await context.secrets.store(connectionKey, newValue);
        return newValue;
      }

      const value = context.secrets.get(connectionKey);
      return value;
    }),

    vscode.commands.registerCommand("code-for-ibmi.browse", (node: any) => { //any for now, typed later after TS conversion of browsers
      let uri;
      if (node?.member) {
        uri = getMemberUri(node?.member, { readonly: true });        
      }
      else if (node?.path) {
        uri = getUriFromPath(node?.path, { readonly: true });
      }

      if (uri) {
        return vscode.commands.executeCommand(`vscode.open`, uri);
      }
    })
  );

  (require(`./webviews/actions`)).init(context);
  VariablesUI.init(context);

  instance.onEvent("connected", () => onConnected(context));
  instance.onEvent("disconnected", onDisconnected);

  context.subscriptions.push(
    vscode.workspace.registerFileSystemProvider(`member`, new QSysFS(context), {
      isCaseSensitive: false
    })
  );

  // Color provider
  if (GlobalConfiguration.get<boolean>(`showSeuColors`)) {
    SEUColorProvider.intitialize(context);
  }

  clRunner.initialise(context);
}

function updateConnectedBar() {
  const config = instance.getConfig();
  if (config) {
    connectedBarItem.text = `$(${config.readOnlyMode ? "lock" : "settings-gear"}) ${config.name}`;
  }
}

async function onConnected(context: vscode.ExtensionContext) {
  const config = instance.getConfig();

  [
    connectedBarItem,
    disconnectBarItem,
  ].forEach(barItem => barItem.show());

  updateConnectedBar();

  // CL content assist
  const clExtension = vscode.extensions.getExtension(`IBM.vscode-clle`);
  if (clExtension) {
    clApiInit();
  }

  initGetNewLibl(instance);

  // Enable the profile view if profiles exist.
  vscode.commands.executeCommand(`setContext`, `code-for-ibmi:hasProfiles`, (config?.connectionProfiles || []).length > 0);
}

async function onDisconnected() {
  // Close the tabs with no dirty editors
  vscode.window.tabGroups.all
    .filter(group => !group.tabs.some(tab => tab.isDirty))
    .forEach(group => {
      group.tabs.forEach(tab => {
        if (tab.input instanceof vscode.TabInputText) {
          const uri = tab.input.uri;
          if ([`member`, `streamfile`, `object`].includes(uri.scheme)) {
            vscode.window.tabGroups.close(tab);
          }
        }
      })
    });

  // Hide the bar items
  [
    disconnectBarItem,
    connectedBarItem,
  ].forEach(barItem => barItem.hide())
}<|MERGE_RESOLUTION|>--- conflicted
+++ resolved
@@ -20,12 +20,8 @@
 import * as clRunner from "./languages/clle/clRunner";
 import { initGetNewLibl } from "./languages/clle/getnewlibl";
 import { SEUColorProvider } from "./languages/general/SEUColorProvider";
-<<<<<<< HEAD
-import { Action, DeploymentMethod, QsysFsOptions, RemoteCommand } from "./typings";
-=======
-import { QsysFsOptions, RemoteCommand } from "./typings";
+import { Action, DeploymentMethod, QsysFsOptions } from "./typings";
 import { refreshDiagnosticsFromServer } from './api/errors/diagnostics';
->>>>>>> bd5c0fce
 
 export let instance: Instance;
 
@@ -92,10 +88,10 @@
   context.subscriptions.push(
     connectedBarItem,
     disconnectBarItem,
-    vscode.commands.registerCommand(`code-for-ibmi.disconnect`, async (silent?:boolean) => {
+    vscode.commands.registerCommand(`code-for-ibmi.disconnect`, async (silent?: boolean) => {
       if (instance.getConnection()) {
         await disconnect();
-      } else if(!silent) {
+      } else if (!silent) {
         vscode.window.showErrorMessage(`Not currently connected to any system.`);
       }
     }),
@@ -218,14 +214,7 @@
       quickPick.onDidHide(() => quickPick.dispose());
       quickPick.show();
     }),
-<<<<<<< HEAD
-    vscode.commands.registerCommand(`code-for-ibmi.clearDiagnostics`, async () => {
-      CompileTools.clearDiagnostics();
-    }),
     vscode.commands.registerCommand(`code-for-ibmi.runAction`, async (node: any, group?: any, action?: Action, method?: DeploymentMethod) => {
-=======
-    vscode.commands.registerCommand(`code-for-ibmi.runAction`, async (node) => {
->>>>>>> bd5c0fce
       const editor = vscode.window.activeTextEditor;
       const uri = (node?.resourceUri || node || editor?.document.uri) as vscode.Uri;
       if (uri) {
@@ -364,7 +353,7 @@
     vscode.commands.registerCommand("code-for-ibmi.browse", (node: any) => { //any for now, typed later after TS conversion of browsers
       let uri;
       if (node?.member) {
-        uri = getMemberUri(node?.member, { readonly: true });        
+        uri = getMemberUri(node?.member, { readonly: true });
       }
       else if (node?.path) {
         uri = getUriFromPath(node?.path, { readonly: true });
