--- conflicted
+++ resolved
@@ -431,38 +431,13 @@
             const selectionSplit = connection!.upperCaseName(selection).split('/')
             if (selectionSplit.length === 3 || selection.startsWith(`/`)) {
               if (config && config.enableSQL && !selection.startsWith(`/`)) {
-<<<<<<< HEAD
-=======
-                const libUS = connection!.sysNameInAmerican(selectionSplit[0]);
-                const fileUS = connection!.sysNameInAmerican(selectionSplit[1]);
-                const memberUS = path.parse(connection!.sysNameInAmerican(selectionSplit[2]));
->>>>>>> 2c54d18c
                 const lib = selectionSplit[0];
                 const file = selectionSplit[1];
                 const member = path.parse(selectionSplit[2]);
                 member.ext = member.ext.substring(1);
-<<<<<<< HEAD
                 const memberInfo = await content!.getMemberInfo(lib, file, member.name);
                 if (!memberInfo) {
                   vscode.window.showWarningMessage(`Source member ${lib}/${file}/${member.base} does not exist.`);
-=======
-                const fullMember = await content!.runSQL(`
-                  select rtrim( cast( SYSTEM_TABLE_MEMBER as char( 10 ) for bit data ) ) as MEMBER
-                       , rtrim( coalesce( SOURCE_TYPE, '' ) ) as TYPE
-                    from QSYS2.SYSPARTITIONSTAT
-                   where ( SYSTEM_TABLE_SCHEMA, SYSTEM_TABLE_NAME, SYSTEM_TABLE_MEMBER ) = ( '${libUS}', '${fileUS}', '${memberUS.name}' )
-                   limit 1
-                `).then((resultSet) => {
-                  return resultSet.length !== 1 ? {} :
-                    {
-                      base: `${resultSet[0].MEMBER}.${resultSet[0].TYPE}`,
-                      name: `${resultSet[0].MEMBER}`,
-                      ext: `${resultSet[0].TYPE}`,
-                    }
-                });
-                if (!fullMember) {
-                  vscode.window.showWarningMessage(`Member ${lib}/${file}/${member.base} does not exist.`);
->>>>>>> 2c54d18c
                   return;
                 } else if (memberInfo.name !== member.name || (member.ext && memberInfo.extension !== member.ext)) {
                   vscode.window.showWarningMessage(`Member ${lib}/${file}/${member.name} of type ${member.ext} does not exist.`);
