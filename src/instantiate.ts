--- conflicted
+++ resolved
@@ -12,18 +12,11 @@
 import { setupGitEventHandler } from './api/local/git';
 import { GetMemberInfo } from './components/getMemberInfo';
 import { QSysFS, getUriFromPath, parseFSOptions } from "./filesystems/qsys/QSysFs";
-<<<<<<< HEAD
-=======
-import { SEUColorProvider } from "./languages/general/SEUColorProvider";
->>>>>>> e7caf9f9
 import { t } from './locale';
 import { Action, BrowserItem, DeploymentMethod, MemberItem, OpenEditableOptions, WithPath } from "./typings";
 import { ActionsUI } from './webviews/actions';
 import { VariablesUI } from "./webviews/variables";
-<<<<<<< HEAD
 import { initialiseColourChecker } from './languages/colour';
-=======
->>>>>>> e7caf9f9
 
 export let instance: Instance;
 
@@ -211,15 +204,9 @@
         } else {
           vscode.window.showInformationMessage(t(`compare.no.file`));
         }
-<<<<<<< HEAD
-    } else {
-      vscode.window.showInformationMessage(t(`compare.no.file`));
-    }
-=======
       } else {
         vscode.window.showInformationMessage(t(`compare.no.file`));
       }
->>>>>>> e7caf9f9
     }),
 
     vscode.commands.registerCommand(`code-for-ibmi.goToFileReadOnly`, async () => vscode.commands.executeCommand(`code-for-ibmi.goToFile`, true)),
@@ -258,19 +245,11 @@
         });
       });
 
-<<<<<<< HEAD
-      const recentItems: vscode.QuickPickItem[] = recent.map(item => ({ 
-        label: item,
-        buttons: [compareButton]
-      }));
-      const listItems: vscode.QuickPickItem[] = list.map(item => ({ 
-=======
       const recentItems: vscode.QuickPickItem[] = recent.map(item => ({
         label: item,
         buttons: [compareButton]
       }));
       const listItems: vscode.QuickPickItem[] = list.map(item => ({
->>>>>>> e7caf9f9
         label: item,
         buttons: [compareButton]
       }));
@@ -320,11 +299,7 @@
           filteredItems = [];
         } else {
           if (!starRemoved && !list.includes(connection!.upperCaseName(quickPick.value))) {
-<<<<<<< HEAD
-            quickPick.items = [connection!.upperCaseName(quickPick.value), ...list].map(label => ({ 
-=======
             quickPick.items = [connection!.upperCaseName(quickPick.value), ...list].map(label => ({
->>>>>>> e7caf9f9
               label: label,
               buttons: [compareButton]
             }));
@@ -542,15 +517,9 @@
 
           const editor = vscode.window.activeTextEditor;
           if (editor) {
-<<<<<<< HEAD
-              currentFile = editor.document.uri;
-              vscode.commands.executeCommand(`vscode.diff`, currentFile, path);
-              quickPick.hide();
-=======
             currentFile = editor.document.uri;
             vscode.commands.executeCommand(`vscode.diff`, currentFile, path);
             quickPick.hide();
->>>>>>> e7caf9f9
           }
         }
       });
@@ -688,11 +657,7 @@
       }
     }),
 
-<<<<<<< HEAD
-    ...Terminal.registerTerminalCommands(),
-=======
     ...Terminal.registerTerminalCommands(context),
->>>>>>> e7caf9f9
 
     vscode.commands.registerCommand(`code-for-ibmi.getPassword`, async (extensionId: string, reason?: string) => {
       if (extensionId) {
@@ -728,7 +693,6 @@
                   } else {
                     options.push(`Deny`);
                   }
-<<<<<<< HEAD
 
                   const result = await vscode.window.showWarningMessage(
                     modal ? `Password Request` : detail,
@@ -765,44 +729,6 @@
               }
             }
 
-=======
-
-                  const result = await vscode.window.showWarningMessage(
-                    modal ? `Password Request` : detail,
-                    {
-                      modal,
-                      detail,
-                    },
-                    ...options
-                  );
-
-                  switch (result) {
-                    case `Allow`:
-                      await storage.grantExtensionAuthorisation(extension);
-                      isAuthed = true;
-                      done = true;
-                      break;
-
-                    case `View on Marketplace`:
-                      vscode.commands.executeCommand('extension.open', extensionId);
-                      modal = false;
-                      break;
-
-                    default:
-                      done = true;
-                      break;
-                  }
-                }
-              }
-
-              if (isAuthed) {
-                return storedPassword;
-              } else {
-                passwordAttempts[extensionId]++;
-              }
-            }
-
->>>>>>> e7caf9f9
           } else {
             throw new Error(`Not connected to an IBM i.`);
           }
@@ -861,15 +787,8 @@
     })
   );
 
-<<<<<<< HEAD
   // Colour fixer
   initialiseColourChecker(context);
-=======
-  // Color provider
-  if (GlobalConfiguration.get<boolean>(`showSeuColors`)) {
-    SEUColorProvider.intitialize(context);
-  }
->>>>>>> e7caf9f9
 
   // Register git events based on workspace folders
   if (vscode.workspace.workspaceFolders) {
@@ -973,17 +892,10 @@
   if (currentFile) {
     let compareWith = await vscode.window.showInputBox({
       prompt: t(`compare.prompt`),
-<<<<<<< HEAD
-      title: t(`compare.title`), 
-      value: currentFile.path
-    });
-    
-=======
       title: t(`compare.title`),
       value: currentFile.path
     });
 
->>>>>>> e7caf9f9
     if (compareWith) {
       if (scheme == 'member' && !compareWith.startsWith('/')) {
         compareWith = `/${compareWith}`;
