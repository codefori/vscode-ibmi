import { Tools } from './api/Tools';

import path, { dirname } from 'path';
import * as vscode from "vscode";
import { CompileTools } from './api/CompileTools';
import { ConnectionConfiguration, DefaultOpenMode, GlobalConfiguration, onCodeForIBMiConfigurationChange } from "./api/Configuration";
import Instance from "./api/Instance";
import { Search } from "./api/Search";
import { Terminal } from './api/Terminal';
import { debugPTFInstalled, getDebugServiceDetails, isDebugEngineRunning } from './api/debug/server';
import { refreshDiagnosticsFromServer } from './api/errors/diagnostics';
import { setupGitEventHandler } from './api/local/git';
import { QSysFS, getUriFromPath, parseFSOptions } from "./filesystems/qsys/QSysFs";
import { SEUColorProvider } from "./languages/general/SEUColorProvider";
import { Action, BrowserItem, DeploymentMethod, MemberItem, OpenEditableOptions, WithPath } from "./typings";
import { SearchView } from "./views/searchView";
import { ActionsUI } from './webviews/actions';
import { VariablesUI } from "./webviews/variables";

export let instance: Instance;

const passwordAttempts: { [extensionId: string]: number } = {}

const CLEAR_RECENT = `$(trash) Clear recently opened`;
const CLEAR_CACHED = `$(trash) Clear cached`;

const disconnectBarItem = vscode.window.createStatusBarItem(vscode.StatusBarAlignment.Left, 12);
disconnectBarItem.command = {
  command: `code-for-ibmi.disconnect`,
  title: `Disconnect from system`
}
disconnectBarItem.tooltip = `Disconnect from system.`;
disconnectBarItem.text = `$(debug-disconnect)`;

const connectedBarItem = vscode.window.createStatusBarItem(vscode.StatusBarAlignment.Left, 10);
connectedBarItem.command = {
  command: `code-for-ibmi.showAdditionalSettings`,
  title: `Show connection settings`
};

let selectedForCompare: vscode.Uri;
let searchViewContext: SearchView;

export function setSearchResults(term: string, results: Search.Result[]) {
  searchViewContext.setResults(term, results);
}

export async function disconnect(): Promise<boolean> {
  let doDisconnect = true;

  for (const document of vscode.workspace.textDocuments) {
    // This code will check that sources are saved before closing
    if (!document.isClosed && [`member`, `streamfile`, `object`].includes(document.uri.scheme)) {
      if (document.isDirty) {
        if (doDisconnect) {
          if (await vscode.window.showTextDocument(document).then(() => vscode.window.showErrorMessage(`Cannot disconnect while files have not been saved.`, 'Disconnect anyway'))) {
            break;
          }
          else {
            doDisconnect = false;
          }
        }
      }
    }
  }

  if (doDisconnect) {
    const connection = instance.getConnection();
    if (connection) {
      await connection.end();
    }
  }

  return doDisconnect;
}

export async function loadAllofExtension(context: vscode.ExtensionContext) {
  // No connection when the extension is first activated
  vscode.commands.executeCommand(`setContext`, `code-for-ibmi:connected`, false);

  instance = new Instance(context);
  searchViewContext = new SearchView(context);

  context.subscriptions.push(
    connectedBarItem,
    disconnectBarItem,
    vscode.commands.registerCommand(`code-for-ibmi.disconnect`, async (silent?: boolean) => {
      if (instance.getConnection()) {
        await disconnect();
      } else if (!silent) {
        vscode.window.showErrorMessage(`Not currently connected to any system.`);
      }
    }),
    onCodeForIBMiConfigurationChange("connectionSettings", updateConnectedBar),
    vscode.window.registerTreeDataProvider(
      `searchView`,
      searchViewContext
    ),
    vscode.commands.registerCommand(`code-for-ibmi.openEditable`, async (path: string, options?: OpenEditableOptions) => {
      console.log(path);
      options = options || {};
      options.readonly = options.readonly || instance.getContent()?.isProtectedPath(path);
      if (!options.readonly) {
        if (path.startsWith('/')) {
          options.readonly = !await instance.getContent()?.testStreamFile(path, "w");
        }
        else {
          const qsysObject = Tools.parseQSysPath(path);
          const writable = await instance.getContent()?.checkObject({ library: qsysObject.library, name: qsysObject.name, type: '*FILE' }, ["*UPD"]);
          if (!writable) {
            options.readonly = true;
          }
        }
      }

      const uri = getUriFromPath(path, options);

      const existingUri = Tools.findExistingDocumentUri(uri);

      if (existingUri) {
        const existingOptions = parseFSOptions(existingUri);
        if (existingOptions.readonly !== options.readonly) {
          vscode.window.showWarningMessage(`The file is already opened in another mode.`);
          vscode.window.showTextDocument(existingUri);
          return false;
        }
      }

      try {
        await vscode.commands.executeCommand(`vscode.openWith`, uri, 'default', { selection: options.position } as vscode.TextDocumentShowOptions);

        // Add file to front of recently opened files list.
        const recentLimit = GlobalConfiguration.get<number>(`recentlyOpenedFilesLimit`);
        const storage = instance.getStorage();
        if (recentLimit) {
          const recent = storage!.getRecentlyOpenedFiles();
          storage!.setRecentlyOpenedFiles([path, ...recent.filter((file) => file !== path).slice(0, recentLimit - 1)]);
        } else {
          storage!.clearRecentlyOpenedFiles();
        }

        return true;
      } catch (e) {
        console.log(e);
        return false;
      }
    }),

    vscode.commands.registerCommand(`code-for-ibmi.selectForCompare`, async (node) => {
      if (node) {
        selectedForCompare = node.resourceUri;
        vscode.window.showInformationMessage(`Selected ${node.path} for compare.`);
      }
    }),
    vscode.commands.registerCommand(`code-for-ibmi.compareWithSelected`, async (node) => {
      if (selectedForCompare) {
        let uri;
        if (node) {
          uri = node.resourceUri;
        } else {
          const activeEditor = vscode.window.activeTextEditor;
          const value = (activeEditor ? activeEditor.document.uri : selectedForCompare)
            .with({ query: '' })
            .toString();
          const compareWith = await vscode.window.showInputBox({
            prompt: `Enter the path to compare selected with`,
            value,
            title: `Compare with`
          })

          if (compareWith)
            uri = vscode.Uri.parse(compareWith);
        }

        if (uri) {
          vscode.commands.executeCommand(`vscode.diff`, selectedForCompare, uri);
        } else {
          vscode.window.showErrorMessage(`No compare to path provided.`);
        }
      } else {
        vscode.window.showInformationMessage(`Nothing selected to compare.`);
      }
    }),
    vscode.commands.registerCommand(`code-for-ibmi.goToFileReadOnly`, async () => vscode.commands.executeCommand(`code-for-ibmi.goToFile`, true)),
    vscode.commands.registerCommand(`code-for-ibmi.goToFile`, async (readonly?: boolean) => {
      const LOADING_LABEL = `Please wait`;
      const storage = instance.getStorage();
      const content = instance.getContent();
      const connection = instance.getConnection();
      let starRemoved: boolean = false;

      if (!storage && !content && !connection) return;
      let list: string[] = [];

      // Get recently opened files - cut if limit has been reduced.
      const recentLimit = GlobalConfiguration.get(`recentlyOpenedFilesLimit`) as number;
      const recent = storage!.getRecentlyOpenedFiles();
      if (recent.length > recentLimit) {
        recent.splice(recentLimit);
        storage!.setRecentlyOpenedFiles(recent);
      }

      const sources = storage!.getSourceList();
      const dirs = Object.keys(sources);

      let schemaItems: vscode.QuickPickItem[] = [];

      dirs.forEach(dir => {
        sources[dir].forEach(source => {
          list.push(`${dir}${dir.endsWith(`/`) ? `` : `/`}${source}`);
        });
      });

      const recentItems: vscode.QuickPickItem[] = recent.map(item => ({ label: item }));
      const listItems: vscode.QuickPickItem[] = list.map(item => ({ label: item }));

      const quickPick = vscode.window.createQuickPick();
      quickPick.items = await createQuickPickItemsList(
        ``,
        [],
        `Recent`,
        recentItems,
        `Cached`,
        listItems
      );
      quickPick.canSelectMany = false;
      (quickPick as any).sortByLabel = false; // https://github.com/microsoft/vscode/issues/73904#issuecomment-680298036
      quickPick.placeholder = `Enter file path (format: LIB/SPF/NAME.ext (type '*' to search server) or /home/xx/file.txt)`;

      quickPick.show();

      // Create a cache for Schema if autosuggest enabled
      if (schemaItems.length === 0 && connection?.enableSQL) {
        content!.runSQL(`
          select cast( SYSTEM_SCHEMA_NAME as char( 10 ) for bit data ) as SYSTEM_SCHEMA_NAME
               , ifnull( cast( SCHEMA_TEXT as char( 50 ) for bit data ), '' ) as SCHEMA_TEXT 
            from QSYS2.SYSSCHEMAS 
           order by 1`
        ).then(resultSetLibrary => {
          schemaItems = resultSetLibrary.map(row => ({
            label: String(row.SYSTEM_SCHEMA_NAME),
            description: String(row.SCHEMA_TEXT)
          }))
        });
      }

      let filteredItems: vscode.QuickPickItem[] = [];

      quickPick.onDidChangeValue(async () => {
        if (quickPick.value === ``) {
          quickPick.items = await createQuickPickItemsList(
            ``,
            [],
            `Recent`,
            recentItems,
            `Cached`,
            listItems
          );
          filteredItems = [];
        } else {
          if (!starRemoved && !list.includes(connection!.upperCaseName(quickPick.value))) {
            quickPick.items = [connection!.upperCaseName(quickPick.value), ...list].map(label => ({ label }));
          }
        }

        // autosuggest
        if (connection && connection.enableSQL && (!quickPick.value.startsWith(`/`)) && quickPick.value.endsWith(`*`)) {
          const selectionSplit = connection!.upperCaseName(quickPick.value).split('/');
          const lastPart = selectionSplit[selectionSplit.length - 1];
          let filterText = lastPart.substring(0, lastPart.indexOf(`*`));

          let resultSet: Tools.DB2Row[] = [];

          switch (selectionSplit.length) {
            case 1:
              filteredItems = schemaItems.filter(schema => schema.label.startsWith(filterText));

              // Using `kind` didn't make any difference because it's sorted alphabetically on label
              quickPick.items = await createQuickPickItemsList(
                `Libraries`,
                filteredItems,
                `Recent`,
                recentItems,
                `Cached`,
                listItems
              );

              break;

            case 2:
              // Create cache
              quickPick.busy = true;
              quickPick.items = [
                {
                  label: LOADING_LABEL,
                  alwaysShow: true,
                  description: 'Searching files..',
                },
              ]

              resultSet = await content!.runSQL(`
                select ifnull( cast( SYSTEM_TABLE_NAME as char( 10 ) for bit data ), '' ) as SYSTEM_TABLE_NAME
                     , ifnull( TABLE_TEXT, '' ) as TABLE_TEXT 
                  from QSYS2.SYSTABLES 
                 where SYSTEM_TABLE_SCHEMA = '${connection!.sysNameInAmerican(selectionSplit[0])}' 
                       and FILE_TYPE = 'S' 
                  ${filterText ? `and SYSTEM_TABLE_NAME like '${filterText}%'` : ``}
                 order by 1
              `);

              const listFile: vscode.QuickPickItem[] = resultSet.map(row => ({
                label: selectionSplit[0] + '/' + String(row.SYSTEM_TABLE_NAME),
                description: String(row.TABLE_TEXT)
              }))

              filteredItems = listFile.filter(file => file.label.startsWith(selectionSplit[0] + '/' + filterText));

              quickPick.items = await createQuickPickItemsList(
                `Source files`,
                filteredItems,
                `Recent`,
                recentItems,
                `Cached`,
                listItems
              );
              quickPick.busy = false;

              break;

            case 3:
              // Create cache
              quickPick.busy = true;
              quickPick.items = [
                {
                  label: LOADING_LABEL,
                  alwaysShow: true,
                  description: 'Searching members..',
                },
              ]

              filterText = filterText.endsWith(`.`) ? filterText.substring(0, filterText.length - 1) : filterText;

              resultSet = await content!.runSQL(`
                select cast( SYSTEM_TABLE_MEMBER as char( 10 ) for bit data ) as SYSTEM_TABLE_MEMBER
                     , ifnull( PARTITION_TEXT, '' ) as PARTITION_TEXT
                     , ifnull( SOURCE_TYPE, '' ) as SOURCE_TYPE
                  from QSYS2.SYSPARTITIONSTAT
                 where SYSTEM_TABLE_SCHEMA = '${connection!.sysNameInAmerican(selectionSplit[0])}'
                       and SYSTEM_TABLE_NAME = '${connection!.sysNameInAmerican(selectionSplit[1])}'
                  ${filterText ? `and SYSTEM_TABLE_MEMBER like '${connection!.sysNameInAmerican(filterText)}%'` : ``}
                 order by 1
              `);

              const listMember = resultSet.map(row => ({
                label: selectionSplit[0] + '/' + selectionSplit[1] + '/' + String(row.SYSTEM_TABLE_MEMBER) + '.' + String(row.SOURCE_TYPE),
                description: String(row.PARTITION_TEXT)
              }))

              filteredItems = listMember.filter(member => member.label.startsWith(selectionSplit[0] + '/' + selectionSplit[1] + '/' + filterText));

              quickPick.items = await createQuickPickItemsList(
                `Members`,
                filteredItems,
                `Recent`,
                recentItems,
                `Cached`,
                listItems
              );
              quickPick.busy = false;

              break;

            default:
              break;
          }

          // We remove the asterisk from the value so that the user can continue typing
          quickPick.value = quickPick.value.substring(0, quickPick.value.indexOf(`*`));
          starRemoved = true;

        } else {

          if (filteredItems.length > 0 && !starRemoved) {
            quickPick.items = await createQuickPickItemsList(
              `Filter`,
              filteredItems,
              `Recent`,
              recentItems,
              `Cached`,
              listItems
            );
          }
        }
        starRemoved = false;
      })

      quickPick.onDidAccept(async () => {
        let selection = quickPick.selectedItems[0].label;
        if (selection && selection !== LOADING_LABEL) {
          if (selection === CLEAR_RECENT) {
            recentItems.length = 0;
            storage!.clearRecentlyOpenedFiles();
            quickPick.items = await createQuickPickItemsList(
              `Filter`,
              filteredItems,
              ``,
              [],
              `Cached`,
              listItems
            );
            vscode.window.showInformationMessage(`Cleared previously opened files.`);
          } else if (selection === CLEAR_CACHED) {
            listItems.length = 0;
            storage!.setSourceList({});
            quickPick.items = await createQuickPickItemsList(
              `Filter`,
              filteredItems,
              `Recent`,
              recentItems,
            );
            vscode.window.showInformationMessage(`Cleared cached files.`);
          } else {
            const selectionSplit = connection!.upperCaseName(selection).split('/')
            if (selectionSplit.length === 3 || selection.startsWith(`/`)) {
              if (connection?.enableSQL && !selection.startsWith(`/`)) {
                const libUS = connection!.sysNameInAmerican(selectionSplit[0]);
                const fileUS = connection!.sysNameInAmerican(selectionSplit[1]);
                const memberUS = path.parse(connection!.sysNameInAmerican(selectionSplit[2]));
                const lib = selectionSplit[0];
                const file = selectionSplit[1];
                const member = path.parse(selectionSplit[2]);
                member.ext = member.ext.substring(1);
                const fullMember = await content!.runSQL(`
                  select rtrim( cast( SYSTEM_TABLE_MEMBER as char( 10 ) for bit data ) ) as MEMBER
                       , rtrim( coalesce( SOURCE_TYPE, '' ) ) as TYPE
                    from QSYS2.SYSPARTITIONSTAT
                   where ( SYSTEM_TABLE_SCHEMA, SYSTEM_TABLE_NAME, SYSTEM_TABLE_MEMBER ) = ( '${libUS}', '${fileUS}', '${memberUS.name}' )
                   limit 1
                `).then((resultSet) => {
                  return resultSet.length !== 1 ? {} :
                    {
                      base: `${resultSet[0].MEMBER}.${resultSet[0].TYPE}`,
                      name: `${resultSet[0].MEMBER}`,
                      ext: `${resultSet[0].TYPE}`,
                    }
                });
                if (!fullMember) {
                  vscode.window.showWarningMessage(`Member ${lib}/${file}/${member.base} does not exist.`);
                  return;
                } else if (fullMember.name !== member.name || (member.ext && fullMember.ext !== member.ext)) {
                  vscode.window.showWarningMessage(`Member ${lib}/${file}/${member.name} of type ${member.ext} does not exist.`);
                  return;
                }
                selection = `${lib}/${file}/${fullMember.base}`;
              };
              if (selection.startsWith(`/`)) {
                const streamFile = await content!.streamfileResolve([selection.substring(1)], [`/`]);
                if (!streamFile) {
                  vscode.window.showWarningMessage(`${selection} does not exist or is not a file.`);
                  return;
                }
                selection = connection!.upperCaseName(selection) === connection!.upperCaseName(quickPick.value) ? quickPick.value : selection;
              }
              vscode.commands.executeCommand(`code-for-ibmi.openEditable`, selection, { readonly });
              quickPick.hide();
            } else {
              quickPick.value = connection!.upperCaseName(selection) + '/'
            }
          }
        }
      })

      quickPick.onDidHide(() => quickPick.dispose());
      quickPick.show();

    }),
    vscode.commands.registerCommand(`code-for-ibmi.runAction`, async (target: vscode.TreeItem | BrowserItem | vscode.Uri, group?: any, action?: Action, method?: DeploymentMethod) => {
      const editor = vscode.window.activeTextEditor;
      let uri;
      let browserItem;
      if (target) {
        if ("fsPath" in target) {
          uri = target;
        }
        else {
          uri = target?.resourceUri;
          if ("refresh" in target) {
            browserItem = target;
          }
        }
      }

      uri = uri || editor?.document.uri;

      if (uri) {
        const config = instance.getConfig();
        if (config) {
          let canRun = true;
          if (editor && uri.path === editor.document.uri.path && editor.document.isDirty) {
            if (config.autoSaveBeforeAction) {
              await editor.document.save();
            } else {
              const result = await vscode.window.showWarningMessage(`The file must be saved to run Actions.`, `Save`, `Save automatically`, `Cancel`);
              switch (result) {
                case `Save`:
                  await editor.document.save();
                  canRun = true;
                  break;
                case `Save automatically`:
                  config.autoSaveBeforeAction = true;
                  await ConnectionConfiguration.update(config);
                  await editor.document.save();
                  canRun = true;
                  break;
                default:
                  canRun = false;
                  break;
              }
            }
          }

          if (canRun && [`member`, `streamfile`, `file`, 'object'].includes(uri.scheme)) {
            return await CompileTools.runAction(instance, uri, action, method, browserItem);
          }
        }
        else {
          vscode.window.showErrorMessage('Please connect to an IBM i first');
        }
      }

      return false;
    }),

    vscode.commands.registerCommand(`code-for-ibmi.openErrors`, async (qualifiedObject?: string) => {
      interface ObjectDetail {
        asp?: string;
        lib: string;
        object: string;
        ext?: string;
      }

      const detail: ObjectDetail = {
        asp: undefined,
        lib: ``,
        object: ``,
        ext: undefined
      };

      let inputPath: string | undefined

      if (qualifiedObject) {
        // Value passed in via parameter
        inputPath = qualifiedObject;

      } else {
        // Value collected from user input

        let initialPath = ``;
        const editor = vscode.window.activeTextEditor;

        if (editor) {
          const config = instance.getConfig()!;
          const uri = editor.document.uri;

          if ([`member`, `streamfile`].includes(uri.scheme)) {

            switch (uri.scheme) {
              case `member`:
                const memberPath = uri.path.split(`/`);
                if (memberPath.length === 4) {
                  detail.lib = memberPath[1];
                } else if (memberPath.length === 5) {
                  detail.asp = memberPath[1];
                  detail.lib = memberPath[2];
                }
                break;
              case `streamfile`:
                detail.asp = (config.sourceASP && config.sourceASP.length > 0) ? config.sourceASP : undefined;
                detail.lib = config.currentLibrary;
                break;
            }

            const pathDetail = path.parse(editor.document.uri.path);
            detail.object = pathDetail.name;
            detail.ext = pathDetail.ext.substring(1);

            initialPath = `${detail.lib}/${pathDetail.base}`;
          }
        }

        inputPath = await vscode.window.showInputBox({
          prompt: `Enter object path (LIB/OBJECT)`,
          value: initialPath
        });
      }

      if (inputPath) {
        const [library, object] = inputPath.split(`/`);
        if (library && object) {
          const nameDetail = path.parse(object);
          refreshDiagnosticsFromServer(instance, { library, object: nameDetail.name, extension: (nameDetail.ext.length > 1 ? nameDetail.ext.substring(1) : undefined) });
        }
      }
    }),

    vscode.commands.registerCommand(`code-for-ibmi.launchTerminalPicker`, () => {
      return Terminal.selectAndOpen(instance);
    }),

    vscode.commands.registerCommand(`code-for-ibmi.openTerminalHere`, async (ifsNode) => {
      const content = instance.getContent();
      if (content) {
        const path = (await content.isDirectory(ifsNode.path)) ? ifsNode.path : dirname(ifsNode.path);
        const terminal = await Terminal.selectAndOpen(instance, Terminal.TerminalType.PASE);
        terminal?.sendText(`cd ${path}`);
      }
    }),

    vscode.commands.registerCommand(`code-for-ibmi.getPassword`, async (extensionId: string, reason?: string) => {
      if (extensionId) {
        const extension = vscode.extensions.getExtension(extensionId);
        const isValid = (extension && extension.isActive);
        if (isValid) {
          const connection = instance.getConnection();
          const storage = instance.getStorage();
          if (connection && storage) {
            const displayName = extension.packageJSON.displayName || extensionId;

            // Some logic to stop spam from extensions.
            passwordAttempts[extensionId] = passwordAttempts[extensionId] || 0;
            if (passwordAttempts[extensionId] > 1) {
              throw new Error(`Password request denied for extension ${displayName}.`);
            }

            const connectionKey = `${instance.getConnection()!.currentConnectionName}_password`;
            const storedPassword = await context.secrets.get(connectionKey);

            if (storedPassword) {
              let isAuthed = storage.getExtensionAuthorisation(extension) !== undefined;

              if (!isAuthed) {
                const detail = `The ${displayName} extension is requesting access to your password for this connection. ${reason ? `\n\nReason: ${reason}` : `The extension did not provide a reason for password access.`}`;
                let done = false;
                let modal = true;

                while (!done) {
                  const options: string[] = [`Allow`];

                  if (modal) {
                    options.push(`View on Marketplace`);
                  } else {
                    options.push(`Deny`);
                  }

                  const result = await vscode.window.showWarningMessage(
                    modal ? `Password Request` : detail,
                    {
                      modal,
                      detail,
                    },
                    ...options
                  );

                  switch (result) {
                    case `Allow`:
                      await storage.grantExtensionAuthorisation(extension);
                      isAuthed = true;
                      done = true;
                      break;

                    case `View on Marketplace`:
                      vscode.commands.executeCommand('extension.open', extensionId);
                      modal = false;
                      break;

                    default:
                      done = true;
                      break;
                  }
                }
              }

              if (isAuthed) {
                return storedPassword;
              } else {
                passwordAttempts[extensionId]++;
              }
            }

          } else {
            throw new Error(`Not connected to an IBM i.`);
          }
        }
      }
    }),

    vscode.commands.registerCommand("code-for-ibmi.browse", (item: WithPath | MemberItem) => {
      return vscode.commands.executeCommand("code-for-ibmi.openWithDefaultMode", item, "browse" as DefaultOpenMode);
    }),

    vscode.commands.registerCommand("code-for-ibmi.edit", (item: WithPath | MemberItem) => {
      return vscode.commands.executeCommand("code-for-ibmi.openWithDefaultMode", item, "edit" as DefaultOpenMode);
    }),

    vscode.commands.registerCommand("code-for-ibmi.openWithDefaultMode", (item: WithPath, overrideMode?: DefaultOpenMode) => {
      const readonly = (overrideMode || GlobalConfiguration.get<DefaultOpenMode>("defaultOpenMode")) === "browse";
      vscode.commands.executeCommand(`code-for-ibmi.openEditable`, item.path, { readonly });
    }),
    vscode.commands.registerCommand("code-for-ibmi.updateConnectedBar", updateConnectedBar),
  );

  ActionsUI.initialize(context);
  VariablesUI.initialize(context);

  instance.onEvent("connected", () => onConnected(context));
  instance.onEvent("disconnected", onDisconnected);

  context.subscriptions.push(
    vscode.workspace.registerFileSystemProvider(`member`, new QSysFS(context), {
      isCaseSensitive: false
    })
  );

  // Color provider
  if (GlobalConfiguration.get<boolean>(`showSeuColors`)) {
    SEUColorProvider.intitialize(context);
  }

  // Register git events based on workspace folders
  if (vscode.workspace.workspaceFolders) {
    setupGitEventHandler(context);
  }
}

async function updateConnectedBar() {
  const config = instance.getConfig();
  if (config) {
    connectedBarItem.text = `$(${config.readOnlyMode ? "lock" : "settings-gear"}) ${config.name}`;
  }

  const debugRunning = await isDebugEngineRunning();
  connectedBarItem.tooltip = new vscode.MarkdownString([
    `[$(settings-gear) Settings](command:code-for-ibmi.showAdditionalSettings)`,
    `[$(file-binary) Actions](command:code-for-ibmi.showActionsMaintenance)`,
    `[$(terminal) Terminals](command:code-for-ibmi.launchTerminalPicker)`,
    debugPTFInstalled() ? 
      `[$(${debugRunning ? "bug" : "debug"}) Debugger ${((await getDebugServiceDetails()).version)} (${debugRunning ? "on" : "off"})](command:ibmiDebugBrowser.focus)`
      :
      `[$(debug) No debug PTF](https://codefori.github.io/docs/developing/debug/#required-ptfs)`
  ].join(`\n\n---\n\n`), true);
  connectedBarItem.tooltip.isTrusted = true;
}

async function onConnected(context: vscode.ExtensionContext) {
  const config = instance.getConfig();

  [
    connectedBarItem,
    disconnectBarItem,
  ].forEach(barItem => barItem.show());

  updateConnectedBar();
<<<<<<< HEAD
=======
  initGetNewLibl(instance);
>>>>>>> 8239670f

  // Enable the profile view if profiles exist.
  vscode.commands.executeCommand(`setContext`, `code-for-ibmi:hasProfiles`, (config?.connectionProfiles || []).length > 0);
}

async function onDisconnected() {
  // Close the tabs with no dirty editors
  vscode.window.tabGroups.all
    .filter(group => !group.tabs.some(tab => tab.isDirty))
    .forEach(group => {
      group.tabs.forEach(tab => {
        if (tab.input instanceof vscode.TabInputText) {
          const uri = tab.input.uri;
          if ([`member`, `streamfile`, `object`].includes(uri.scheme)) {
            vscode.window.tabGroups.close(tab);
          }
        }
      })
    });

  // Hide the bar items
  [
    disconnectBarItem,
    connectedBarItem,
  ].forEach(barItem => barItem.hide())
}

async function createQuickPickItemsList(
  labelFiltered: string = ``, filtered: vscode.QuickPickItem[] = [],
  labelRecent: string = ``, recent: vscode.QuickPickItem[] = [],
  labelCached: string = ``, cached: vscode.QuickPickItem[] = [],
) {
  const clearRecentArray = [{ label: ``, kind: vscode.QuickPickItemKind.Separator }, { label: CLEAR_RECENT }];
  const clearCachedArray = [{ label: ``, kind: vscode.QuickPickItemKind.Separator }, { label: CLEAR_CACHED }];

  const returnedList: vscode.QuickPickItem[] = [
    { label: labelFiltered, kind: vscode.QuickPickItemKind.Separator },
    ...filtered,
    { label: labelRecent, kind: vscode.QuickPickItemKind.Separator },
    ...recent,
    ...(recent.length != 0 ? clearRecentArray : []),
    { label: labelCached, kind: vscode.QuickPickItemKind.Separator },
    ...cached,
    ...(cached.length != 0 ? clearCachedArray : [])
  ];
  return returnedList;
}<|MERGE_RESOLUTION|>--- conflicted
+++ resolved
@@ -760,10 +760,6 @@
   ].forEach(barItem => barItem.show());
 
   updateConnectedBar();
-<<<<<<< HEAD
-=======
-  initGetNewLibl(instance);
->>>>>>> 8239670f
 
   // Enable the profile view if profiles exist.
   vscode.commands.executeCommand(`setContext`, `code-for-ibmi:hasProfiles`, (config?.connectionProfiles || []).length > 0);
