// The module 'vscode' contains the VS Code extensibility API
import { ExtensionContext, window, commands, workspace } from "vscode";

// this method is called when your extension is activated
// your extension is activated the very first time the command is executed

import { instance, loadAllofExtension } from './instantiate';
import { CustomUI } from "./api/CustomUI";

import { ObjectBrowserProvider } from "./views/ConnectionBrowser";
import IBMi from "./api/IBMi";
import { ConnectionConfiguration, GlobalConfiguration } from "./api/Configuration";
import { CodeForIBMi, ConnectionData } from "./typings";
import * as Sandbox from "./sandbox";
import { Deployment } from "./api/local/deployment";
import { parseErrors } from "./api/errors/handler";
import { GlobalStorage } from "./api/Storage";
import { CompileTools } from "./api/CompileTools";
import { HelpView } from "./views/helpView";
import { ProfilesView } from "./views/ProfilesView";
import * as Debug from './api/debug';
<<<<<<< HEAD
import { initialise } from "./testing";
=======
import { IFSFS } from "./filesystems/ifsFs";
>>>>>>> 12d2b7a3

export async function activate(context: ExtensionContext): Promise<CodeForIBMi> {
  // Use the console to output diagnostic information (console.log) and errors (console.error)
  // This line of code will only be executed once when your extension is activated
  console.log(`Congratulations, your extension "code-for-ibmi" is now active!`);

  await loadAllofExtension(context);

  const checkLastConnections = () => {
    const connections = (GlobalConfiguration.get<ConnectionData[]>(`connections`) || []);
    const lastConnections = (GlobalStorage.get().getLastConnections() || []).filter(lc => connections.find(c => c.name === lc.name));
    GlobalStorage.get().setLastConnections(lastConnections);
    commands.executeCommand(`setContext`, `code-for-ibmi:hasPreviousConnection`, lastConnections.length > 0);
  };

  context.subscriptions.push(
    window.registerTreeDataProvider(
      `connectionBrowser`,
      new ObjectBrowserProvider(context)
    ),
    window.registerTreeDataProvider(
      `helpView`,
      new HelpView()
    ),
    window.registerTreeDataProvider(
      `libraryListView`,
      new (require(`./views/libraryListView`))(context)
    ),
    window.registerTreeDataProvider(
      `profilesView`,
      new ProfilesView(context)
    ),
    window.registerTreeDataProvider(
      `ifsBrowser`,
      new (require(`./views/ifsBrowser`))(context)
    ),
    window.registerTreeDataProvider(
      `objectBrowser`,
      new (require(`./views/objectBrowser`))(context)
    ),
    commands.registerCommand(`code-for-ibmi.connectDirect`,
      async (connectionData: ConnectionData): Promise<boolean> => {
        const existingConnection = instance.getConnection();

        if (existingConnection) {
          return false;
        }

        return (await new IBMi().connect(connectionData)).success;
      }
    ),
    workspace.onDidChangeConfiguration(async event => {
      if (event.affectsConfiguration(`code-for-ibmi.connections`)) {
        checkLastConnections();
      }

      const connection = instance.getConnection();
      if (connection) {
        const config = instance.getConfig();
        if (config && event.affectsConfiguration(`code-for-ibmi.connectionSettings`)) {
          Object.assign(config, (await ConnectionConfiguration.load(config.name)));
        }
      }
    }),
    workspace.registerFileSystemProvider(`streamfile`, new IFSFS(), {
      isCaseSensitive: false
    })
  );

  CompileTools.register(context);
  GlobalStorage.initialize(context);
  Debug.initialize(context);
  Deployment.initialize(context);
  checkLastConnections();

  Sandbox.handleStartup();
  Sandbox.registerUriHandler(context);

<<<<<<< HEAD
  console.log(`Production: ${process.env.PRODUCTION}`);
  if (!process.env.PRODUCTION) {
    // Run tests if not in production build
    initialise();
  }

  return { instance, CustomUI, Field, baseContext: context, deploy: Deployment.deploy, evfeventParser: parseErrors };
=======
  return { instance, customUI: () => new CustomUI(), deploy: Deployment.deploy, evfeventParser: parseErrors };
>>>>>>> 12d2b7a3
}

// this method is called when your extension is deactivated
export function deactivate() { }<|MERGE_RESOLUTION|>--- conflicted
+++ resolved
@@ -19,11 +19,8 @@
 import { HelpView } from "./views/helpView";
 import { ProfilesView } from "./views/ProfilesView";
 import * as Debug from './api/debug';
-<<<<<<< HEAD
 import { initialise } from "./testing";
-=======
 import { IFSFS } from "./filesystems/ifsFs";
->>>>>>> 12d2b7a3
 
 export async function activate(context: ExtensionContext): Promise<CodeForIBMi> {
   // Use the console to output diagnostic information (console.log) and errors (console.error)
@@ -102,17 +99,13 @@
   Sandbox.handleStartup();
   Sandbox.registerUriHandler(context);
 
-<<<<<<< HEAD
   console.log(`Production: ${process.env.PRODUCTION}`);
   if (!process.env.PRODUCTION) {
     // Run tests if not in production build
     initialise();
   }
 
-  return { instance, CustomUI, Field, baseContext: context, deploy: Deployment.deploy, evfeventParser: parseErrors };
-=======
   return { instance, customUI: () => new CustomUI(), deploy: Deployment.deploy, evfeventParser: parseErrors };
->>>>>>> 12d2b7a3
 }
 
 // this method is called when your extension is deactivated
