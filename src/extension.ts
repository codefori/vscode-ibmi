// The module 'vscode' contains the VS Code extensibility API
import { ExtensionContext, commands, languages, window, workspace } from "vscode";

// this method is called when your extension is activated
// your extension is activated the very first time the command is executed

import { CustomUI } from "./api/CustomUI";
import { instance, loadAllofExtension } from './instantiate';

import { CompileTools } from "./api/CompileTools";
import { ConnectionConfiguration, ConnectionManager, GlobalConfiguration, onCodeForIBMiConfigurationChange } from "./api/Configuration";
import IBMi from "./api/IBMi";
import { GlobalStorage } from "./api/Storage";
import { Tools } from "./api/Tools";
import * as Debug from './api/debug';
import { parseErrors } from "./api/errors/parser";
import { DeployTools } from "./api/local/deployTools";
import { Deployment } from "./api/local/deployment";
import { IFSFS } from "./filesystems/ifsFs";
import { LocalActionCompletionItemProvider } from "./languages/actions/completion";
import { updateLocale } from "./locale";
import * as Sandbox from "./sandbox";
import { initialise } from "./testing";
import { CodeForIBMi, ConnectionData } from "./typings";
import { initializeConnectionBrowser } from "./views/ConnectionBrowser";
import { LibraryListProvider } from "./views/LibraryListView";
import { ProfilesView } from "./views/ProfilesView";
import { initializeDebugBrowser } from "./views/debugView";
import { HelpView } from "./views/helpView";
import { initializeIFSBrowser } from "./views/ifsBrowser";
import { initializeObjectBrowser } from "./views/objectBrowser";
import { SettingsUI } from "./webviews/settings";

export async function activate(context: ExtensionContext): Promise<CodeForIBMi> {
  // Use the console to output diagnostic information (console.log) and errors (console.error)
  // This line of code will only be executed once when your extension is activated
  console.log(`Congratulations, your extension "code-for-ibmi" is now active!`);

  await loadAllofExtension(context);
  const checkLastConnections = () => {
    const connections = ConnectionManager.getAll();
    const lastConnections = (GlobalStorage.get().getLastConnections() || []).filter(lc => connections.find(c => c.name === lc.name));
    GlobalStorage.get().setLastConnections(lastConnections);
    commands.executeCommand(`setContext`, `code-for-ibmi:hasPreviousConnection`, lastConnections.length > 0);
  };

  SettingsUI.init(context);
  initializeConnectionBrowser(context);
  initializeObjectBrowser(context)
  initializeIFSBrowser(context);
  initializeDebugBrowser(context);

  context.subscriptions.push(
    window.registerTreeDataProvider(
      `helpView`,
      new HelpView()
    ),
    window.registerTreeDataProvider(
      `libraryListView`,
      new LibraryListProvider(context)
    ),
    window.registerTreeDataProvider(
      `profilesView`,
      new ProfilesView(context)
    ),
    commands.registerCommand(`code-for-ibmi.connectDirect`,
      async (connectionData: ConnectionData, reloadSettings = false, savePassword = false): Promise<boolean> => {
        const existingConnection = instance.getConnection();

        if (existingConnection) {
          return false;
        }

        if (savePassword && connectionData.password) {
          await ConnectionManager.setStoredPassword(context, connectionData.name, connectionData.password);
        }

        return (await new IBMi().connect(connectionData, undefined, reloadSettings)).success;
      }
    ),
    onCodeForIBMiConfigurationChange("locale", updateLocale),
    onCodeForIBMiConfigurationChange("connections", checkLastConnections),
    onCodeForIBMiConfigurationChange("connectionSettings", async () => {
      const connection = instance.getConnection();
      if (connection) {
        const config = instance.getConfig();
        if (config) {
          Object.assign(config, (await ConnectionConfiguration.load(config.name)));
        }
      }
    }),
    workspace.registerFileSystemProvider(`streamfile`, new IFSFS(), {
      isCaseSensitive: false
    }),
    languages.registerCompletionItemProvider({ language: 'json', pattern: "**/.vscode/actions.json" }, new LocalActionCompletionItemProvider(), "&")
  );

  CompileTools.register(context);
  GlobalStorage.initialize(context);
  Debug.initialize(context);
  Deployment.initialize(context);
  checkLastConnections();

  Sandbox.handleStartup();
  Sandbox.registerUriHandler(context);

  console.log(`Developer environment: ${process.env.DEV}`);
  if (process.env.DEV) {
    // Run tests if not in production build
    initialise(context);
  }

  instance.onEvent(`connected`, () => {
    Promise.all([
      commands.executeCommand("code-for-ibmi.refreshObjectBrowser"),
      commands.executeCommand("code-for-ibmi.refreshLibraryListView"),
      commands.executeCommand("code-for-ibmi.refreshIFSBrowser"),
      commands.executeCommand("code-for-ibmi.refreshProfileView")
    ]);
  });

  return { instance, customUI: () => new CustomUI(), deployTools: DeployTools, evfeventParser: parseErrors, tools: Tools };
}

<<<<<<< HEAD
=======
async function fixLoginSettings() {
  const connections = (GlobalConfiguration.get<ConnectionData[]>(`connections`) || []);
  let update = false;
  for (const connection of connections) {
    //privateKey was used to hold privateKeyPath 
    if ('privateKey' in connection) {
      const privateKey = connection["privateKey"] as string;
      if (privateKey) {
        connection.privateKeyPath = privateKey;
      }
      delete connection["privateKey"];
      update = true;
    }

    //An empty privateKeyPath will crash the connection
    if (!connection.privateKeyPath?.trim()) {
      connection.privateKeyPath = undefined;
      update = true;
    }

    //buttons were added by the login settings page
    if (`buttons` in connection) {
      delete connection["buttons"];
      update = true;
    }
  }

  if (update) {
    await GlobalConfiguration.set(`connections`, connections);
  }
}

>>>>>>> 6d7cdaaf
// this method is called when your extension is deactivated
export async function deactivate() {
  await commands.executeCommand(`code-for-ibmi.disconnect`, true);
}<|MERGE_RESOLUTION|>--- conflicted
+++ resolved
@@ -122,8 +122,6 @@
   return { instance, customUI: () => new CustomUI(), deployTools: DeployTools, evfeventParser: parseErrors, tools: Tools };
 }
 
-<<<<<<< HEAD
-=======
 async function fixLoginSettings() {
   const connections = (GlobalConfiguration.get<ConnectionData[]>(`connections`) || []);
   let update = false;
@@ -156,7 +154,6 @@
   }
 }
 
->>>>>>> 6d7cdaaf
 // this method is called when your extension is deactivated
 export async function deactivate() {
   await commands.executeCommand(`code-for-ibmi.disconnect`, true);
