--- conflicted
+++ resolved
@@ -114,16 +114,6 @@
     initialise(context);
   }
 
-<<<<<<< HEAD
-  instance.onEvent(`connected`, () => {
-    Promise.all([
-      commands.executeCommand("code-for-ibmi.refreshObjectBrowser"),
-      commands.executeCommand("code-for-ibmi.refreshLibraryListView"),
-      commands.executeCommand("code-for-ibmi.refreshIFSBrowser"),
-      commands.executeCommand("code-for-ibmi.refreshProfileView")
-    ]);
-  });
-=======
   instance.subscribe(
     context,
     'connected',
@@ -134,7 +124,6 @@
       commands.executeCommand("code-for-ibmi.refreshIFSBrowser");
       commands.executeCommand("code-for-ibmi.refreshProfileView");
     });
->>>>>>> e7caf9f9
 
   return { instance, customUI: () => new CustomUI(), deployTools: DeployTools, evfeventParser: parseErrors, tools: Tools };
 }
