// The module 'vscode' contains the VS Code extensibility API
import { ExtensionContext, commands, window, workspace } from "vscode";

// this method is called when your extension is activated
// your extension is activated the very first time the command is executed

import { CustomUI } from "./api/CustomUI";
import { instance, loadAllofExtension } from './instantiate';

import { CompileTools } from "./api/CompileTools";
import { ConnectionConfiguration, GlobalConfiguration, onCodeForIBMiConfigurationChange } from "./api/Configuration";
import IBMi from "./api/IBMi";
import { GlobalStorage } from "./api/Storage";
import { Tools } from "./api/Tools";
import * as Debug from './api/debug';
import { parseErrors } from "./api/errors/parser";
import { DeployTools } from "./api/local/deployTools";
import { Deployment } from "./api/local/deployment";
import { IFSFS } from "./filesystems/ifsFs";
import { updateLocale } from "./locale";
import * as Sandbox from "./sandbox";
import { initialise } from "./testing";
import { CodeForIBMi, ConnectionData } from "./typings";
import { ObjectBrowserProvider } from "./views/ConnectionBrowser";
import { LibraryListProvider } from "./views/LibraryListView";
import { ProfilesView } from "./views/ProfilesView";
import { HelpView } from "./views/helpView";
import IFSBrowser from "./views/ifsBrowser";
<<<<<<< HEAD
import SPLFBrowser from "./views/splfBrowser";
import ObjectBrowser from "./views/objectBrowser";
import { Tools } from "./api/Tools";
import { DeployTools } from "./api/local/deployTools";
import { updateLocale } from "./locale";
=======
import { initializeObjectBrowser } from "./views/objectBrowser";
>>>>>>> 161bea45

export async function activate(context: ExtensionContext): Promise<CodeForIBMi> {
  // Use the console to output diagnostic information (console.log) and errors (console.error)
  // This line of code will only be executed once when your extension is activated
  console.log(`Congratulations, your extension "code-for-ibmi-w" is now active!`);

  await loadAllofExtension(context);

  const checkLastConnections = () => {
    const connections = (GlobalConfiguration.get<ConnectionData[]>(`connections`) || []);
    const lastConnections = (GlobalStorage.get().getLastConnections() || []).filter(lc => connections.find(c => c.name === lc.name));
    GlobalStorage.get().setLastConnections(lastConnections);
    commands.executeCommand(`setContext`, `code-for-ibmi:hasPreviousConnection`, lastConnections.length > 0);
  };

  new IFSBrowser(context);
<<<<<<< HEAD
  new SPLFBrowser(context);
  new ObjectBrowser(context);
=======
  initializeObjectBrowser(context)
>>>>>>> 161bea45

  context.subscriptions.push(
    window.registerTreeDataProvider(
      `connectionBrowser`,
      new ObjectBrowserProvider(context)
    ),
    window.registerTreeDataProvider(
      `helpView`,
      new HelpView()
    ),
    window.registerTreeDataProvider(
      `libraryListView`,
      new LibraryListProvider(context)
    ),
    window.registerTreeDataProvider(
      `profilesView`,
      new ProfilesView(context)
    ),
    commands.registerCommand(`code-for-ibmi.connectDirect`,
      async (connectionData: ConnectionData, reloadSettings = false): Promise<boolean> => {
        const existingConnection = instance.getConnection();

        if (existingConnection) {
          return false;
        }

        return (await new IBMi().connect(connectionData, undefined, reloadSettings)).success;
      }
    ),
    onCodeForIBMiConfigurationChange("locale", updateLocale),
    onCodeForIBMiConfigurationChange("connections", checkLastConnections),
    onCodeForIBMiConfigurationChange("connectionSettings", async () => {
      const connection = instance.getConnection();
      if (connection) {
        const config = instance.getConfig();
        if (config) {
          Object.assign(config, (await ConnectionConfiguration.load(config.name)));
        }
      }
    }),
    workspace.registerFileSystemProvider(`streamfile`, new IFSFS(), {
      isCaseSensitive: false
    })
  );

  CompileTools.register(context);
  GlobalStorage.initialize(context);
  Debug.initialize(context);
  Deployment.initialize(context);
  checkLastConnections();

  Sandbox.handleStartup();
  Sandbox.registerUriHandler(context);

  console.log(`Developer environment: ${process.env.DEV}`);
  if (process.env.DEV) {
    // Run tests if not in production build
    initialise(context);
  }

  instance.onEvent(`connected`, () => {
    Promise.all([
      commands.executeCommand("code-for-ibmi.refreshObjectBrowser"),
      commands.executeCommand("code-for-ibmi.refreshLibraryListView"),
      commands.executeCommand("code-for-ibmi.refreshIFSBrowser"),
      commands.executeCommand("code-for-ibmi.refreshProfileView")
    ]);
  });

  return { instance, customUI: () => new CustomUI(), deployTools: DeployTools, evfeventParser: parseErrors, tools: Tools };
}

// this method is called when your extension is deactivated
export async function deactivate() {
  await commands.executeCommand(`code-for-ibmi.disconnect`, true);
}<|MERGE_RESOLUTION|>--- conflicted
+++ resolved
@@ -26,15 +26,8 @@
 import { ProfilesView } from "./views/ProfilesView";
 import { HelpView } from "./views/helpView";
 import IFSBrowser from "./views/ifsBrowser";
-<<<<<<< HEAD
+import { initializeObjectBrowser } from "./views/objectBrowser";
 import SPLFBrowser from "./views/splfBrowser";
-import ObjectBrowser from "./views/objectBrowser";
-import { Tools } from "./api/Tools";
-import { DeployTools } from "./api/local/deployTools";
-import { updateLocale } from "./locale";
-=======
-import { initializeObjectBrowser } from "./views/objectBrowser";
->>>>>>> 161bea45
 
 export async function activate(context: ExtensionContext): Promise<CodeForIBMi> {
   // Use the console to output diagnostic information (console.log) and errors (console.error)
@@ -51,12 +44,8 @@
   };
 
   new IFSBrowser(context);
-<<<<<<< HEAD
   new SPLFBrowser(context);
-  new ObjectBrowser(context);
-=======
-  initializeObjectBrowser(context)
->>>>>>> 161bea45
+  initializeObjectBrowser(context);
 
   context.subscriptions.push(
     window.registerTreeDataProvider(
