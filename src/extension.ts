--- conflicted
+++ resolved
@@ -24,11 +24,8 @@
 import { HelpView } from "./views/helpView";
 import IFSBrowser from "./views/ifsBrowser";
 import ObjectBrowser from "./views/objectBrowser";
-<<<<<<< HEAD
 import { Tools } from "./api/Tools";
-=======
 import { DeployTools } from "./api/local/deployTools";
->>>>>>> 0df38d17
 
 export async function activate(context: ExtensionContext): Promise<CodeForIBMi> {
   // Use the console to output diagnostic information (console.log) and errors (console.error)
@@ -117,11 +114,7 @@
     ]);
   });
 
-<<<<<<< HEAD
-  return { instance, customUI: () => new CustomUI(), deploy: Deployment.deploy, evfeventParser: parseErrors, tools: Tools };
-=======
-  return { instance, customUI: () => new CustomUI(), deployTools: DeployTools, evfeventParser: parseErrors };
->>>>>>> 0df38d17
+  return { instance, customUI: () => new CustomUI(), deployTools: DeployTools, evfeventParser: parseErrors, tools: Tools };
 }
 
 // this method is called when your extension is deactivated
