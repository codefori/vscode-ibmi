--- conflicted
+++ resolved
@@ -19,12 +19,9 @@
 import { HelpView } from "./views/helpView";
 import { ProfilesView } from "./views/ProfilesView";
 import * as Debug from './api/debug';
-<<<<<<< HEAD
 import IFSBrowser from "./views/ifsBrowser";
 import ObjectBrowser from "./views/objectBrowser";
-=======
 import { initialise } from "./testing";
->>>>>>> 8f25b60a
 import { IFSFS } from "./filesystems/ifsFs";
 
 export async function activate(context: ExtensionContext): Promise<CodeForIBMi> {
