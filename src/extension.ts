--- conflicted
+++ resolved
@@ -19,12 +19,9 @@
 import { HelpView } from "./views/helpView";
 import { ProfilesView } from "./views/ProfilesView";
 import * as Debug from './api/debug';
-<<<<<<< HEAD
-import IFSBrowser from "./views/ifsBrowser";
+
 import ObjectBrowser from "./views/objectBrowser";
-=======
 import { IFSFS } from "./filesystems/ifsFs";
->>>>>>> 077a1bb0
 
 export async function activate(context: ExtensionContext): Promise<CodeForIBMi> {
   // Use the console to output diagnostic information (console.log) and errors (console.error)
