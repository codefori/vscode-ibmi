
import * as vscode from "vscode";
import Instance from "./api/Instance";
import IBMi from "./api/IBMi";
import IBMiContent from "./api/IBMiContent";
import { Storage } from "./api/Storage";
const path = require(`path`);

const CompileTools = require(`./api/CompileTools`);

import { Terminal } from './api/Terminal';
const Deployment = require(`./api/Deployment`);

import { CustomUI, Field } from './api/CustomUI';

import { SearchView } from "./views/searchView";
import { HelpView } from "./views/helpView";
import { ConnectionConfiguration, GlobalConfiguration } from "./api/Configuration";
import { Search } from "./api/Search";

import getComplexHandler from "./filesystems/qsys/complex/handlers";
import { ProfilesView } from "./views/ProfilesView";
import { SEUColorProvider } from "./languages/general/SEUColorProvider";

let reconnectBarItem: vscode.StatusBarItem;
let connectedBarItem: vscode.StatusBarItem;
let terminalBarItem: vscode.StatusBarItem;
let disconnectBarItem: vscode.StatusBarItem;

let initialisedBefore = false;

let selectedForCompare: vscode.Uri;

let searchViewContext: SearchView;

export const instance = new Instance();

export function setupEmitter() {
  instance.emitter = new vscode.EventEmitter();
  instance.events = [];

  instance.emitter.event(e => {
    const runEvents = instance.events.filter(event => event.event === e);
    runEvents.forEach(event => event.func());
  })
}

export function setConnection(conn: IBMi) {
  instance.connection = conn;
  instance.content = new IBMiContent(instance.connection);

  vscode.commands.executeCommand(`setContext`, `code-for-ibmi:connected`, true);
};

export function setSearchResults(term: string, results: Search.Result[]) {
  searchViewContext.setResults(term, results);
}

export async function disconnect(): Promise<boolean> {
  let doDisconnect = true;

  for (const document of vscode.workspace.textDocuments) {
    console.log(document);
    if (!document.isClosed && [`member`, `streamfile`].includes(document.uri.scheme)) {
      if (document.isDirty) {
        if (doDisconnect) {
          await Promise.all([
            vscode.window.showErrorMessage(`Cannot disconnect while files have not been saved.`),
            vscode.window.showTextDocument(document)
          ]);

          doDisconnect = false;
        }

      } else {
        await vscode.window.showTextDocument(document);
        await vscode.commands.executeCommand(`workbench.action.closeActiveEditor`);
      }
    }
  }

  if (doDisconnect && instance.connection) {
    //Dispose of any vscode related internals.
    instance.connection.subscriptions.forEach(subscription => subscription.dispose());

    if (instance.connection) {
      instance.connection.client.connection.removeAllListeners();
      instance.connection.client.dispose();
      instance.connection = undefined;
      vscode.commands.executeCommand(`setContext`, `code-for-ibmi:connected`, false);
    }

    vscode.commands.executeCommand(`workbench.action.reloadWindow`);
  }

  return doDisconnect;
}

export async function loadAllofExtension(context: vscode.ExtensionContext) {
  const connection = instance.getConnection();
  const config = instance.getConfig();

  if (!connection) return;
  if (!config) return;

  const libraryListView = require(`./views/libraryListView`);
  const ifsBrowser = require(`./views/ifsBrowser`);
  const ifs = new (require(`./filesystems/ifs`));

  const objectBrowser = require(`./views/objectBrowser`);

  const actionsUI = require(`./webviews/actions`);
  const variablesUI = require(`./webviews/variables`);

  const CLCommands = require(`./languages/clle/clCommands`);

  if (instance.connection) {
    instance.storage = new Storage(context, instance.connection.currentConnectionName);

    CompileTools.register(context);

    if (!reconnectBarItem) {
      reconnectBarItem = vscode.window.createStatusBarItem(vscode.StatusBarAlignment.Left, 11);
      reconnectBarItem.command = {
        command: `code-for-ibmi.connectPrevious`,
        title: `Force Reconnect`,
        arguments: [instance.connection.currentConnectionName]
      };
      context.subscriptions.push(reconnectBarItem);
    }

    if (GlobalConfiguration.get<boolean>(`showConnectionButtons`)) {
      reconnectBarItem.tooltip = `Force reconnect to system.`;
      reconnectBarItem.text = `$(extensions-remote)`;
      reconnectBarItem.show();
    }

    if (!connectedBarItem) {
      connectedBarItem = vscode.window.createStatusBarItem(vscode.StatusBarAlignment.Left, 10);
      connectedBarItem.command = {
        command: `code-for-ibmi.showAdditionalSettings`,
        title: `Show Additional Connection Settings`,
      };
      context.subscriptions.push(connectedBarItem);
    }

    connectedBarItem.text = `$(settings-gear) Settings: ${config.name}`;
    connectedBarItem.show();

    if (!disconnectBarItem) {
      disconnectBarItem = vscode.window.createStatusBarItem(vscode.StatusBarAlignment.Left, 12);
      disconnectBarItem.command = {
        command: `code-for-ibmi.disconnect`,
        title: `Disconnect from system`
      }
      context.subscriptions.push(disconnectBarItem);
    }

    if (GlobalConfiguration.get<boolean>(`showConnectionButtons`)) {
      disconnectBarItem.tooltip = `Disconnect from system.`;
      disconnectBarItem.text = `$(debug-disconnect)`;
      disconnectBarItem.show();
    }

    if (!terminalBarItem) {
      terminalBarItem = vscode.window.createStatusBarItem(vscode.StatusBarAlignment.Left, 0);
      terminalBarItem.command = {
        command: `code-for-ibmi.launchTerminalPicker`,
        title: `Launch Terminal Picker`
      }
      context.subscriptions.push(terminalBarItem);

      terminalBarItem.text = `$(terminal) Terminals`;
    }

    terminalBarItem.show();

    //Update the status bar and that's that.
    if (initialisedBefore) {
      await Promise.all([
        vscode.commands.executeCommand(`code-for-ibmi.refreshLibraryListView`),
        vscode.commands.executeCommand(`code-for-ibmi.refreshIFSBrowser`),
        vscode.commands.executeCommand(`code-for-ibmi.refreshObjectBrowser`)
      ]);
      return;

    } else {
      context.subscriptions.push(
        vscode.commands.registerCommand(`code-for-ibmi.disconnect`, async () => {
          if (instance.connection) {
            connectedBarItem.hide();
            vscode.window.showInformationMessage(`Disconnecting from ${instance.connection.currentHost}.`);
            disconnect();
          } else {
            vscode.window.showErrorMessage(`Not currently connected to any system.`);
          }
        }),
      );

      actionsUI.init(context);
      variablesUI.init(context);

      const deployment = new Deployment(context, instance);

      //********* Help view */

      context.subscriptions.push(
        vscode.window.registerTreeDataProvider(
          `helpView`,
          new HelpView()
        )
      );

      //********* Library list view */

      context.subscriptions.push(
        vscode.window.registerTreeDataProvider(
          `libraryListView`,
          new libraryListView(context)
        ),
        vscode.window.registerTreeDataProvider(
          `profilesView`,
          new ProfilesView(context)
        ),
      );

      let qsysFs, basicMemberSupport = true;

      if (config.enableSourceDates) {
        if (connection.remoteFeatures[`QZDFMDB2.PGM`]) {
          basicMemberSupport = false;
          getComplexHandler(context, config.sourceDateMode);
          qsysFs = new (require(`./filesystems/qsys/complex`));

          if (connection.qccsid === 65535) {
            vscode.window.showWarningMessage(`Source date support is enabled, but QCCSID is 65535. If you encounter problems with source date support, please disable it in the settings.`);
          }
        } else {
          vscode.window.showErrorMessage(`Source date support is enabled, but the remote system does not support SQL. Source date support will be disabled.`);
        }
      }

      if (basicMemberSupport) {
        qsysFs = new (require(`./filesystems/qsys/basic`));
      }

      context.subscriptions.push(
        //@ts-ignore
        vscode.workspace.registerFileSystemProvider(`member`, qsysFs, {
          isCaseSensitive: false
        })
      );

      //********* IFS Browser */

      context.subscriptions.push(
        vscode.window.registerTreeDataProvider(
          `ifsBrowser`,
          new ifsBrowser(context)
        )
      );

      context.subscriptions.push(
        //@ts-ignore
        vscode.workspace.registerFileSystemProvider(`streamfile`, ifs, {
          isCaseSensitive: false
        })
      );

      //********* Object Browser */

      context.subscriptions.push(
        vscode.window.registerTreeDataProvider(
          `objectBrowser`,
          new objectBrowser(context)
        )
      );

      //********* Search View */

      searchViewContext = new SearchView(context);

      context.subscriptions.push(
        vscode.window.registerTreeDataProvider(
          `searchView`,
          searchViewContext
        )
      );

      //********* General editing */

      context.subscriptions.push(
        vscode.commands.registerCommand(`code-for-ibmi.openEditable`, async (path, line) => {
          console.log(path);
          let uri;
          if (path.startsWith(`/`)) {
            //IFS
            uri = vscode.Uri.parse(path).with({ scheme: `streamfile`, path });
          } else {
            uri = vscode.Uri.parse(path).with({ scheme: `member`, path: `/${path}` });
          }

          try {
            if (line) {
              // If a line is provided, we have to do a specific open
              let doc = await vscode.workspace.openTextDocument(uri); // calls back into the provider
              const editor = await vscode.window.showTextDocument(doc, { preview: false });

              if (editor) {
                const selectedLine = editor.document.lineAt(line);
                editor.selection = new vscode.Selection(line, selectedLine.firstNonWhitespaceCharacterIndex, line, 100);
                editor.revealRange(selectedLine.range, vscode.TextEditorRevealType.InCenter);
              }

            } else {
              // Otherwise, do a generic open
              const res = await vscode.commands.executeCommand(`vscode.open`, uri);
            }

            return true;
          } catch (e) {
            console.log(e);

            return false;
          }
        }),

        vscode.commands.registerCommand(`code-for-ibmi.selectForCompare`, async (node) => {
          if (node) {
            selectedForCompare = node.resourceUri;
            vscode.window.showInformationMessage(`Selected ${node.path} for compare.`);
          }
        }),
        vscode.commands.registerCommand(`code-for-ibmi.compareWithSelected`, async (node) => {
          if (selectedForCompare) {
            let uri;
            if (node) {
              uri = node.resourceUri;
            } else {
              const activeEditor = vscode.window.activeTextEditor;

              const compareWith = await vscode.window.showInputBox({
                prompt: `Enter the path to compare selected with`,
                value: `${activeEditor ? activeEditor.document.uri.toString() : selectedForCompare.toString()}`,
                title: `Compare with`
              })

              if (compareWith)
                uri = vscode.Uri.parse(compareWith);
            }

            if (uri) {
              vscode.commands.executeCommand(`vscode.diff`, selectedForCompare, uri);
            } else {
              vscode.window.showErrorMessage(`No compare to path provided.`);
            }
          } else {
            vscode.window.showInformationMessage(`Nothing selected to compare.`);
          }
        })
      );

      vscode.commands.registerCommand(`code-for-ibmi.goToFile`, async () => {
        const storage = instance.getStorage();
        if (!storage) return;

        const sources = storage.getSourceList();
        const dirs = Object.keys(sources);
        let list: string[] = [];

        dirs.forEach(dir => {
          sources[dir].forEach(source => {
            list.push(`${dir}${dir.endsWith(`/`) ? `` : `/`}${source}`);
          });
        });

        list.push(`Clear list`);

        const quickPick = vscode.window.createQuickPick();
        quickPick.items = list.map(item => ({ label: item }));
        quickPick.placeholder = `Enter file path (Format: LIB/SPF/NAME.ext or /home/xx/file.txt)`;

        quickPick.onDidChangeValue(() => {
          // INJECT user values into proposed values
          if (!list.includes(quickPick.value.toUpperCase())) quickPick.items = [quickPick.value.toUpperCase(), ...list].map(label => ({ label }));
        })

        quickPick.onDidAccept(() => {
          const selection = quickPick.selectedItems[0].label;
          if (selection) {
            if (selection === `Clear list`) {
              storage.setSourceList({});
              vscode.window.showInformationMessage(`Cleared list.`);
            } else {
              vscode.commands.executeCommand(`code-for-ibmi.openEditable`, selection);
            }
          }
          quickPick.hide()
        })
        quickPick.onDidHide(() => quickPick.dispose());
        quickPick.show();
      })

      // ********* CL content assist */
      if (config.clContentAssistEnabled) {
        const clInstance = new CLCommands(context);
        clInstance.init();
      }

<<<<<<< HEAD
        // ********* CL content assist */
        const clExtension = vscode.extensions.getExtension(`IBM.vscode-clle`);
        if (clExtension) {
          CLCommands.init();
        }
=======
      // ********* Color provider */
      if (GlobalConfiguration.get<boolean>(`showSeuColors`)) {
        SEUColorProvider.intitialize(context);
      }
>>>>>>> 5bcbb423

      //********* Actions */

      context.subscriptions.push(
        vscode.commands.registerCommand(`code-for-ibmi.clearDiagnostics`, async () => {
          CompileTools.clearDiagnostics();
        })
      );

      context.subscriptions.push(
        vscode.commands.registerCommand(`code-for-ibmi.runAction`, async (node) => {
          if (node) {
            const uri = node.resourceUri || node;

            CompileTools.RunAction(instance, uri);

          } else {
            const editor = vscode.window.activeTextEditor;
            let willRun = false;

            if (editor) {
              const uri = editor.document.uri;
              willRun = true;
              if (config.autoSaveBeforeAction) {
                await editor.document.save();
              } else {
                if (editor.document.isDirty) {
                  let result = await vscode.window.showWarningMessage(`The file must be saved to run Actions.`, `Save`, `Save automatically`, `Cancel`);

                  switch (result) {
                    case `Save`:
                      await editor.document.save();
                      willRun = true;
                      break;
                    case `Save automatically`:
                      config.autoSaveBeforeAction = true;
                      await ConnectionConfiguration.update(config);
                      await editor.document.save();
                      willRun = true;
                      break;
                    default:
                      willRun = false;
                      break;
                  }
                }
              }

              if (willRun) {
                const scheme = uri.scheme;
                switch (scheme) {
                  case `member`:
                  case `streamfile`:
                  case `file`:
                    CompileTools.RunAction(instance, uri);
                    break;
                }
              }
            }
          }
        }),

        vscode.commands.registerCommand(`code-for-ibmi.openErrors`, async () => {
          interface ObjectDetail {
            asp?: string;
            lib: string;
            object: string;
            ext?: string;
          }

          const detail: ObjectDetail = {
            asp: undefined,
            lib: ``,
            object: ``,
            ext: undefined
          };

          let initialPath = ``, pathDetail;
          const editor = vscode.window.activeTextEditor;

          if (editor) {
            const uri = editor.document.uri;

            if ([`member`, `streamfile`].includes(uri.scheme)) {

              switch (uri.scheme) {
                case `member`:
                  const memberPath = uri.path.split(`/`);
                  if (memberPath.length === 4) {
                    detail.lib = memberPath[1];
                  } else if (memberPath.length === 5) {
                    detail.asp = memberPath[1];
                    detail.lib = memberPath[2];
                  }
                  break;
                case `streamfile`:
                  detail.asp = (config.sourceASP && config.sourceASP.length > 0) ? config.sourceASP : undefined;
                  detail.lib = config.currentLibrary;
                  break;
              }

              pathDetail = path.parse(editor.document.uri.path);
              detail.object = pathDetail.name;
              detail.ext = pathDetail.ext.substring(1);

              initialPath = `${detail.lib}/${detail.object}`;
            }
          }

          vscode.window.showInputBox({
            prompt: `Enter object path (LIB/OBJECT)`,
            value: initialPath
          }).then(async (selection) => {
            if (selection) {
              const [lib, object] = selection.split(`/`);
              if (lib && object) {
                detail.lib = lib;
                detail.object = object;
                CompileTools.refreshDiagnostics(instance, detail);
              } else {
                vscode.window.showErrorMessage(`Format incorrect. Use LIB/OBJECT`);
              }
            }
          })
        }),

        vscode.commands.registerCommand(`code-for-ibmi.launchTerminalPicker`, () => {
          Terminal.selectAndOpen(instance);
        }),

        vscode.commands.registerCommand(`code-for-ibmi.runCommand`, (detail) => {
          if (detail && detail.command) {
            return CompileTools.runCommand(instance, detail);
          } else {
            return null;
          }
        }),
        vscode.commands.registerCommand(`code-for-ibmi.runQuery`, (statement) => {
          const content = instance.getContent();
          if (statement && content) {
            return content.runSQL(statement);
          } else {
            return null;
          }
        }),
      );

      context.subscriptions.push(
        vscode.commands.registerCommand(`code-for-ibmi.launchUI`, (title, fields, callback) => {
          if (title && fields && callback) {
            const ui = new CustomUI();

            fields.forEach((field: any) => {
              const uiField = new Field(field.type, field.id, field.label);
              ui.addField(Object.assign(uiField, field));
            });

            ui.loadPage(title, callback);
          }
        })
      );

      // Enable the profile view if profiles exist.
      vscode.commands.executeCommand(`setContext`, `code-for-ibmi:hasProfiles`, config.connectionProfiles.length > 0);

      deployment.initialise(instance);

      initialisedBefore = true;
    }
  }

  if (instance.emitter)
    instance.emitter.fire(`connected`);
}

/**
 * Register event
 */
export function on(event: string, func: Function) {
  instance.events.push({
    event,
    func
  });
}<|MERGE_RESOLUTION|>--- conflicted
+++ resolved
@@ -251,8 +251,13 @@
         })
       );
 
+      // ********* CL content assist */
+      const clExtension = vscode.extensions.getExtension(`IBM.vscode-clle`);
+      if (clExtension) {
+        CLCommands.init();
+      }
+
       //********* IFS Browser */
-
       context.subscriptions.push(
         vscode.window.registerTreeDataProvider(
           `ifsBrowser`,
@@ -407,18 +412,10 @@
         clInstance.init();
       }
 
-<<<<<<< HEAD
-        // ********* CL content assist */
-        const clExtension = vscode.extensions.getExtension(`IBM.vscode-clle`);
-        if (clExtension) {
-          CLCommands.init();
-        }
-=======
       // ********* Color provider */
       if (GlobalConfiguration.get<boolean>(`showSeuColors`)) {
         SEUColorProvider.intitialize(context);
       }
->>>>>>> 5bcbb423
 
       //********* Actions */
 
