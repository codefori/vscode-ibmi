
import * as vscode from "vscode";
import Instance from "./api/Instance";
import IBMi from "./api/IBMi";
import IBMiContent from "./api/IBMiContent";
import { Storage } from "./api/Storage";
const path = require(`path`);

const CompileTools = require(`./api/CompileTools`);

import { Terminal } from './api/Terminal';
const Deployment = require(`./api/Deployment`);

import { CustomUI, Field } from './api/CustomUI';

import { SearchView } from "./views/searchView";
import { HelpView } from "./views/helpView";
import { ConnectionConfiguration, GlobalConfiguration } from "./api/Configuration";
import { Search } from "./api/Search";

import getComplexHandler from "./filesystems/qsys/complex/handlers";
import { ProfilesView } from "./views/ProfilesView";
<<<<<<< HEAD
import { SEUColorProvider } from "./languages/general/SEUColorProvider";

=======
>>>>>>> a90ffbe1

let reconnectBarItem: vscode.StatusBarItem;
let connectedBarItem: vscode.StatusBarItem;
let terminalBarItem: vscode.StatusBarItem;
let disconnectBarItem: vscode.StatusBarItem;

let initialisedBefore = false;

let selectedForCompare: vscode.Uri;

let searchViewContext: SearchView;

export const instance = new Instance();

export function setupEmitter() {
  instance.emitter = new vscode.EventEmitter();
  instance.events = [];

  instance.emitter.event(e => {
    const runEvents = instance.events.filter(event => event.event === e);
    runEvents.forEach(event => event.func());
  })
}

export function setConnection(conn: IBMi) {
  instance.connection = conn;
  instance.content = new IBMiContent(instance.connection);

  vscode.commands.executeCommand(`setContext`, `code-for-ibmi:connected`, true);
};

export function setSearchResults(term: string, results: Search.Result[]) {
  searchViewContext.setResults(term, results);
}

export async function disconnect(): Promise<boolean> {
  let doDisconnect = true;

  for (const document of vscode.workspace.textDocuments) {
    console.log(document);
    if (!document.isClosed && [`member`, `streamfile`].includes(document.uri.scheme)) {
      if (document.isDirty) {
        if (doDisconnect) {
          await Promise.all([
            vscode.window.showErrorMessage(`Cannot disconnect while files have not been saved.`),
            vscode.window.showTextDocument(document)
          ]);

          doDisconnect = false;
        }

      } else {
        await vscode.window.showTextDocument(document);
        await vscode.commands.executeCommand(`workbench.action.closeActiveEditor`);
      }
    }
  }

  if (doDisconnect && instance.connection) {
    //Dispose of any vscode related internals.
    instance.connection.subscriptions.forEach(subscription => subscription.dispose());

    if (instance.connection) {
      instance.connection.client.connection.removeAllListeners();
      instance.connection.client.dispose();
      instance.connection = undefined;
      vscode.commands.executeCommand(`setContext`, `code-for-ibmi:connected`, false);
    }

    vscode.commands.executeCommand(`workbench.action.reloadWindow`);
  }

  return doDisconnect;
}

export async function loadAllofExtension(context: vscode.ExtensionContext) {
  const connection = instance.getConnection();
  const config = instance.getConfig();

<<<<<<< HEAD
  if (!connection) return;
  if (!config) return;

  const libraryListView = require(`./views/libraryListView`);
  const ifsBrowser = require(`./views/ifsBrowser`);
  const ifs = new (require(`./filesystems/ifs`));
=======
    const libraryListView = require(`./views/libraryListView`);
    const ifsBrowser = require(`./views/ifsBrowser`);
    const ifs = new (require(`./filesystems/ifs`));
>>>>>>> a90ffbe1

  const objectBrowser = require(`./views/objectBrowser`);

  const actionsUI = require(`./webviews/actions`);
  const variablesUI = require(`./webviews/variables`);

  const CLCommands = require(`./languages/clle/clCommands`);

  if (instance.connection) {
    instance.storage = new Storage(context, instance.connection.currentConnectionName);

    CompileTools.register(context);

    if (!reconnectBarItem) {
      reconnectBarItem = vscode.window.createStatusBarItem(vscode.StatusBarAlignment.Left, 11);
      reconnectBarItem.command = {
        command: `code-for-ibmi.connectPrevious`,
        title: `Force Reconnect`,
        arguments: [instance.connection.currentConnectionName]
      };
      context.subscriptions.push(reconnectBarItem);
    }

    if (GlobalConfiguration.get<boolean>(`showConnectionButtons`)) {
      reconnectBarItem.tooltip = `Force reconnect to system.`;
      reconnectBarItem.text = `$(extensions-remote)`;
      reconnectBarItem.show();
    }

    if (!connectedBarItem) {
      connectedBarItem = vscode.window.createStatusBarItem(vscode.StatusBarAlignment.Left, 10);
      connectedBarItem.command = {
        command: `code-for-ibmi.showAdditionalSettings`,
        title: `Show Additional Connection Settings`,
      };
      context.subscriptions.push(connectedBarItem);
    }

    connectedBarItem.text = `$(settings-gear) Settings: ${config.name}`;
    connectedBarItem.show();

    if (!disconnectBarItem) {
      disconnectBarItem = vscode.window.createStatusBarItem(vscode.StatusBarAlignment.Left, 12);
      disconnectBarItem.command = {
        command: `code-for-ibmi.disconnect`,
        title: `Disconnect from system`
      }
      context.subscriptions.push(disconnectBarItem);
    }

    if (GlobalConfiguration.get<boolean>(`showConnectionButtons`)) {
      disconnectBarItem.tooltip = `Disconnect from system.`;
      disconnectBarItem.text = `$(debug-disconnect)`;
      disconnectBarItem.show();
    }

    if (!terminalBarItem) {
      terminalBarItem = vscode.window.createStatusBarItem(vscode.StatusBarAlignment.Left, 0);
      terminalBarItem.command = {
        command: `code-for-ibmi.launchTerminalPicker`,
        title: `Launch Terminal Picker`
      }
      context.subscriptions.push(terminalBarItem);

      terminalBarItem.text = `$(terminal) Terminals`;
    }

<<<<<<< HEAD
    terminalBarItem.show();

    //Update the status bar and that's that.
    if (initialisedBefore) {
      await Promise.all([
        vscode.commands.executeCommand(`code-for-ibmi.refreshLibraryListView`),
        vscode.commands.executeCommand(`code-for-ibmi.refreshIFSBrowser`),
        vscode.commands.executeCommand(`code-for-ibmi.refreshObjectBrowser`)
      ]);
      return;

    } else {

      context.subscriptions.push(
        vscode.commands.registerCommand(`code-for-ibmi.disconnect`, async () => {
          if (instance.connection) {
            connectedBarItem.hide();
            vscode.window.showInformationMessage(`Disconnecting from ${instance.connection.currentHost}.`);
            disconnect();
=======
        context.subscriptions.push(
          vscode.commands.registerCommand(`code-for-ibmi.disconnect`, async () => {
            if (instance.connection) {
              connectedBarItem.hide();
              vscode.window.showInformationMessage(`Disconnecting from ${instance.connection.currentHost}.`);
              disconnect();
            } else {
              vscode.window.showErrorMessage(`Not currently connected to any system.`);
            }
          }),
        );

        actionsUI.init(context);
        variablesUI.init(context);

        const deployment = new Deployment(context, instance);

        //********* Help view */

        context.subscriptions.push(
          vscode.window.registerTreeDataProvider(
            `helpView`,
            new HelpView()
          )
        );

        //********* Library list view */

        context.subscriptions.push(
          vscode.window.registerTreeDataProvider(
            `libraryListView`,
            new libraryListView(context)
          ),
          vscode.window.registerTreeDataProvider(
            `profilesView`,
            new ProfilesView(context)
          ),
        );

        let qsysFs, basicMemberSupport = true;

        if (config.enableSourceDates) {
          if (connection.remoteFeatures[`QZDFMDB2.PGM`]) {
            basicMemberSupport = false;
            getComplexHandler(context, config.sourceDateMode);
            qsysFs = new (require(`./filesystems/qsys/complex`));

            if (connection.qccsid === 65535) {
              vscode.window.showWarningMessage(`Source date support is enabled, but QCCSID is 65535. If you encounter problems with source date support, please disable it in the settings.`);
            }
>>>>>>> a90ffbe1
          } else {
            vscode.window.showErrorMessage(`Not currently connected to any system.`);
          }
        }),
      );

      actionsUI.init(context);
      variablesUI.init(context);

      const deployment = new Deployment(context, instance);

      //********* Help view */

      context.subscriptions.push(
        vscode.window.registerTreeDataProvider(
          `helpView`,
          new HelpView()
        )
      );

      //********* Library list view */

      context.subscriptions.push(
        vscode.window.registerTreeDataProvider(
          `libraryListView`,
          new libraryListView(context)
        ),
        vscode.window.registerTreeDataProvider(
          `profilesView`,
          new ProfilesView(context)
        ),
      );

      let qsysFs, basicMemberSupport = true;

      if (config.enableSourceDates) {
        if (connection.remoteFeatures[`QZDFMDB2.PGM`]) {
          basicMemberSupport = false;
          getComplexHandler(context, config.sourceDateMode);
          qsysFs = new (require(`./filesystems/qsys/complex`));

          if (connection.qccsid === 65535) {
            vscode.window.showWarningMessage(`Source date support is enabled, but QCCSID is 65535. If you encounter problems with source date support, please disable it in the settings.`);
          }
        } else {
          vscode.window.showErrorMessage(`Source date support is enabled, but the remote system does not support SQL. Source date support will be disabled.`);
        }
      }

      if (basicMemberSupport) {
        qsysFs = new (require(`./filesystems/qsys/basic`));
      }

      context.subscriptions.push(
        //@ts-ignore
        vscode.workspace.registerFileSystemProvider(`member`, qsysFs, {
          isCaseSensitive: false
        })
      );

      //********* IFS Browser */

      context.subscriptions.push(
        vscode.window.registerTreeDataProvider(
          `ifsBrowser`,
          new ifsBrowser(context)
        )
      );

      context.subscriptions.push(
        //@ts-ignore
        vscode.workspace.registerFileSystemProvider(`streamfile`, ifs, {
          isCaseSensitive: false
        })
      );

      //********* Object Browser */

      context.subscriptions.push(
        vscode.window.registerTreeDataProvider(
          `objectBrowser`,
          new objectBrowser(context)
        )
      );

      //********* Search View */

      searchViewContext = new SearchView(context);

      context.subscriptions.push(
        vscode.window.registerTreeDataProvider(
          `searchView`,
          searchViewContext
        )
      );

      //********* General editing */

      context.subscriptions.push(
        vscode.commands.registerCommand(`code-for-ibmi.openEditable`, async (path, line) => {
          console.log(path);
          let uri;
          if (path.startsWith(`/`)) {
            //IFS
            uri = vscode.Uri.parse(path).with({ scheme: `streamfile`, path });
          } else {
            uri = vscode.Uri.parse(path).with({ scheme: `member`, path: `/${path}` });
          }

          try {
            if (line) {
              // If a line is provided, we have to do a specific open
              let doc = await vscode.workspace.openTextDocument(uri); // calls back into the provider
              const editor = await vscode.window.showTextDocument(doc, { preview: false });

              if (editor) {
                const selectedLine = editor.document.lineAt(line);
                editor.selection = new vscode.Selection(line, selectedLine.firstNonWhitespaceCharacterIndex, line, 100);
                editor.revealRange(selectedLine.range, vscode.TextEditorRevealType.InCenter);
              }

            } else {
              // Otherwise, do a generic open
              const res = await vscode.commands.executeCommand(`vscode.open`, uri);
            }

            return true;
          } catch (e) {
            console.log(e);

            return false;
          }
        }),

        vscode.commands.registerCommand(`code-for-ibmi.selectForCompare`, async (node) => {
          if (node) {
            selectedForCompare = node.resourceUri;
            vscode.window.showInformationMessage(`Selected ${node.path} for compare.`);
          }
        }),
        vscode.commands.registerCommand(`code-for-ibmi.compareWithSelected`, async (node) => {
          if (selectedForCompare) {
            let uri;
            if (node) {
              uri = node.resourceUri;
            } else {
              const activeEditor = vscode.window.activeTextEditor;

              const compareWith = await vscode.window.showInputBox({
                prompt: `Enter the path to compare selected with`,
                value: `${activeEditor ? activeEditor.document.uri.toString() : selectedForCompare.toString()}`,
                title: `Compare with`
              })

              if (compareWith)
                uri = vscode.Uri.parse(compareWith);
            }

            if (uri) {
              vscode.commands.executeCommand(`vscode.diff`, selectedForCompare, uri);
            } else {
              vscode.window.showErrorMessage(`No compare to path provided.`);
            }
          } else {
            vscode.window.showInformationMessage(`Nothing selected to compare.`);
          }
        })
      );

      vscode.commands.registerCommand(`code-for-ibmi.goToFile`, async () => {
        const storage = instance.getStorage();
        if (!storage) return;

        const sources = storage.getSourceList();
        const dirs = Object.keys(sources);
        let list: string[] = [];

        dirs.forEach(dir => {
          sources[dir].forEach(source => {
            list.push(`${dir}${dir.endsWith(`/`) ? `` : `/`}${source}`);
          });
        });

        list.push(`Clear list`);

        const quickPick = vscode.window.createQuickPick();
        quickPick.items = list.map(item => ({ label: item }));
        quickPick.placeholder = `Enter file path (Format: LIB/SPF/NAME.ext or /home/xx/file.txt)`;

        quickPick.onDidChangeValue(() => {
          // INJECT user values into proposed values
          if (!list.includes(quickPick.value.toUpperCase())) quickPick.items = [quickPick.value.toUpperCase(), ...list].map(label => ({ label }));
        })

        quickPick.onDidAccept(() => {
          const selection = quickPick.selectedItems[0].label;
          if (selection) {
            if (selection === `Clear list`) {
              storage.setSourceList({});
              vscode.window.showInformationMessage(`Cleared list.`);
            } else {
              vscode.commands.executeCommand(`code-for-ibmi.openEditable`, selection);
            }
          }
          quickPick.hide()
        })
        quickPick.onDidHide(() => quickPick.dispose());
        quickPick.show();
      })

      // ********* CL content assist */
      if (config.clContentAssistEnabled) {
        const clInstance = new CLCommands(context);
        clInstance.init();
      }

      // ********* Color provider */
      if (GlobalConfiguration.get<boolean>(`showSeuColors`)) {
        SEUColorProvider.intitialize(context);
      }

      //********* Actions */

      context.subscriptions.push(
        vscode.commands.registerCommand(`code-for-ibmi.clearDiagnostics`, async () => {
          CompileTools.clearDiagnostics();
        })
      );

      context.subscriptions.push(
        vscode.commands.registerCommand(`code-for-ibmi.runAction`, async (node) => {
          if (node) {
            const uri = node.resourceUri || node;

            CompileTools.RunAction(instance, uri);

          } else {
            const editor = vscode.window.activeTextEditor;
            let willRun = false;

            if (editor) {
              const uri = editor.document.uri;
              willRun = true;
              if (config.autoSaveBeforeAction) {
                await editor.document.save();
              } else {
                if (editor.document.isDirty) {
                  let result = await vscode.window.showWarningMessage(`The file must be saved to run Actions.`, `Save`, `Save automatically`, `Cancel`);

                  switch (result) {
                    case `Save`:
                      await editor.document.save();
                      willRun = true;
                      break;
                    case `Save automatically`:
                      config.autoSaveBeforeAction = true;
                      await ConnectionConfiguration.update(config);
                      await editor.document.save();
                      willRun = true;
                      break;
                    default:
                      willRun = false;
                      break;
                  }
                }
              }

              if (willRun) {
                const scheme = uri.scheme;
                switch (scheme) {
                  case `member`:
                  case `streamfile`:
                  case `file`:
                    CompileTools.RunAction(instance, uri);
                    break;
                }
              }
            }
          }
        }),

        vscode.commands.registerCommand(`code-for-ibmi.openErrors`, async () => {
          interface ObjectDetail {
            asp?: string;
            lib: string;
            object: string;
            ext?: string;
          }

          const detail: ObjectDetail = {
            asp: undefined,
            lib: ``,
            object: ``,
            ext: undefined
          };

          let initialPath = ``, pathDetail;
          const editor = vscode.window.activeTextEditor;

          if (editor) {
            const uri = editor.document.uri;

            if ([`member`, `streamfile`].includes(uri.scheme)) {

              switch (uri.scheme) {
                case `member`:
                  const memberPath = uri.path.split(`/`);
                  if (memberPath.length === 4) {
                    detail.lib = memberPath[1];
                  } else if (memberPath.length === 5) {
                    detail.asp = memberPath[1];
                    detail.lib = memberPath[2];
                  }
                  break;
                case `streamfile`:
                  detail.asp = (config.sourceASP && config.sourceASP.length > 0) ? config.sourceASP : undefined;
                  detail.lib = config.currentLibrary;
                  break;
              }

              pathDetail = path.parse(editor.document.uri.path);
              detail.object = pathDetail.name;
              detail.ext = pathDetail.ext.substring(1);

              initialPath = `${detail.lib}/${detail.object}`;
            }
          }

          vscode.window.showInputBox({
            prompt: `Enter object path (LIB/OBJECT)`,
            value: initialPath
          }).then(async (selection) => {
            if (selection) {
              const [lib, object] = selection.split(`/`);
              if (lib && object) {
                detail.lib = lib;
                detail.object = object;
                CompileTools.refreshDiagnostics(instance, detail);
              } else {
                vscode.window.showErrorMessage(`Format incorrect. Use LIB/OBJECT`);
              }
            }
          })
        }),

        vscode.commands.registerCommand(`code-for-ibmi.launchTerminalPicker`, () => {
          Terminal.selectAndOpen(instance);
        }),

        vscode.commands.registerCommand(`code-for-ibmi.runCommand`, (detail) => {
          if (detail && detail.command) {
            return CompileTools.runCommand(instance, detail);
          } else {
            return null;
          }
        }),
        vscode.commands.registerCommand(`code-for-ibmi.runQuery`, (statement) => {
          const content = instance.getContent();
          if (statement && content) {
            return content.runSQL(statement);
          } else {
            return null;
          }
        }),
      );

      context.subscriptions.push(
        vscode.commands.registerCommand(`code-for-ibmi.launchUI`, (title, fields, callback) => {
          if (title && fields && callback) {
            const ui = new CustomUI();

            fields.forEach((field: any) => {
              const uiField = new Field(field.type, field.id, field.label);
              ui.addField(Object.assign(uiField, field));
            });

            ui.loadPage(title, callback);
          }
        })
      );

      // Enable the profile view if profiles exist.
      vscode.commands.executeCommand(`setContext`, `code-for-ibmi:hasProfiles`, config.connectionProfiles.length > 0);

      deployment.initialise(instance);

      initialisedBefore = true;
    }
  }

  if (instance.emitter)
    instance.emitter.fire(`connected`);
}

/**
 * Register event
 */
export function on(event: string, func: Function) {
  instance.events.push({
    event,
    func
  });
}<|MERGE_RESOLUTION|>--- conflicted
+++ resolved
@@ -20,11 +20,7 @@
 
 import getComplexHandler from "./filesystems/qsys/complex/handlers";
 import { ProfilesView } from "./views/ProfilesView";
-<<<<<<< HEAD
 import { SEUColorProvider } from "./languages/general/SEUColorProvider";
-
-=======
->>>>>>> a90ffbe1
 
 let reconnectBarItem: vscode.StatusBarItem;
 let connectedBarItem: vscode.StatusBarItem;
@@ -104,18 +100,12 @@
   const connection = instance.getConnection();
   const config = instance.getConfig();
 
-<<<<<<< HEAD
   if (!connection) return;
   if (!config) return;
 
   const libraryListView = require(`./views/libraryListView`);
   const ifsBrowser = require(`./views/ifsBrowser`);
   const ifs = new (require(`./filesystems/ifs`));
-=======
-    const libraryListView = require(`./views/libraryListView`);
-    const ifsBrowser = require(`./views/ifsBrowser`);
-    const ifs = new (require(`./filesystems/ifs`));
->>>>>>> a90ffbe1
 
   const objectBrowser = require(`./views/objectBrowser`);
 
@@ -183,7 +173,6 @@
       terminalBarItem.text = `$(terminal) Terminals`;
     }
 
-<<<<<<< HEAD
     terminalBarItem.show();
 
     //Update the status bar and that's that.
@@ -196,65 +185,12 @@
       return;
 
     } else {
-
       context.subscriptions.push(
         vscode.commands.registerCommand(`code-for-ibmi.disconnect`, async () => {
           if (instance.connection) {
             connectedBarItem.hide();
             vscode.window.showInformationMessage(`Disconnecting from ${instance.connection.currentHost}.`);
             disconnect();
-=======
-        context.subscriptions.push(
-          vscode.commands.registerCommand(`code-for-ibmi.disconnect`, async () => {
-            if (instance.connection) {
-              connectedBarItem.hide();
-              vscode.window.showInformationMessage(`Disconnecting from ${instance.connection.currentHost}.`);
-              disconnect();
-            } else {
-              vscode.window.showErrorMessage(`Not currently connected to any system.`);
-            }
-          }),
-        );
-
-        actionsUI.init(context);
-        variablesUI.init(context);
-
-        const deployment = new Deployment(context, instance);
-
-        //********* Help view */
-
-        context.subscriptions.push(
-          vscode.window.registerTreeDataProvider(
-            `helpView`,
-            new HelpView()
-          )
-        );
-
-        //********* Library list view */
-
-        context.subscriptions.push(
-          vscode.window.registerTreeDataProvider(
-            `libraryListView`,
-            new libraryListView(context)
-          ),
-          vscode.window.registerTreeDataProvider(
-            `profilesView`,
-            new ProfilesView(context)
-          ),
-        );
-
-        let qsysFs, basicMemberSupport = true;
-
-        if (config.enableSourceDates) {
-          if (connection.remoteFeatures[`QZDFMDB2.PGM`]) {
-            basicMemberSupport = false;
-            getComplexHandler(context, config.sourceDateMode);
-            qsysFs = new (require(`./filesystems/qsys/complex`));
-
-            if (connection.qccsid === 65535) {
-              vscode.window.showWarningMessage(`Source date support is enabled, but QCCSID is 65535. If you encounter problems with source date support, please disable it in the settings.`);
-            }
->>>>>>> a90ffbe1
           } else {
             vscode.window.showErrorMessage(`Not currently connected to any system.`);
           }
