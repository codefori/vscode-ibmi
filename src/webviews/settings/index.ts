import vscode from "vscode";
import { ConnectionConfiguration, GlobalConfiguration } from "../../api/Configuration";
import { GlobalStorage } from '../../api/Storage';
import { ComplexTab, CustomUI, Section } from "../../api/CustomUI";
import { Tools } from "../../api/Tools";
import { isManaged } from "../../api/debug";
import * as certificates from "../../api/debug/certificates";
import { instance } from "../../instantiate";
import { ConnectionData, Server } from '../../typings';

const ENCODINGS = [`37`, `256`, `273`, `277`, `278`, `280`, `284`, `285`, `297`, `500`, `871`, `870`, `905`, `880`, `420`, `875`, `424`, `1026`, `290`, `win37`, `win256`, `win273`, `win277`, `win278`, `win280`, `win284`, `win285`, `win297`, `win500`, `win871`, `win870`, `win905`, `win880`, `win420`, `win875`, `win424`, `win1026`];

const TERMINAL_TYPES = [
  { key: `IBM-3179-2`, text: `IBM-3179-2 (24x80 monochrome)` },
  { key: `IBM-3180-2`, text: `IBM-3180-2 (27x132 monochrome)` },
  { key: `IBM-3196-A1`, text: `IBM-3196-A1 (24x80 monochrome)` },
  { key: `IBM-3477-FC`, text: `IBM-3477-FC (27x132 color)` },
  { key: `IBM-3477-FG`, text: `IBM-3477-FG (27x132 monochrome)` },
  { key: `IBM-5251-11`, text: `IBM-5251-11 (24x80 monochrome)` },
  { key: `IBM-5291-1`, text: `IBM-5291-1 (24x80 monochrome)` },
  { key: `IBM-5292-2`, text: `IBM-5292-2 (24x80 color)` },
];

type LoginSettings = ConnectionData & {
  buttons?: 'submitButton'
}

export class SettingsUI {
  static init(context: vscode.ExtensionContext) {

    context.subscriptions.push(
      vscode.commands.registerCommand(`code-for-ibmi.showAdditionalSettings`, async (server?: Server, tab?: string) => {
        const connectionSettings = GlobalConfiguration.get<ConnectionConfiguration.Parameters[]>(`connectionSettings`);
        const connection = instance.getConnection();
        let alreadyManaged: string[] = [];

        let config: ConnectionConfiguration.Parameters;

        if (connectionSettings && server) {
          config = await ConnectionConfiguration.load(server.name);

        } else {
          config = instance.getConfig()!;
          if (connection && config) {
            // Reload config to initialize any new config parameters.
            config = await ConnectionConfiguration.load(config.name);
            alreadyManaged = connection.loadedServerSettings;
          } else {
            vscode.window.showErrorMessage(`No connection is active.`);
            return;
          }
        }

        const restartFields = [`enableSQL`, `showDescInLibList`, `tempDir`, `debugCertDirectory`];
        let restart = false;

        const featuresTab = new Section();
        featuresTab
<<<<<<< HEAD
          .addCheckbox(`quickConnect`, `Quick Connect`, `When enabled, server settings from previous connection will be used, resulting in much quicker connection. If server settings are changed, right-click the connection in Connection Browser and select <code>Connect and Reload Server Settings</code> to refresh the cache.`, config.quickConnect, alreadyManaged.includes(`quickConnect`))
          .addCheckbox(`enableSQL`, `Enable SQL`, `Must be enabled to make the use of SQL and is enabled by default. If you find SQL isn't working for some reason, disable this. If your QCCSID system value is set to 65535, it is recommended that SQL is disabled. When disabled, will use import files where possible.`, config.enableSQL, alreadyManaged.includes(`enableSQL`))
          .addCheckbox(`showDescInLibList`, `Show description of libraries in User Library List view`, `When enabled, library text and attribute will be shown in User Library List. It is recommended to also enable SQL for this.`, config.showDescInLibList, alreadyManaged.includes(`showDescInLibList`))
          .addCheckbox(`autoConvertIFSccsid`, `Support EBCDIC streamfiles`, `Enable converting EBCDIC to UTF-8 when opening streamfiles. When disabled, assumes all streamfiles are in UTF8. When enabled, will open streamfiles regardless of encoding. May slow down open and save operations.<br><br>You can find supported CCSIDs with <code>/usr/bin/iconv -l</code>`, config.autoConvertIFSccsid, alreadyManaged.includes(`autoConvertIFSccsid`))
=======
          .addCheckbox(`quickConnect`, `Quick Connect`, `When enabled, server settings from previous connection will be used, resulting in much quicker connection. If server settings are changed, right-click the connection in Connection Browser and select <code>Connect and Reload Server Settings</code> to refresh the cache.`, config.quickConnect)
          .addCheckbox(`enableSQL`, `Enable SQL`, `Must be enabled to make the use of SQL and is enabled by default. If you find SQL isn't working for some reason, disable this. If your QCCSID system value is set to 65535, it is recommended that SQL is disabled. When disabled, will use import files where possible.`, config.enableSQL)
          .addCheckbox(`showDescInLibList`, `Show description of libraries in User Library List view`, `When enabled, library text and attribute will be shown in User Library List. It is recommended to also enable SQL for this.`, config.showDescInLibList)
          .addCheckbox(`showHiddenFiles`, `Show hidden files and directories in IFS browser.`, `When disabled, hidden files and directories (i.e. names starting with '.') will not be shown in the IFS browser, except for special config files.`, config.showHiddenFiles)
          .addCheckbox(`autoSortIFSShortcuts`, `Sort IFS shortcuts automatically`, `Automatically sort the shortcuts in IFS browser when shortcut is added or removed.`, config.autoSortIFSShortcuts)
          .addCheckbox(`autoConvertIFSccsid`, `Support EBCDIC streamfiles`, `Enable converting EBCDIC to UTF-8 when opening streamfiles. When disabled, assumes all streamfiles are in UTF8. When enabled, will open streamfiles regardless of encoding. May slow down open and save operations.<br><br>You can find supported CCSIDs with <code>/usr/bin/iconv -l</code>`, config.autoConvertIFSccsid)
>>>>>>> 2dd39eac
          .addHorizontalRule()
          .addCheckbox(`autoSaveBeforeAction`, `Auto Save for Actions`, `When current editor has unsaved changes, automatically save it before running an action.`, config.autoSaveBeforeAction, alreadyManaged.includes(`autoSaveBeforeAction`))
          .addInput(`hideCompileErrors`, `Errors to ignore`, `A comma delimited list of errors to be hidden from the result of an Action in the EVFEVENT file. Useful for codes like <code>RNF5409</code>.`, { default: config.hideCompileErrors.join(`, `), readonly: alreadyManaged.includes(`hideCompileErrors`) })

        const tempDataTab = new Section();
        tempDataTab
<<<<<<< HEAD
          .addInput(`tempLibrary`, `Temporary library`, `Temporary library. Cannot be QTEMP.`, { default: config.tempLibrary, minlength: 1, maxlength: 10, readonly: alreadyManaged.includes(`tempLibrary`)})
          .addInput(`tempDir`, `Temporary IFS directory`, `Directory that will be used to write temporary files to. User must be authorized to create new files in this directory.`, { default: config.tempDir, minlength: 1, readonly: alreadyManaged.includes(`tempDir`)})
          .addCheckbox(`autoClearTempData`, `Clear temporary data automatically`, `Automatically clear temporary data in the chosen temporary library when it's done with and on startup. Deletes all <code>*FILE</code> objects that start with <code>O_</code> in the chosen temporary library.`, config.autoClearTempData, alreadyManaged.includes(`autoClearTempData`))
          .addCheckbox(`autoSortIFSShortcuts`, `Sort IFS shortcuts automatically`, `Automatically sort the shortcuts in IFS browser when shortcut is added or removed.`, config.autoSortIFSShortcuts, alreadyManaged.includes(`autoSortIFSShortcuts`));

        const sourceTab = new Section();
        sourceTab
          .addInput(`sourceASP`, `Source ASP`, `If source files live within a specific ASP, please specify it here. Leave blank otherwise. You can ignore this if you have access to <code>QSYS2.ASP_INFO</code> as Code for IBM i will fetch ASP information automatically.`, { default: config.sourceASP, readonly: alreadyManaged.includes(`sourceASP`)})
          .addInput(`sourceFileCCSID`, `Source file CCSID`, `The CCSID of source files on your system. You should only change this setting from <code>*FILE</code> if you have a source file that is 65535 - otherwise use <code>*FILE</code>. Note that this config is used to fetch all members. If you have any source files using 65535, you have bigger problems.`, { default: config.sourceFileCCSID, minlength: 1, maxlength: 5, readonly: alreadyManaged.includes(`sourceFileCCSID`)})
          .addCheckbox(`enableSourceDates`, `Enable Source Dates`, `When enabled, source dates will be retained and updated when editing source members. Requires restart when changed.`, config.enableSourceDates, alreadyManaged.includes(`enableSourceDates`))
=======
          .addInput(`tempLibrary`, `Temporary library`, `Temporary library. Cannot be QTEMP.`, { default: config.tempLibrary, minlength: 1, maxlength: 10 })
          .addInput(`tempDir`, `Temporary IFS directory`, `Directory that will be used to write temporary files to. User must be authorized to create new files in this directory.`, { default: config.tempDir, minlength: 1 })
          .addCheckbox(`autoClearTempData`, `Clear temporary data automatically`, `Automatically clear temporary data in the chosen temporary library when it's done with and on startup. Deletes all <code>*FILE</code> objects that start with <code>O_</code> in the chosen temporary library.`, config.autoClearTempData);

        const sourceTab = new Section();
        sourceTab
          .addInput(`sourceASP`, `Source ASP`, `If source files live within a specific ASP, please specify it here. Leave blank otherwise. You can ignore this if you have access to <code>QSYS2.ASP_INFO</code> as Code for IBM i will fetch ASP information automatically.`, { default: config.sourceASP })
          .addInput(`sourceFileCCSID`, `Source file CCSID`, `The CCSID of source files on your system. You should only change this setting from <code>*FILE</code> if you have a source file that is 65535 - otherwise use <code>*FILE</code>. Note that this config is used to fetch all members. If you have any source files using 65535, you have bigger problems.`, { default: config.sourceFileCCSID, minlength: 1, maxlength: 5 })
          .addHorizontalRule()
          .addCheckbox(`enableSourceDates`, `Enable Source Dates`, `When enabled, source dates will be retained and updated when editing source members. Requires restart when changed.`, config.enableSourceDates)
>>>>>>> 2dd39eac
          .addSelect(`sourceDateMode`, `Source date tracking mode`, [
            {
              selected: config.sourceDateMode === `edit`,
              value: `edit`,
              description: `Edit mode`,
              text: `Tracks changes in a simple manner. When a line is changed, the date is updated. (Default)`,
            },
            {
              selected: config.sourceDateMode === `diff`,
              value: `diff`,
              description: `Diff mode`,
              text: `Track changes using the diff mechanism. Before the document is saved, it is compared to the original state to determine the changed lines. (Test enhancement)`,
            },
<<<<<<< HEAD
          ], `Determine which method should be used to track changes while editing source members.`, alreadyManaged.includes(`sourceDateMode`))
=======
          ], `Determine which method should be used to track changes while editing source members.`)
          .addCheckbox(`sourceDateGutter`, `Source Dates in Gutter`, `When enabled, source dates will be displayed in the gutter.`, config.sourceDateGutter)
          .addHorizontalRule()
>>>>>>> 2dd39eac
          .addSelect(`defaultDeploymentMethod`, `Default Deployment Method`, [
            {
              selected: config.defaultDeploymentMethod === undefined || config.defaultDeploymentMethod === ``,
              value: ``,
              description: `No Default`,
              text: `No default Deploy method`,
            },
            {
              selected: config.defaultDeploymentMethod === `compare`,
              value: `compare`,
              description: `Compare`,
              text: `Synchronizes using MD5 hash comparison`,
            },
            {
              selected: config.defaultDeploymentMethod === `changed`,
              value: `changed`,
              description: `Changes`,
              text: `Changes detected since last upload.`,
            },
            {
              selected: config.defaultDeploymentMethod === `unstaged`,
              value: `unstaged`,
              description: `Working Changes`,
              text: `Unstaged changes in Git`,
            },
            {
              selected: config.defaultDeploymentMethod === `staged`,
              value: `staged`,
              description: `Staged Changes`,
              text: `Staged changes in Git`,
            },
            {
              selected: config.defaultDeploymentMethod === `all`,
              value: `all`,
              description: `All`,
              text: `Every file in the local workspace`,
            }
<<<<<<< HEAD
          ], `Set your Default Deployment Method`, alreadyManaged.includes(`defaultDeploymentMethod`))
          .addCheckbox(`sourceDateGutter`, `Source Dates in Gutter`, `When enabled, source dates will be displayed in the gutter.`, config.sourceDateGutter, alreadyManaged.includes(`sourceDateGutter`))
          .addCheckbox(`readOnlyMode`, `Read only mode`, `When enabled, source members and IFS files will always be opened in read-only mode.`, config.readOnlyMode, alreadyManaged.includes(`readOnlyMode`))
          .addInput(`protectedPaths`, `Protected paths`, `A comma separated list of libraries and/or IFS directories whose members will always be opened in read-only mode. (Example: <code>QGPL, /home/QSECOFR, MYLIB, /QIBM</code>)`, { default: config.protectedPaths.join(`, `), readonly: alreadyManaged.includes(`protectedPaths`)});
=======
          ], `Set your Default Deployment Method. This is used when deploying from the local workspace to the server.`)
          .addHorizontalRule()
          .addCheckbox(`readOnlyMode`, `Read only mode`, `When enabled, source members and IFS files will always be opened in read-only mode.`, config.readOnlyMode)
          .addInput(`protectedPaths`, `Protected paths`, `A comma separated list of libraries and/or IFS directories whose members will always be opened in read-only mode. (Example: <code>QGPL, /home/QSECOFR, MYLIB, /QIBM</code>)`, { default: config.protectedPaths.join(`, `) });
>>>>>>> 2dd39eac

        const terminalsTab = new Section();
        if (connection && connection.remoteFeatures.tn5250) {
          terminalsTab
            .addSelect(`encodingFor5250`, `5250 encoding`, [{
              selected: config.encodingFor5250 === `default`,
              value: `default`,
              description: `Default`,
              text: `Default`,
            }, ...ENCODINGS.map(encoding => ({
              selected: config!.encodingFor5250 === encoding,
              value: encoding,
              description: encoding,
              text: encoding,
            }))], `The encoding for the 5250 emulator.`, alreadyManaged.includes(`encodingFor5250`))
            .addSelect(`terminalFor5250`, `5250 Terminal Type`, [
              {
                selected: config.terminalFor5250 === `default`,
                value: `default`,
                description: `Default`,
                text: `Default`,
              },
              ...TERMINAL_TYPES.map(terminal => ({
                selected: config!.terminalFor5250 === terminal.key,
                value: terminal.key,
                description: terminal.key,
                text: terminal.text,
              }))
            ], `The terminal type for the 5250 emulator.`, alreadyManaged.includes(`terminalFor5250`))
            .addCheckbox(`setDeviceNameFor5250`, `Set Device Name for 5250`, `When enabled, the user will be able to enter a device name before the terminal starts.`, config.setDeviceNameFor5250, alreadyManaged.includes(`setDeviceNameFor5250`))
            .addInput(`connectringStringFor5250`, `Connection string for 5250`, `Default is <code>localhost</code>. A common SSL string is <code>ssl:localhost 992</code>`, { default: config.connectringStringFor5250, readonly: alreadyManaged.includes(`connectringStringFor5250`)});
        } else if (connection) {
          terminalsTab.addParagraph('Enable 5250 emulation to change these settings');
        } else {
          terminalsTab.addParagraph('Connect to the server to see these settings.');
        }

        const debuggerTab = new Section();
        if (connection && connection.remoteFeatures[`startDebugService.sh`]) {
          debuggerTab
            .addInput(`debugPort`, `Debug port`, `Default secure port is <code>8005</code>. Tells the client which port the debug service is running on.`, { default: config.debugPort, minlength: 1, maxlength: 5, regexTest: `^\\d+$`, readonly: alreadyManaged.includes(`debugPort`)})
            .addCheckbox(`debugUpdateProductionFiles`, `Update production files`, `Determines whether the job being debugged can update objects in production (<code>*PROD</code>) libraries.`, config.debugUpdateProductionFiles, alreadyManaged.includes(`debugUpdateProductionFiles`))
            .addCheckbox(`debugEnableDebugTracing`, `Debug trace`, `Tells the debug service to send more data to the client. Only useful for debugging issues in the service. Not recommended for general debugging.`, config.debugEnableDebugTracing, alreadyManaged.includes(`debugEnableDebugTracing`));

          if (!isManaged()) {
            debuggerTab
              .addHorizontalRule()
              .addCheckbox(`debugIsSecure`, `Debug securely`, `Tells the debug service to authenticate by server and client certificates. Ensure that the client certificate is imported when enabled.`, config.debugIsSecure, alreadyManaged.includes(`debugIsSecure`))
              .addInput(`debugCertDirectory`, `Certificate directory`, `This remote path is only used when starting the Debug Service and or for downloading an existing client certificate. This directory must be accessible to all users who wish to start the Debug Service (<code>debug_service.pfx</code>) or download an existing client certificate (<code>debug_service.crt</code>). Optionally, you can import one below.`, { default: config.debugCertDirectory, readonly: alreadyManaged.includes(`debugCertDirectory`) });

            const localCertExists = await certificates.localClientCertExists(connection);

            debuggerTab
              .addParagraph(`<b>${localCertExists ? `Client certificate for server has been imported.` : `No local client certificate exists. Debugging securely will not function correctly.`}</b>` + ` To debug securely, Visual Studio Code needs access to a certificate to connect to the Debug Service. Each server can have unique certificates. This client certificate should exist at <code>${certificates.getLocalCertPath(connection)}</code>`)
              .addButtons({ id: `import`, label: `Import new certificate` })
          }
        } else if (connection) {
          debuggerTab.addParagraph('Enable the debug service to change these settings');
        } else {
          debuggerTab.addParagraph('Connect to the server to see these settings.');
        }

        let tabs: ComplexTab[] = [
          { label: `Features`, fields: featuresTab.fields },
          { label: `Source Code`, fields: sourceTab.fields },
          { label: `Terminals`, fields: terminalsTab.fields },
          { label: `Debugger`, fields: debuggerTab.fields },
          { label: `Temporary Data`, fields: tempDataTab.fields },
        ].filter(tab => tab !== undefined) as ComplexTab[];

        const ui = new CustomUI();

        const defaultTab = tabs.findIndex(t => t.label === tab);

        // If `tab` is provided, we can open directory to a specific tab.. pretty cool
        ui.addComplexTabs(tabs, (defaultTab >= 0 ? defaultTab : undefined))
          .addHorizontalRule()
          .addButtons({ id: `save`, label: `Save settings`, requiresValidation: true });

        const page = await ui.loadPage<any>(`Settings: ${config.name}`);
        if (page) {
          page.panel.dispose();

          if (page.data) {
            const data = page.data;
            const button = data.buttons;

            if (button === `import`) {
              vscode.commands.executeCommand(`code-for-ibmi.debug.setup.local`);

            } else {

              const data = page.data;
              for (const key in data) {

                //In case we need to play with the data
                switch (key) {
                  case `sourceASP`:
                    if (data[key].trim() === ``) data[key] = null;
                    break;
                  case `hideCompileErrors`:
                    data[key] = String(data[key]).split(`,`)
                      .map(item => item.toUpperCase().trim())
                      .filter(item => item !== ``)
                      .filter(Tools.distinct);
                    break;
                  case `protectedPaths`:
                    data[key] = String(data[key]).split(`,`)
                      .map(item => item.trim())
                      .map(item => item.startsWith('/') ? item : item.toUpperCase())
                      .filter(item => item !== ``)
                      .filter(Tools.distinct);
                    break;
                }

                //Refresh connection browser if not connected
                if (!instance.getConnection()) {
                  vscode.commands.executeCommand(`code-for-ibmi.refreshConnections`);
                }
              }

              if (restartFields.some(item => data[item] && data[item] !== config[item])) {
                restart = true;
              }

              const reloadBrowsers = config.protectedPaths.join(",") !== data.protectedPaths.join(",");
              const removeCachedSettings = (!data.quickConnect && data.quickConnect !== config.quickConnect);

              Object.assign(config, data);
              await instance.setConfig(config);
              if (removeCachedSettings)
                GlobalStorage.get().deleteServerSettingsCache(config.name);

              if (connection) {
                if (restart) {
                  vscode.window.showInformationMessage(`Some settings require a restart to take effect. Reload workspace now?`, `Reload`, `No`)
                    .then(async (value) => {
                      if (value === `Reload`) {
                        await vscode.commands.executeCommand(`workbench.action.reloadWindow`);
                      }
                    });
                }
                else if (reloadBrowsers) {
                  vscode.commands.executeCommand("code-for-ibmi.refreshIFSBrowser");
                  vscode.commands.executeCommand("code-for-ibmi.refreshObjectBrowser");
                }
              }
            }
          }
        }
      }),

      vscode.commands.registerCommand(`code-for-ibmi.showLoginSettings`, async (server?: Server) => {
        if (server) {
          const connections = GlobalConfiguration.get<ConnectionData[]>(`connections`);
          const name = server.name;

          if (connections) {
            const connectionIdx = connections.findIndex(item => item.name === name);
            let connection = connections[connectionIdx];

            const page = await new CustomUI()
              .addInput(`host`, `Host or IP Address`, undefined, { default: connection.host, minlength: 1 })
              .addInput(`port`, `Port (SSH)`, undefined, { default: String(connection.port), minlength: 1, maxlength: 5, regexTest: `^\\d+$` })
              .addInput(`username`, `Username`, undefined, { default: connection.username, minlength: 1 })
              .addParagraph(`Only provide either the password or a private key - not both.`)
              .addPassword(`password`, `Password`, `Only provide a password if you want to update an existing one or set a new one.`)
              .addFile(`privateKeyPath`, `Private Key${connection.privateKeyPath ? ` (current: ${connection.privateKeyPath})` : ``}`, `Only provide a private key if you want to update from the existing one or set one. OpenSSH, RFC4716, or PPK formats are supported.`)
              .addButtons({ id: `submitButton`, label: `Save`, requiresValidation: true })
              .loadPage<LoginSettings>(`Login Settings: ${name}`);

            if (page && page.data) {
              page.panel.dispose();

              const data = page.data;
              if (!data.privateKeyPath?.trim()) {
                if (connection.privateKeyPath?.trim()) {
                  data.privateKeyPath = connection.privateKeyPath;
                  await context.secrets.delete(`${name}_password`);
                }
                else {
                  delete data.privateKeyPath;
                }
              }

              if (data.password && !data.privateKeyPath) {
                await context.secrets.delete(`${name}_password`);
                await context.secrets.store(`${name}_password`, `${data.password}`);
                delete data.privateKeyPath;
              }

              //Fix values before assigning the data
              data.port = Number(data.port);
              delete data.password;
              delete data.buttons;

              connections[connectionIdx] = Object.assign(connection, data);
              await GlobalConfiguration.set(`connections`, connections);
            }
          }
        }
      })
    )
  }
}<|MERGE_RESOLUTION|>--- conflicted
+++ resolved
@@ -56,48 +56,28 @@
 
         const featuresTab = new Section();
         featuresTab
-<<<<<<< HEAD
           .addCheckbox(`quickConnect`, `Quick Connect`, `When enabled, server settings from previous connection will be used, resulting in much quicker connection. If server settings are changed, right-click the connection in Connection Browser and select <code>Connect and Reload Server Settings</code> to refresh the cache.`, config.quickConnect, alreadyManaged.includes(`quickConnect`))
           .addCheckbox(`enableSQL`, `Enable SQL`, `Must be enabled to make the use of SQL and is enabled by default. If you find SQL isn't working for some reason, disable this. If your QCCSID system value is set to 65535, it is recommended that SQL is disabled. When disabled, will use import files where possible.`, config.enableSQL, alreadyManaged.includes(`enableSQL`))
           .addCheckbox(`showDescInLibList`, `Show description of libraries in User Library List view`, `When enabled, library text and attribute will be shown in User Library List. It is recommended to also enable SQL for this.`, config.showDescInLibList, alreadyManaged.includes(`showDescInLibList`))
+          .addCheckbox(`showHiddenFiles`, `Show hidden files and directories in IFS browser.`, `When disabled, hidden files and directories (i.e. names starting with '.') will not be shown in the IFS browser, except for special config files.`, config.showHiddenFiles, alreadyManaged.includes(`showHiddenFiles`))
+          .addCheckbox(`autoSortIFSShortcuts`, `Sort IFS shortcuts automatically`, `Automatically sort the shortcuts in IFS browser when shortcut is added or removed.`, config.autoSortIFSShortcuts, alreadyManaged.includes(`autoSortIFSShortcuts`))
           .addCheckbox(`autoConvertIFSccsid`, `Support EBCDIC streamfiles`, `Enable converting EBCDIC to UTF-8 when opening streamfiles. When disabled, assumes all streamfiles are in UTF8. When enabled, will open streamfiles regardless of encoding. May slow down open and save operations.<br><br>You can find supported CCSIDs with <code>/usr/bin/iconv -l</code>`, config.autoConvertIFSccsid, alreadyManaged.includes(`autoConvertIFSccsid`))
-=======
-          .addCheckbox(`quickConnect`, `Quick Connect`, `When enabled, server settings from previous connection will be used, resulting in much quicker connection. If server settings are changed, right-click the connection in Connection Browser and select <code>Connect and Reload Server Settings</code> to refresh the cache.`, config.quickConnect)
-          .addCheckbox(`enableSQL`, `Enable SQL`, `Must be enabled to make the use of SQL and is enabled by default. If you find SQL isn't working for some reason, disable this. If your QCCSID system value is set to 65535, it is recommended that SQL is disabled. When disabled, will use import files where possible.`, config.enableSQL)
-          .addCheckbox(`showDescInLibList`, `Show description of libraries in User Library List view`, `When enabled, library text and attribute will be shown in User Library List. It is recommended to also enable SQL for this.`, config.showDescInLibList)
-          .addCheckbox(`showHiddenFiles`, `Show hidden files and directories in IFS browser.`, `When disabled, hidden files and directories (i.e. names starting with '.') will not be shown in the IFS browser, except for special config files.`, config.showHiddenFiles)
-          .addCheckbox(`autoSortIFSShortcuts`, `Sort IFS shortcuts automatically`, `Automatically sort the shortcuts in IFS browser when shortcut is added or removed.`, config.autoSortIFSShortcuts)
-          .addCheckbox(`autoConvertIFSccsid`, `Support EBCDIC streamfiles`, `Enable converting EBCDIC to UTF-8 when opening streamfiles. When disabled, assumes all streamfiles are in UTF8. When enabled, will open streamfiles regardless of encoding. May slow down open and save operations.<br><br>You can find supported CCSIDs with <code>/usr/bin/iconv -l</code>`, config.autoConvertIFSccsid)
->>>>>>> 2dd39eac
           .addHorizontalRule()
           .addCheckbox(`autoSaveBeforeAction`, `Auto Save for Actions`, `When current editor has unsaved changes, automatically save it before running an action.`, config.autoSaveBeforeAction, alreadyManaged.includes(`autoSaveBeforeAction`))
           .addInput(`hideCompileErrors`, `Errors to ignore`, `A comma delimited list of errors to be hidden from the result of an Action in the EVFEVENT file. Useful for codes like <code>RNF5409</code>.`, { default: config.hideCompileErrors.join(`, `), readonly: alreadyManaged.includes(`hideCompileErrors`) })
 
         const tempDataTab = new Section();
         tempDataTab
-<<<<<<< HEAD
-          .addInput(`tempLibrary`, `Temporary library`, `Temporary library. Cannot be QTEMP.`, { default: config.tempLibrary, minlength: 1, maxlength: 10, readonly: alreadyManaged.includes(`tempLibrary`)})
-          .addInput(`tempDir`, `Temporary IFS directory`, `Directory that will be used to write temporary files to. User must be authorized to create new files in this directory.`, { default: config.tempDir, minlength: 1, readonly: alreadyManaged.includes(`tempDir`)})
+          .addInput(`tempLibrary`, `Temporary library`, `Temporary library. Cannot be QTEMP.`, { default: config.tempLibrary, minlength: 1, maxlength: 10, readonly: alreadyManaged.includes(`tempLibrary`) })
+          .addInput(`tempDir`, `Temporary IFS directory`, `Directory that will be used to write temporary files to. User must be authorized to create new files in this directory.`, { default: config.tempDir, minlength: 1, readonly: alreadyManaged.includes(`tempDir`) })
           .addCheckbox(`autoClearTempData`, `Clear temporary data automatically`, `Automatically clear temporary data in the chosen temporary library when it's done with and on startup. Deletes all <code>*FILE</code> objects that start with <code>O_</code> in the chosen temporary library.`, config.autoClearTempData, alreadyManaged.includes(`autoClearTempData`))
-          .addCheckbox(`autoSortIFSShortcuts`, `Sort IFS shortcuts automatically`, `Automatically sort the shortcuts in IFS browser when shortcut is added or removed.`, config.autoSortIFSShortcuts, alreadyManaged.includes(`autoSortIFSShortcuts`));
 
         const sourceTab = new Section();
         sourceTab
           .addInput(`sourceASP`, `Source ASP`, `If source files live within a specific ASP, please specify it here. Leave blank otherwise. You can ignore this if you have access to <code>QSYS2.ASP_INFO</code> as Code for IBM i will fetch ASP information automatically.`, { default: config.sourceASP, readonly: alreadyManaged.includes(`sourceASP`)})
           .addInput(`sourceFileCCSID`, `Source file CCSID`, `The CCSID of source files on your system. You should only change this setting from <code>*FILE</code> if you have a source file that is 65535 - otherwise use <code>*FILE</code>. Note that this config is used to fetch all members. If you have any source files using 65535, you have bigger problems.`, { default: config.sourceFileCCSID, minlength: 1, maxlength: 5, readonly: alreadyManaged.includes(`sourceFileCCSID`)})
+          .addHorizontalRule()
           .addCheckbox(`enableSourceDates`, `Enable Source Dates`, `When enabled, source dates will be retained and updated when editing source members. Requires restart when changed.`, config.enableSourceDates, alreadyManaged.includes(`enableSourceDates`))
-=======
-          .addInput(`tempLibrary`, `Temporary library`, `Temporary library. Cannot be QTEMP.`, { default: config.tempLibrary, minlength: 1, maxlength: 10 })
-          .addInput(`tempDir`, `Temporary IFS directory`, `Directory that will be used to write temporary files to. User must be authorized to create new files in this directory.`, { default: config.tempDir, minlength: 1 })
-          .addCheckbox(`autoClearTempData`, `Clear temporary data automatically`, `Automatically clear temporary data in the chosen temporary library when it's done with and on startup. Deletes all <code>*FILE</code> objects that start with <code>O_</code> in the chosen temporary library.`, config.autoClearTempData);
-
-        const sourceTab = new Section();
-        sourceTab
-          .addInput(`sourceASP`, `Source ASP`, `If source files live within a specific ASP, please specify it here. Leave blank otherwise. You can ignore this if you have access to <code>QSYS2.ASP_INFO</code> as Code for IBM i will fetch ASP information automatically.`, { default: config.sourceASP })
-          .addInput(`sourceFileCCSID`, `Source file CCSID`, `The CCSID of source files on your system. You should only change this setting from <code>*FILE</code> if you have a source file that is 65535 - otherwise use <code>*FILE</code>. Note that this config is used to fetch all members. If you have any source files using 65535, you have bigger problems.`, { default: config.sourceFileCCSID, minlength: 1, maxlength: 5 })
-          .addHorizontalRule()
-          .addCheckbox(`enableSourceDates`, `Enable Source Dates`, `When enabled, source dates will be retained and updated when editing source members. Requires restart when changed.`, config.enableSourceDates)
->>>>>>> 2dd39eac
           .addSelect(`sourceDateMode`, `Source date tracking mode`, [
             {
               selected: config.sourceDateMode === `edit`,
@@ -111,13 +91,9 @@
               description: `Diff mode`,
               text: `Track changes using the diff mechanism. Before the document is saved, it is compared to the original state to determine the changed lines. (Test enhancement)`,
             },
-<<<<<<< HEAD
           ], `Determine which method should be used to track changes while editing source members.`, alreadyManaged.includes(`sourceDateMode`))
-=======
-          ], `Determine which method should be used to track changes while editing source members.`)
-          .addCheckbox(`sourceDateGutter`, `Source Dates in Gutter`, `When enabled, source dates will be displayed in the gutter.`, config.sourceDateGutter)
-          .addHorizontalRule()
->>>>>>> 2dd39eac
+          .addCheckbox(`sourceDateGutter`, `Source Dates in Gutter`, `When enabled, source dates will be displayed in the gutter.`, config.sourceDateGutter, alreadyManaged.includes(`sourceDateGutter`))
+          .addHorizontalRule()
           .addSelect(`defaultDeploymentMethod`, `Default Deployment Method`, [
             {
               selected: config.defaultDeploymentMethod === undefined || config.defaultDeploymentMethod === ``,
@@ -155,17 +131,10 @@
               description: `All`,
               text: `Every file in the local workspace`,
             }
-<<<<<<< HEAD
-          ], `Set your Default Deployment Method`, alreadyManaged.includes(`defaultDeploymentMethod`))
-          .addCheckbox(`sourceDateGutter`, `Source Dates in Gutter`, `When enabled, source dates will be displayed in the gutter.`, config.sourceDateGutter, alreadyManaged.includes(`sourceDateGutter`))
+          ], `Set your Default Deployment Method. This is used when deploying from the local workspace to the server.`, alreadyManaged.includes(`defaultDeploymentMethod`))
+          .addHorizontalRule()
           .addCheckbox(`readOnlyMode`, `Read only mode`, `When enabled, source members and IFS files will always be opened in read-only mode.`, config.readOnlyMode, alreadyManaged.includes(`readOnlyMode`))
-          .addInput(`protectedPaths`, `Protected paths`, `A comma separated list of libraries and/or IFS directories whose members will always be opened in read-only mode. (Example: <code>QGPL, /home/QSECOFR, MYLIB, /QIBM</code>)`, { default: config.protectedPaths.join(`, `), readonly: alreadyManaged.includes(`protectedPaths`)});
-=======
-          ], `Set your Default Deployment Method. This is used when deploying from the local workspace to the server.`)
-          .addHorizontalRule()
-          .addCheckbox(`readOnlyMode`, `Read only mode`, `When enabled, source members and IFS files will always be opened in read-only mode.`, config.readOnlyMode)
-          .addInput(`protectedPaths`, `Protected paths`, `A comma separated list of libraries and/or IFS directories whose members will always be opened in read-only mode. (Example: <code>QGPL, /home/QSECOFR, MYLIB, /QIBM</code>)`, { default: config.protectedPaths.join(`, `) });
->>>>>>> 2dd39eac
+          .addInput(`protectedPaths`, `Protected paths`, `A comma separated list of libraries and/or IFS directories whose members will always be opened in read-only mode. (Example: <code>QGPL, /home/QSECOFR, MYLIB, /QIBM</code>)`, { default: config.protectedPaths.join(`, `), readonly: alreadyManaged.includes(`protectedPaths`) });
 
         const terminalsTab = new Section();
         if (connection && connection.remoteFeatures.tn5250) {
