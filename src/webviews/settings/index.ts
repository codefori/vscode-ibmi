--- conflicted
+++ resolved
@@ -164,7 +164,6 @@
         if (page) {
           page.panel.dispose();
 
-<<<<<<< HEAD
           const data = page.data;
           const button = data.buttons;
 
@@ -172,64 +171,42 @@
             vscode.commands.executeCommand(`code-for-ibmi.debug.setup.local`);
 
           } else {
-            for (const key in data) {
-
-              //In case we need to play with the data
-              switch (key) {
-                case `sourceASP`:
-                  if (data[key].trim() === ``) data[key] = null;
-                  break;
-                case `hideCompileErrors`:
-                  data[key] = data[key].split(`,`).map((item: string) => item.trim().toUpperCase()).filter((item: string) => item !== ``);
-                  break;
+            if (page.data) {
+
+              const data = page.data;
+              for (const key in data) {
+
+                //In case we need to play with the data
+                switch (key) {
+                  case `sourceASP`:
+                    if (data[key].trim() === ``) data[key] = null;
+                    break;
+                  case `hideCompileErrors`:
+                    data[key] = data[key].split(`,`).map((item: string) => item.trim().toUpperCase()).filter((item: string) => item !== ``);
+                    break;
+                }
+
+                //Refresh connection browser if not connected
+                if (!instance.getConnection()) {
+                  vscode.commands.executeCommand(`code-for-ibmi.refreshConnections`);
+                }
               }
 
-              //Refresh connection browser if not connected
-              if (!instance.getConnection()) {
-                vscode.commands.executeCommand(`code-for-ibmi.refreshConnections`);
+              if (restartFields.some(item => data[item] !== config[item])) {
+                restart = true;
               }
-            }
-
-            if (restartFields.some(item => data[item] !== config[item])) {
-              restart = true;
-            }
-=======
-          if (page.data) {
-
-            const data = page.data;
-            for (const key in data) {
-
-              //In case we need to play with the data
-              switch (key) {
-                case `sourceASP`:
-                  if (data[key].trim() === ``) data[key] = null;
-                  break;
-                case `hideCompileErrors`:
-                  data[key] = data[key].split(`,`).map((item: string) => item.trim().toUpperCase()).filter((item: string) => item !== ``);
-                  break;
+
+              Object.assign(config, data);
+              await instance.setConfig(config);
+
+              if (connection && restart) {
+                vscode.window.showInformationMessage(`Some settings require a restart to take effect. Reload workspace now?`, `Reload`, `No`)
+                  .then(async (value) => {
+                    if (value === `Reload`) {
+                      await vscode.commands.executeCommand(`workbench.action.reloadWindow`);
+                    }
+                  });
               }
-
-              //Refresh connection browser if not connected
-              if (!instance.getConnection()) {
-                vscode.commands.executeCommand(`code-for-ibmi.refreshConnections`);
-              }
-            }
-
-            if (restartFields.some(item => data[item] !== config[item])) {
-              restart = true;
-            }
->>>>>>> 19b95f6d
-
-            Object.assign(config, data);
-            await instance.setConfig(config);
-
-            if (connection && restart) {
-              vscode.window.showInformationMessage(`Some settings require a restart to take effect. Reload workspace now?`, `Reload`, `No`)
-                .then(async (value) => {
-                  if (value === `Reload`) {
-                    await vscode.commands.executeCommand(`workbench.action.reloadWindow`);
-                  }
-                });
             }
           }
         }
