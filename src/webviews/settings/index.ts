import vscode from "vscode";
import { ComplexTab, CustomUI, Section } from "../../api/CustomUI";
import { GlobalConfiguration, ConnectionConfiguration } from "../../api/Configuration";
import { ConnectionData, Server } from '../../typings';
import { instance } from "../../instantiate";
import * as certificates from "../../api/debug/certificates";

const ENCODINGS = [`37`, `256`, `273`, `277`, `278`, `280`, `284`, `285`, `297`, `500`, `871`, `870`, `905`, `880`, `420`, `875`, `424`, `1026`, `290`, `win37`, `win256`, `win273`, `win277`, `win278`, `win280`, `win284`, `win285`, `win297`, `win500`, `win871`, `win870`, `win905`, `win880`, `win420`, `win875`, `win424`, `win1026`];

const TERMINAL_TYPES = [
  { key: `IBM-3179-2`, text: `IBM-3179-2 (24x80 monochrome)` },
  { key: `IBM-3180-2`, text: `IBM-3180-2 (27x132 monochrome)` },
  { key: `IBM-3196-A1`, text: `IBM-3196-A1 (24x80 monochrome)` },
  { key: `IBM-3477-FC`, text: `IBM-3477-FC (27x132 color)` },
  { key: `IBM-3477-FG`, text: `IBM-3477-FG (27x132 monochrome)` },
  { key: `IBM-5251-11`, text: `IBM-5251-11 (24x80 monochrome)` },
  { key: `IBM-5291-1`, text: `IBM-5291-1 (24x80 monochrome)` },
  { key: `IBM-5292-2`, text: `IBM-5292-2 (24x80 color)` },
];

export class SettingsUI {
  static init(context: vscode.ExtensionContext) {

    context.subscriptions.push(
      vscode.commands.registerCommand(`code-for-ibmi.showAdditionalSettings`, async (
        /** @type {Server|undefined} */ server,
        /** @type {string|undefined} */ tab,
      ) => {
        const connectionSettings = GlobalConfiguration.get<ConnectionConfiguration.Parameters[]>(`connectionSettings`);
        const connection = instance.getConnection();

        let config: ConnectionConfiguration.Parameters;

        if (connectionSettings && server) {
          config = await ConnectionConfiguration.load(server.name);

        } else {
          config = instance.getConfig()!;
          if (connection && config) {
            // Reload config to initialize any new config parameters.
            config = await ConnectionConfiguration.load(config.name);
          } else {
            vscode.window.showErrorMessage(`No connection is active.`);
            return;
          }
        }

        const restartFields = [`enableSQL`, `showDescInLibList`, `tempDir`, `debugCertDirectory`];
        let restart = false;

        const featuresTab = new Section();
        featuresTab
          .addCheckbox(`quickConnect`, `Quick Connect`, `When enabled, server settings from previous connection will be used, resulting in much quicker connection. If server settings are changed, right-click the connection in Connection Browser and select <code>Connect and Reload Server Settings</code> to refresh the cache.`, config.quickConnect)
          .addCheckbox(`enableSQL`, `Enable SQL`, `Must be enabled to make the use of SQL and is enabled by default. If you find SQL isn't working for some reason, disable this. If your QCCSID is 65535, it is recommend SQL is disabled. When disabled, will use import files where possible.`, config.enableSQL)
          .addCheckbox(`showDescInLibList`, `Show description of libraries in User Library List view`, `When enabled, library text and attribute will be shown in User Library List. It is recommended to also enable SQL for this.`, config.showDescInLibList)
          .addCheckbox(`autoConvertIFSccsid`, `Support EBCDIC streamfiles`, `Enable converting EBCDIC to UTF-8 when opening streamfiles. When disabled, assumes all streamfiles are in UTF8. When enabled, will open streamfiles regardless of encoding. May slow down open and save operations.<br><br>You can find supported CCSIDs with <code>/usr/bin/iconv -l</code>`, config.autoConvertIFSccsid)
          .addInput(`hideCompileErrors`, `Errors to ignore`, `A comma delimited list of errors to be hidden from the result of an Action in the EVFEVENT file. Useful for codes like <code>RNF5409</code>.`, { default: config.hideCompileErrors.join(`, `) })
          .addCheckbox(`autoSaveBeforeAction`, `Auto Save for Actions`, `When current editor has unsaved changes, automatically save it before running an action.`, config.autoSaveBeforeAction)

        const tempDataTab = new Section();
        tempDataTab
          .addInput(`tempLibrary`, `Temporary library`, `Temporary library. Cannot be QTEMP.`, { default: config.tempLibrary })
          .addInput(`tempDir`, `Temporary IFS directory`, `Directory that will be used to write temporary files to. User must be authorized to create new files in this directory.`, { default: config.tempDir })
          .addCheckbox(`autoClearTempData`, `Clear temporary data automatically`, `Automatically clear temporary data in the chosen temporary library when it's done with and on startup. Deletes all <code>*FILE</code> objects that start with <code>O_</code> in the chosen temporary library.`, config.autoClearTempData)
          .addCheckbox(`autoSortIFSShortcuts`, `Sort IFS shortcuts automatically`, `Automatically sort the shortcuts in IFS browser when shortcut is added or removed.`, config.autoSortIFSShortcuts);

        const sourceTab = new Section();
        sourceTab
          .addInput(`sourceASP`, `Source ASP`, `If source files live within a specific ASP, please specify it here. Leave blank otherwise. You can ignore this if you have access to <code>QSYS2.ASP_INFO</code> as Code for IBM i will fetch ASP information automatically.`, { default: config.sourceASP })
          .addInput(`sourceFileCCSID`, `Source file CCSID`, `The CCSID of source files on your system. You should only change this setting from <code>*FILE</code> if you have a source file that is 65535 - otherwise use <code>*FILE</code>. Note that this config is used to fetch all members. If you have any source files using 65535, you have bigger problems.`, { default: config.sourceFileCCSID })
          .addCheckbox(`enableSourceDates`, `Enable Source Dates`, `When enabled, source dates will be retained and updated when editing source members. Requires restart when changed.`, config.enableSourceDates)
          .addSelect(`sourceDateMode`, `Source date tracking mode`, [
            {
              selected: config.sourceDateMode === `edit`,
              value: `edit`,
              description: `Edit mode`,
              text: `Tracks changes in a simple manner. When a line is changed, the date is updated. (Default)`,
            },
            {
              selected: config.sourceDateMode === `diff`,
              value: `diff`,
              description: `Diff mode`,
              text: `Track changes using the diff mechanism. Before the document is saved, it is compared to the original state to determine the changed lines. (Test enhancement)`,
            },
          ], `Determine which method should be used to track changes while editing source members.`)
          .addCheckbox(`sourceDateGutter`, `Source Dates in Gutter`, `When enabled, source dates will be displayed in the gutter.`, config.sourceDateGutter)
          .addCheckbox(`readOnlyMode`, `Read only mode`, `When enabled, saving will be disabled for source members and IFS files.`, config.readOnlyMode);

<<<<<<< HEAD
        let terminalsTab: Section | undefined;

=======
        const terminalsTab = new Section();
>>>>>>> 2f03e76b
        if (connection && connection.remoteFeatures.tn5250) {
          terminalsTab
            .addSelect(`encodingFor5250`, `5250 encoding`, [{
              selected: config.encodingFor5250 === `default`,
              value: `default`,
              description: `Default`,
              text: `Default`,
            }, ...ENCODINGS.map(encoding => ({
              selected: config!.encodingFor5250 === encoding,
              value: encoding,
              description: encoding,
              text: encoding,
            }))], `The encoding for the 5250 emulator.`)
            .addSelect(`terminalFor5250`, `5250 Terminal Type`, [
              {
                selected: config.terminalFor5250 === `default`,
                value: `default`,
                description: `Default`,
                text: `Default`,
              },
              ...TERMINAL_TYPES.map(terminal => ({
                selected: config!.terminalFor5250 === terminal.key,
                value: terminal.key,
                description: terminal.key,
                text: terminal.text,
              }))
            ], `The terminal type for the 5250 emulator.`)
            .addCheckbox(`setDeviceNameFor5250`, `Set Device Name for 5250`, `When enabled, the user will be able to enter a device name before the terminal starts.`, config.setDeviceNameFor5250)
            .addInput(`connectringStringFor5250`, `Connection string for 5250`, `Default is <code>localhost</code>. A common SSL string is <code>ssl:localhost 992</code>`, { default: config.connectringStringFor5250 });
        } else if (connection) {
          terminalsTab.addParagraph('Enable 5250 emulation to change these settings');
        } else {
          terminalsTab.addParagraph('Connect to the server to see these settings.');
        }

<<<<<<< HEAD
        let debuggerTab: Section | undefined;
=======
        const debuggerTab = new Section();
>>>>>>> 2f03e76b
        if (connection && connection.remoteFeatures[`startDebugService.sh`]) {
          debuggerTab
            .addInput(`debugPort`, `Debug port`, `Default secure port is <code>8005</code>. Tells the client which port the debug service is running on.`, { default: config.debugPort })
            .addCheckbox(`debugUpdateProductionFiles`, `Update production files`, `Determines whether the job being debugged can update objects in production (<code>*PROD</code>) libraries.`, config.debugUpdateProductionFiles)
            .addCheckbox(`debugEnableDebugTracing`, `Debug trace`, `Tells the debug service to send more data to the client. Only useful for debugging issues in the service. Not recommended for general debugging.`, config.debugEnableDebugTracing)
            .addHorizontalRule()
            .addCheckbox(`debugIsSecure`, `Debug securely`, `Tells the debug service to authenticate by server and client certificates. Ensure that the client certificate is imported when enabled.`, config.debugIsSecure)
<<<<<<< HEAD
            .addInput(`debugCertDirectory`, `Certificate directory`, `This directory must be accessible to all users who wish to use the Debug Service. It contains the certificates to both start and connect to the Debug Service. (<code>debug_service.pfx</code> and <code>debug_service.crt</code>)`, { default: config.debugCertDirectory });

          const localCertExists = await certificates.checkLocalExists(connection);

          debuggerTab
            .addParagraph(`<b>${localCertExists ? `Client certificate for server has been imported.` : `No local client certificate exists. Debugging securely will not function correctly.`}</b>` + `To debug securely, Visual Studio Code needs access to a certificate to connect to the Debug Service. Each server can have unique certificates. This client certificate should exist at <code>${certificates.getLocalCertPath(connection)}</code>`)
            .addButtons({ id: `import`, label: `Import new certificate` })
=======
        } else if (connection) {
          debuggerTab.addParagraph('Enable the debug service to change these settings');
        } else {
          debuggerTab.addParagraph('Connect to the server to see these settings.');
>>>>>>> 2f03e76b
        }

        let tabs: ComplexTab[] = [
          { label: `Features`, fields: featuresTab.fields },
          { label: `Source Code`, fields: sourceTab.fields },
          { label: `Terminals`, fields: terminalsTab.fields },
          { label: `Debugger`, fields: debuggerTab.fields },
          { label: `Temporary Data`, fields: tempDataTab.fields },
        ].filter(tab => tab !== undefined) as ComplexTab[];

        const ui = new CustomUI();

        // If `tab` is provided, we can open directory to a specific tab.. pretty cool
        ui.addComplexTabs(tabs, tabs.findIndex(t => t.label === tab))
          .addHorizontalRule()
          .addButtons({ id: `save`, label: `Save settings` });

        const page = await ui.loadPage<any>(`Settings: ${config.name}`);
        if (page && page.data) {
          page.panel.dispose();

          const data = page.data;
          const button = data.buttons;

          if (button === `import`) {
            vscode.commands.executeCommand(`code-for-ibmi.debug.setup.local`);

          } else {
            for (const key in data) {

              //In case we need to play with the data
              switch (key) {
                case `sourceASP`:
                  if (data[key].trim() === ``) data[key] = null;
                  break;
                case `hideCompileErrors`:
                  data[key] = data[key].split(`,`).map((item: string) => item.trim().toUpperCase()).filter((item: string) => item !== ``);
                  break;
              }

              //Refresh connection browser if not connected
              if (!instance.getConnection()) {
                vscode.commands.executeCommand(`code-for-ibmi.refreshConnections`);
              }
            }

            if (restartFields.some(item => data[item] !== config[item])) {
              restart = true;
            }

            Object.assign(config, data);
            await instance.setConfig(config);

            if (connection && restart) {
              vscode.window.showInformationMessage(`Some settings require a restart to take effect. Reload workspace now?`, `Reload`, `No`)
                .then(async (value) => {
                  if (value === `Reload`) {
                    await vscode.commands.executeCommand(`workbench.action.reloadWindow`);
                  }
                });
            }
          }
        }
      }),

      vscode.commands.registerCommand(`code-for-ibmi.showLoginSettings`, async (server?: Server) => {
        if (server) {
          const connections = GlobalConfiguration.get<ConnectionData[]>(`connections`);
          const name = server.name;

          if (connections) {
            const connectionIdx = connections.findIndex(item => item.name === name);
            let connection = connections[connectionIdx];

            const page = await new CustomUI()
              .addInput(`host`, `Host or IP Address`, undefined, { default: connection.host })
              .addInput(`port`, `Port (SSH)`, undefined, { default: String(connection.port) })
              .addInput(`username`, `Username`, undefined, { default: connection.username })
              .addParagraph(`Only provide either the password or a private key - not both.`)
              .addPassword(`password`, `Password`, `Only provide a password if you want to update an existing one or set a new one.`)
              .addFile(`privateKey`, `Private Key${connection.privateKey ? ` (current: ${connection.privateKey})` : ``}`, `Only provide a private key if you want to update from the existing one or set one.`)
              .addButtons({ id: `submitButton`, label: `Save` })
              .loadPage<any>(`Login Settings: ${name}`);

            if (page && page.data) {
              page.panel.dispose();

              const data = page.data;
              data.port = Number(data.port);
              if (data.privateKey === ``) data.privateKey = connection.privateKey;

              if (data.password && !data.privateKey) {
                context.secrets.delete(`${name}_password`);
                context.secrets.store(`${name}_password`, `${data.password}`);
                data.privateKey = ``;
              };

              delete data.password;

              connection = {
                ...connection,
                ...data
              };

              connections[connectionIdx] = connection;
              await GlobalConfiguration.set(`connections`, connections);
            }
          }
        }
      })
    )


  }

}<|MERGE_RESOLUTION|>--- conflicted
+++ resolved
@@ -86,12 +86,7 @@
           .addCheckbox(`sourceDateGutter`, `Source Dates in Gutter`, `When enabled, source dates will be displayed in the gutter.`, config.sourceDateGutter)
           .addCheckbox(`readOnlyMode`, `Read only mode`, `When enabled, saving will be disabled for source members and IFS files.`, config.readOnlyMode);
 
-<<<<<<< HEAD
-        let terminalsTab: Section | undefined;
-
-=======
         const terminalsTab = new Section();
->>>>>>> 2f03e76b
         if (connection && connection.remoteFeatures.tn5250) {
           terminalsTab
             .addSelect(`encodingFor5250`, `5250 encoding`, [{
@@ -127,11 +122,7 @@
           terminalsTab.addParagraph('Connect to the server to see these settings.');
         }
 
-<<<<<<< HEAD
-        let debuggerTab: Section | undefined;
-=======
         const debuggerTab = new Section();
->>>>>>> 2f03e76b
         if (connection && connection.remoteFeatures[`startDebugService.sh`]) {
           debuggerTab
             .addInput(`debugPort`, `Debug port`, `Default secure port is <code>8005</code>. Tells the client which port the debug service is running on.`, { default: config.debugPort })
@@ -139,7 +130,6 @@
             .addCheckbox(`debugEnableDebugTracing`, `Debug trace`, `Tells the debug service to send more data to the client. Only useful for debugging issues in the service. Not recommended for general debugging.`, config.debugEnableDebugTracing)
             .addHorizontalRule()
             .addCheckbox(`debugIsSecure`, `Debug securely`, `Tells the debug service to authenticate by server and client certificates. Ensure that the client certificate is imported when enabled.`, config.debugIsSecure)
-<<<<<<< HEAD
             .addInput(`debugCertDirectory`, `Certificate directory`, `This directory must be accessible to all users who wish to use the Debug Service. It contains the certificates to both start and connect to the Debug Service. (<code>debug_service.pfx</code> and <code>debug_service.crt</code>)`, { default: config.debugCertDirectory });
 
           const localCertExists = await certificates.checkLocalExists(connection);
@@ -147,12 +137,10 @@
           debuggerTab
             .addParagraph(`<b>${localCertExists ? `Client certificate for server has been imported.` : `No local client certificate exists. Debugging securely will not function correctly.`}</b>` + `To debug securely, Visual Studio Code needs access to a certificate to connect to the Debug Service. Each server can have unique certificates. This client certificate should exist at <code>${certificates.getLocalCertPath(connection)}</code>`)
             .addButtons({ id: `import`, label: `Import new certificate` })
-=======
         } else if (connection) {
           debuggerTab.addParagraph('Enable the debug service to change these settings');
         } else {
           debuggerTab.addParagraph('Connect to the server to see these settings.');
->>>>>>> 2f03e76b
         }
 
         let tabs: ComplexTab[] = [
