--- conflicted
+++ resolved
@@ -397,10 +397,8 @@
               .addFile(`privateKeyPath`, `${vscode.l10n.t(`Private Key`)}${privateKeyPath ? ` (${vscode.l10n.t(`Private Key`)}: ${privateKeyPath})` : ``}`, privateKeyWarning + vscode.l10n.t("Only provide a private key if you want to update from the existing one or set one.") + '<br />' + vscode.l10n.t("OpenSSH, RFC4716 and PPK formats are supported."))
               .addHorizontalRule()
               .addInput(`readyTimeout`, vscode.l10n.t(`Connection Timeout (in milliseconds)`), vscode.l10n.t(`How long to wait for the SSH handshake to complete.`), { inputType: "number", min: 1, default: stored.readyTimeout ? String(stored.readyTimeout) : "20000" })
-<<<<<<< HEAD
-=======
+
               .addCheckbox(`sshDebug`, vscode.l10n.t(`Turn on SSH debug output`), vscode.l10n.t(`Enable this to output debug traces in the Code for i and help diagnose SSH connection issues.`), stored.sshDebug)
->>>>>>> 9ff41328
               .addButtons(
                 { id: `submitButton`, label: vscode.l10n.t(`Save`), requiresValidation: true },
                 { id: `removeAuth`, label: vscode.l10n.t(`Remove auth methods`) }
