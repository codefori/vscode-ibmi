--- conflicted
+++ resolved
@@ -16,11 +16,7 @@
       vscode.commands.registerCommand(`code-for-ibmi.showAdditionalSettings`, async () => {
         const config = instance.getConfig();
 
-<<<<<<< HEAD
-        const restartFields = [`enableSQL`, `enableSourceDates`, `sourceDateLocation`];
-=======
-        const restartFields = [`enableSQL`, `enableSourceDates`, `showSourceDates`, `clContentAssistEnabled`];
->>>>>>> 20205b2d
+        const restartFields = [`enableSQL`, `enableSourceDates`, `sourceDateLocation`, `clContentAssistEnabled`];
         let restart = false;
 
         let ui = new CustomUI();
