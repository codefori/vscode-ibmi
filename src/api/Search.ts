--- conflicted
+++ resolved
@@ -1,21 +1,11 @@
 
-<<<<<<< HEAD
-import { SearchHit, SearchResults } from '../typings';
-=======
 import { IBMiMember, SearchHit, SearchResults } from '../typings';
->>>>>>> e7caf9f9
 import { GlobalConfiguration } from './Configuration';
 import Instance from './Instance';
 import { Tools } from './Tools';
 
 export namespace Search {
-<<<<<<< HEAD
-  const QSYS_PATTERN = /(?:\/\w{1,10}\/QSYS\.LIB\/)|(?:\/QSYS\.LIB\/)|(?:\.LIB)|(?:\.FILE)|(?:\.MBR)/g;
-
-  export async function searchMembers(instance: Instance, library: string, sourceFile: string, memberFilter: string, searchTerm: string, readOnly?: boolean): Promise<SearchResults> {
-=======
   export async function searchMembers(instance: Instance, library: string, sourceFile: string, searchTerm: string, members: IBMiMember[] | string, readOnly?: boolean,): Promise<SearchResults> {
->>>>>>> e7caf9f9
     const connection = instance.getConnection();
     const config = instance.getConfig();
     const content = instance.getContent();
@@ -55,14 +45,9 @@
       if (!result.stderr) {
         return {
           term: searchTerm,
-<<<<<<< HEAD
-          hits: parseGrepOutput(result.stdout || '', readOnly,
-            path => connection.sysNameInLocal(path.replace(QSYS_PATTERN, ''))) //Transform QSYS path to URI 'member:' compatible path
-=======
           hits: (parseGrepOutput(result.stdout || '', readOnly || content.isProtectedPath(library),
             path => connection.sysNameInLocal(`${library}/${sourceFile}/${path.replace(/\.MBR$/, '')}`)))
             .filter(postSearchFilter)
->>>>>>> e7caf9f9
         }
       }
       else {
