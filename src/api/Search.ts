
import { GlobalConfiguration } from './Configuration';
import Instance from './Instance';
import { Tools } from './Tools';

export namespace Search {
  const QSYS_PATTERN = /(?:\/\w{1,10}\/QSYS\.LIB\/)|(?:\/QSYS\.LIB\/)|(?:\.LIB)|(?:\.FILE)|(?:\.MBR)/g;

  export interface Result {
    path: string
    lines: Line[]
<<<<<<< HEAD
    filter?: string
=======
    label?: string
>>>>>>> 5f1478e8
  }

  export interface Line {
    number: number
    content: string
  }

  export async function searchMembers(instance: Instance, library: string, sourceFile: string, memberFilter: string, searchTerm: string, filter?:string): Promise<Result[]> {
    const connection = instance.getConnection();
    const config = instance.getConfig();
    const content = instance.getContent();

    if (connection && config && content) {
      let asp = ``;
      if (config.sourceASP) {
        asp = `/${config.sourceASP}`;
      } else if (config.enableSQL) {
        try {
          const [row] = await content.runSQL(`SELECT IASP_NUMBER FROM TABLE(QSYS2.LIBRARY_INFO('${library}'))`);
          const iaspNumber = row?.IASP_NUMBER;
          if (iaspNumber && typeof iaspNumber === 'number' && connection.aspInfo[iaspNumber]) {
            asp = `/${connection.aspInfo[iaspNumber]}`;
          }
        } catch (e) { }
      }

      const result = await connection.sendQsh({
        command: `/usr/bin/grep -inHR -F "${sanitizeSearchTerm(searchTerm)}" ${asp}/QSYS.LIB/${connection.sysNameInAmerican(library)}.LIB/${connection.sysNameInAmerican(sourceFile)}.FILE/${memberFilter ? connection.sysNameInAmerican(memberFilter) : `*`}`,
      });

      if (!result.stderr) {
        return parseGrepOutput(result.stdout || '', filter,
          path => connection.sysNameInLocal(path.replace(QSYS_PATTERN, ''))); //Transform QSYS path to URI 'member:' compatible path
      }
      else {
        throw new Error(result.stderr);
      }
    }
    else {
      throw new Error("Please connect to an IBM i");
    }
  }

  export async function searchIFS(instance: Instance, path: string, searchTerm: string): Promise<Result[]> {
    const connection = instance.getConnection();
    if (connection) {
      const grep = connection.remoteFeatures.grep;

      if (grep) {
        const dirsToIgnore = GlobalConfiguration.get<string[]>(`grepIgnoreDirs`) || [];
        let ignoreString = ``;

        if (dirsToIgnore.length > 0) {
          ignoreString = dirsToIgnore.map(dir => `--exclude-dir=${dir}`).join(` `);
        }

        const grepRes = await connection.sendCommand({
          command: `${grep} -inr -F -f - ${ignoreString} ${Tools.escapePath(path)}`,
          stdin: sanitizeSearchTerm(searchTerm)
        });

        if (grepRes.code == 0) {
          return parseGrepOutput(grepRes.stdout);
        }
        else {
          return [];
        }
      } else {
        throw new Error(`Grep must be installed on the remote system.`);
      }
    }
    else {
      throw new Error("Please connect to an IBM i");
    }
  }

  function parseGrepOutput(output: string, filter?: string, pathTransformer?: (path: string) => string): Result[] {
    const results: Result[] = []
    for (const line of output.split('\n')) {
      if (!line.startsWith(`Binary`)) {
        const parts = line.split(`:`); //path:line
        const path = pathTransformer?.(parts[0]) || parts[0];
        let result = results.find(r => r.path === path);
        if (!result) {
          result = {
            path,
            lines: [],
            filter
          };
          results.push(result);
        }

        const contentIndex = nthIndex(line, `:`, 2);
        if (contentIndex >= 0) {
          const curContent = line.substring(contentIndex + 1);

          result.lines.push({
            number: Number(parts[1]),
            content: curContent
          })
        }
      }
    }

    return results;
  }
}

function sanitizeSearchTerm(searchTerm: string): string {
  return searchTerm.replace(/\\/g, `\\\\`).replace(/"/g, `\\\\"`);
}

function nthIndex(aString: string, pattern: string, n: number) {
  let index = -1;
  while (n-- && index++ < aString.length) {
    index = aString.indexOf(pattern, index);
    if (index < 0) break;
  }
  return index;
}<|MERGE_RESOLUTION|>--- conflicted
+++ resolved
@@ -9,11 +9,8 @@
   export interface Result {
     path: string
     lines: Line[]
-<<<<<<< HEAD
     filter?: string
-=======
     label?: string
->>>>>>> 5f1478e8
   }
 
   export interface Line {
