--- conflicted
+++ resolved
@@ -20,11 +20,7 @@
     content: string
   }
 
-<<<<<<< HEAD
-  export async function searchMembers(instance: Instance, library: string, sourceFile: string, memberFilter: string, searchTerm: string, filter?: string): Promise<Result[]> {
-=======
   export async function searchMembers(instance: Instance, library: string, sourceFile: string, memberFilter: string, searchTerm: string, readOnly?:boolean): Promise<Result[]> {
->>>>>>> 161bea45
     const connection = instance.getConnection();
     const config = instance.getConfig();
     const content = instance.getContent();
@@ -60,7 +56,7 @@
     }
   }
 
-  export async function searchUserSpooledFiles(instance: Instance, searchTerm: string, filter: string, splfName?: string): Promise<Result[]> {
+  export async function searchUserSpooledFiles(instance: Instance, searchTerm: string, filter: string, splfName?: string, readOnly?:boolean): Promise<Result[]> {
     const connection = instance.getConnection();
     const config = instance.getConfig();
     const content = instance.getContent();
@@ -103,7 +99,7 @@
       if (!result.stderr) {
         // path: "/${user}/QEZJOBLOG/QPJOBLOG~D000D2034A~[USERPROFILE]~849412~1.splf" <- path should be like this
         // NOTE: Path issue with part names with underscores in them.  Need a different job separator token or can we use more sub parts to the path??
-        return parseGrepOutput(result.stdout || '', filter,
+        return parseGrepOutput(result.stdout || '', readOnly,
           path => connection.sysNameInLocal(path)); // TODO: add the scheme context of spooledfile_readonly: to path
       }
       else {
