import * as path from 'path';
import { GetMemberInfo } from './components/getMemberInfo';
import { IBMiMember, SearchHit, SearchResults } from './types';
import { Tools } from './Tools';
import IBMi from './IBMi';

export namespace Search {
  export async function searchMembers(connection: IBMi, library: string, sourceFile: string, searchTerm: string, members: string|IBMiMember[], readOnly?: boolean,): Promise<SearchResults> {
    const config = connection.getConfig();
    const content = connection.getContent();
    const infoComponent = connection.getComponent<GetMemberInfo>(GetMemberInfo.ID);

    if (connection && config && content) {
      let detailedMembers: IBMiMember[]|undefined;
      let memberFilter: string|undefined;

      if (typeof members === `string`) {
        memberFilter = connection.sysNameInAmerican(`${members}.MBR`);
      } else
      if (Array.isArray(members)) {
        if (members.length > connection.maximumArgsLength) {
          detailedMembers = members;
          memberFilter = "*.MBR";
        } else {
          memberFilter = members.map(member => `${member.name}.MBR`).join(` `);
        }
      }
 
      // First, let's fetch the ASP info
      const asp = await connection.lookupLibraryIAsp(library);

      // Then search the members
      const result = await connection.sendQsh({
        command: `/usr/bin/grep -inHR -F "${sanitizeSearchTerm(searchTerm)}" ${memberFilter}`,
        directory: connection.sysNameInAmerican(`${asp ? `/${asp}` : ``}/QSYS.LIB/${library}.LIB/${sourceFile}.FILE`)
      });

      if (!result.stderr) {
        let hits = parseGrepOutput(
          result.stdout || '', readOnly || content.isProtectedPath(library),
          path => connection.sysNameInLocal(`${library}/${sourceFile}/${path.replace(/\.MBR$/, '')}`)
        );

        if (detailedMembers) {
          // If the user provided a list of members, we need to filter the results to only include those members
          hits = hits.filter(hit => {
            const { name, dir } = path.parse(hit.path);
            const [lib, spf] = dir.split(`/`);
            return detailedMembers!.some(member => member.name === name && member.library === lib && member.file === spf);
          });
        }

        // We need to fetch the member info for each hit so we can display the correct extension and info.
        const memberInfos: IBMiMember[] = hits.map(hit => {
          const { name, dir } = path.parse(hit.path);
          const [library, file] = dir.split(`/`);

          return {
            name,
            library,
            file,
            extension: ``
          };
        });

        detailedMembers = await infoComponent?.getMultipleMemberInfo(connection, memberInfos);

        // Add extension and member info to the hit.
        for (const hit of hits) {
          const { name, dir } = path.parse(hit.path);
          const [lib, spf] = dir.split(`/`);

          const foundMember = detailedMembers?.find(member => member.name === name && member.library === lib && member.file === spf);

          if (foundMember) {
<<<<<<< HEAD
            hit.path = connection.sysNameInLocal(`${lib}/${spf}/${name}.${foundMember.extension}`);
            hit.member = foundMember;
=======
            hit.path = connection.sysNameInLocal(`${asp ? `${asp}/` : ``}${lib}/${spf}/${name}.${foundMember.extension}`);
>>>>>>> cdc19111
          }
        }

        return {
          term: searchTerm,
          hits
        }
      }
      else {
        throw new Error(result.stderr);
      }
    }
    else {
      throw new Error("Please connect to an IBM i");
    }
  }

  export async function searchIFS(connection: IBMi, path: string, searchTerm: string): Promise<SearchResults | undefined> {
    if (connection) {
      const grep = connection.remoteFeatures.grep;

      if (grep) {
        const dirsToIgnore = IBMi.connectionManager.get<string[]>(`grepIgnoreDirs`) || [];
        let ignoreString = ``;

        if (dirsToIgnore.length > 0) {
          ignoreString = dirsToIgnore.map(dir => `--exclude-dir=${dir}`).join(` `);
        }

        const grepRes = await connection.sendCommand({
          command: `${grep} -inr -F -f - ${ignoreString} ${Tools.escapePath(path)}`,
          stdin: searchTerm
        });

        if (grepRes.code == 0) {
          const hits = parseGrepOutput(grepRes.stdout);
          for (var i = 0; i < hits.length; i++) {
            hits[i].file = await connection.content.getFileInfo(hits[i].path)
          };
          return {
            term: searchTerm,
            hits: hits
          }
        }
      } else {
        throw new Error(`Grep must be installed on the remote system.`);
      }
    }
    else {
      throw new Error("Please connect to an IBM i");
    }
  }

  export async function findIFS(connection: IBMi, path: string, findTerm: string): Promise<SearchResults | undefined> {
    if (connection) {
      const find = connection.remoteFeatures.find;

      if (find) {
        const dirsToIgnore = IBMi.connectionManager.get<string[]>(`grepIgnoreDirs`) || [];
        let ignoreString = ``;

        if (dirsToIgnore.length > 0) {
          ignoreString = dirsToIgnore.map(dir => `-type d -path '*/${dir}' -prune -o`).join(` `);
        }

        const findRes = await connection.sendCommand({
          command: `${find} ${Tools.escapePath(path)} ${ignoreString} -type f -iname '*${findTerm}*' -print`
        });

        if (findRes.code == 0 && findRes.stdout) {
          const hits = parseFindOutput(findRes.stdout);
          for (var i = 0; i < hits.length; i++) {
            hits[i].file = await connection.content.getFileInfo(hits[i].path)
          };
          return {
            term: findTerm,
            hits: hits
          }
        }
      } else {
        throw new Error(`Find must be installed on the remote system.`);
      }
    }
    else {
      throw new Error("Please connect to an IBM i");
    }
  }

  function parseFindOutput(output: string, readonly?: boolean, pathTransformer?: (path: string) => string): SearchHit[] {
    const results: SearchHit[] = [];
    for (const line of output.split('\n')) {
      const path = pathTransformer?.(line) || line;
      results.push(results.find(r => r.path === path) || { path, readonly, lines: [] });
    }
    return results;
  }

  function parseGrepOutput(output: string, readonly?: boolean, pathTransformer?: (path: string) => string): SearchHit[] {
    const results: SearchHit[] = [];
    for (const line of output.split('\n')) {
      if (line && !line.startsWith(`Binary`)) {
        const parts = line.split(`:`); //path:line
        const path = pathTransformer?.(parts[0]) || parts[0];
        let result = results.find(r => r.path === path);
        if (!result) {
          result = {
            path,
            lines: [],
            readonly,
          };
          results.push(result);
        }

        const contentIndex = nthIndex(line, `:`, 2);
        if (contentIndex >= 0) {
          const curContent = line.substring(contentIndex + 1);
          result.lines.push({
            number: Number(parts[1]),
            content: curContent
          })
        }
      }
    }

    return results;
  }

  function sanitizeSearchTerm(searchTerm: string): string {
    return searchTerm.replace(/\\/g, `\\\\`).replace(/"/g, `\\"`);
  }

  function nthIndex(aString: string, pattern: string, n: number) {
    let index = -1;
    while (n-- && index++ < aString.length) {
      index = aString.indexOf(pattern, index);
      if (index < 0) break;
    }
    return index;
  }
}<|MERGE_RESOLUTION|>--- conflicted
+++ resolved
@@ -73,12 +73,8 @@
           const foundMember = detailedMembers?.find(member => member.name === name && member.library === lib && member.file === spf);
 
           if (foundMember) {
-<<<<<<< HEAD
-            hit.path = connection.sysNameInLocal(`${lib}/${spf}/${name}.${foundMember.extension}`);
+            hit.path = connection.sysNameInLocal(`${asp ? `${asp}/` : ``}${lib}/${spf}/${name}.${foundMember.extension}`);
             hit.member = foundMember;
-=======
-            hit.path = connection.sysNameInLocal(`${asp ? `${asp}/` : ``}${lib}/${spf}/${name}.${foundMember.extension}`);
->>>>>>> cdc19111
           }
         }
 
