
const vscode = require(`vscode`);

const node_ssh = require(`node-ssh`);
const Configuration = require(`./Configuration`);

module.exports = class IBMi {
  constructor() {
    this.client = new node_ssh.NodeSSH;
    this.currentHost = ``;
    this.currentPort = 22;
    this.currentUser = ``;
    
    this.tempRemoteFiles = {};
    this.defaultUserLibraries = [];

    /** @type {vscode.OutputChannel} */
    this.outputChannel = vscode.window.createOutputChannel(`Code for IBM i`);

    /** @type {vscode.Disposable[]} List of vscode disposables */
    this.subscriptions = [this.outputChannel];

    /**
     * Used to store ASP numbers and their names
     * THeir names usually maps up to a directory in
     * the root of the IFS, thus why we store it.
     */
    this.aspInfo = {};

    /** @type {{[name: string]: string}} */
    this.remoteFeatures = {
      db2util: undefined,
      git: undefined,
      grep: undefined,
    };
  }

  /**
   * @param {{name: string, host: string, port: number, username: string, password?: string,
   *          privateKey?: string, keepaliveInterval?: number}} connectionObject
   * @returns {Promise<{success: boolean, error?: any}>} Was succesful at connecting or not.
   */
  async connect(connectionObject) {
    try {
      connectionObject.keepaliveInterval = 35000;
      // Make sure we're not passing any blank strings, as node_ssh will try to validate it
      if (!connectionObject.privateKey) (connectionObject.privateKey = null);
      
      return await vscode.window.withProgress({
        location: vscode.ProgressLocation.Notification,
        title: `Connecting`,
      }, async progress => {
        progress.report({
          message: `Connecting via SSH.`
        });

        await this.client.connect(connectionObject);

        this.currentConnectionName = connectionObject.name;
        this.currentHost = connectionObject.host;
        this.currentPort = connectionObject.port;
        this.currentUser = connectionObject.username;

<<<<<<< HEAD
        let tempLibrarySet = false;
=======
        this.client.connection.once(`timeout`, async () => {
          const choice = await vscode.window.showWarningMessage(`Connection to ${this.currentConnectionName} has timed out. Would you like to reconnect?`, `Yes`, `No`);

          if (choice === `Yes`) {
            this.connect(connectionObject);
          } else {
            vscode.commands.executeCommand(`code-for-ibmi.disconnect`);
          };
        });
>>>>>>> 5bb83045

        progress.report({
          message: `Loading configuration.`
        });

        //Load existing config
        /** @type {Configuration} */
        this.config = await Configuration.load(this.currentConnectionName);

        progress.report({
          message: `Checking home directory.`
        });

        //Get home directory if one isn't set
        if (this.config.homeDirectory === `.`) this.config.set(`homeDirectory`, await this.paseCommand(`pwd`, null))

        progress.report({
          message: `Checking library list configuration.`
        });

        //Since the compiles are stateless, then we have to set the library list each time we use the `SYSTEM` command
        //We setup the defaultUserLibraries here so we can remove them later on so the user can setup their own library list
        let currentLibrary;
        this.defaultUserLibraries = [];
        let libraryListString = await this.qshCommand(`liblist`);
        if (typeof libraryListString === `string` && libraryListString !== ``) {
          const libraryList = libraryListString.split(`\n`);

          let lib, type;
          for (const line of libraryList) {
            lib = line.substr(0, 10).trim();
            type = line.substr(12);

            switch (type) {
            case `USR`:
              this.defaultUserLibraries.push(lib);
              break;
                
            case `CUR`:
              currentLibrary = lib;
              break;
            }
          }

          //If this is the first time the config is made, then these arrays will be empty
          if (this.config.currentLibrary.length === 0) await this.config.set(`currentLibrary`, currentLibrary);
          if (this.config.libraryList.length === 0) await this.config.set(`libraryList`, this.defaultUserLibraries);
          if (this.config.objectBrowserList.length === 0) await this.config.set(`objectBrowserList`, this.defaultUserLibraries);
          if (this.config.databaseBrowserList.length === 0) await this.config.set(`databaseBrowserList`, this.defaultUserLibraries);
        }

        progress.report({
          message: `Checking temporary library configuration.`
        });

        //Next, we need to check the temp lib (where temp outfile data lives) exists
        try {
          await this.remoteCommand(
            `CRTLIB ` + this.config.tempLibrary,
            undefined,
          );

          tempLibrarySet = true;

        } catch (e) {
          let [errorcode, errortext] = e.split(`:`);

          switch (errorcode) {
          case `CPF2111`: //Already exists, hopefully ok :)
            tempLibrarySet = true;
            break;
            
          case `CPD0032`: //Can't use CRTLIB
            try {
              await this.remoteCommand(
                `CHKOBJ OBJ(QSYS/${this.config.tempLibrary}) OBJTYPE(*LIB)`,
                undefined
              );

              //We're all good if no errors
              tempLibrarySet = true;
            } catch (e) {
              if (currentLibrary) {
                if (currentLibrary.startsWith(`Q`)) {
                  //Temporary library not created. Some parts of the extension will not run without a temporary library.
                } else {
                  this.config.tempLibrary = currentLibrary;

                  //Using ${currentLibrary} as the temporary library for temporary data.
                  await this.config.set(`tempLibrary`, currentLibrary);

                  tempLibrarySet = true;
                }
              }
            }
            break;
          }

          console.log(e);
        }

        progress.report({
          message: `Checking installed components on host IBM i.`
        });

        //Next, we see what pase features are available (installed via yum)
        const packagesPath = `/QOpenSys/pkgs/bin/`;
        try {
          //This may enable certain features in the future.
          const call = await this.paseCommand(`ls -p ${packagesPath}`);
          if (typeof call === `string`) {
            const files = call.split(`\n`);
            for (const feature of Object.keys(this.remoteFeatures))
              if (files.includes(feature))
                this.remoteFeatures[feature] = packagesPath + feature;
          }
          
        } catch (e) {}

        //Even if db2util is installed, but they have disabled it... then disable it
        if (this.config.enableSQL !== true) {
          this.remoteFeatures.db2util = undefined;
        }

        if (this.remoteFeatures.db2util) {
          progress.report({
            message: `db2util is enabled, so checking for ASP information.`
          });

          //This is mostly a nice to have. We grab the ASP info so user's do
          //not have to provide the ASP in the settings. This only works if
          //they have db2util installed, becuase we have to use SQL to get the
          //data. I couldn't find an outfile for this information. :(
          try {
            const command = this.remoteFeatures.db2util;

            const statement = `SELECT * FROM QSYS2.ASP_INFO`;
            let output = await this.paseCommand(`DB2UTIL_JSON_CONTAINER=array ${command} -o json "${statement}"`);
      
            if (typeof output === `string`) {
              const rows = JSON.parse(output);
              for (const row of rows) {
                if (row.DEVICE_DESCRIPTION_NAME && row.DEVICE_DESCRIPTION_NAME !== `null`) {
                  this.aspInfo[row.ASP_NUMBER] = row.DEVICE_DESCRIPTION_NAME;
                }
              }
            }
          } catch (e) {
            //Oh well
          }
        }

        if (!tempLibrarySet) {
          vscode.window.showWarningMessage(`Code for IBM i will not function correctly until the temporary library has been corrected in the settings.`, `Open Settings`)
            .then(result => {
              switch (result) {
              case `Open Settings`:
                vscode.commands.executeCommand(`code-for-ibmi.showAdditionalSettings`);
                break;
              }
            });
        }

        return {
          success: true
        };
      });

    } catch (e) {

      if (this.client.isConnected()) {
        this.client.dispose();
      }

      return {
        success: false,
        error: e
      };
    }
  }

  /**
   * 
   * @param {string} command 
   * @param {string} [directory] If not passed, will use current home directory
   */
  remoteCommand(command, directory) {
    //execCommand does not crash..
    return this.paseCommand(`system "` + command + `"`, directory);
  }

  /**
   * 
   * @param {string|string[]} command 
   * @param {string} [directory] 
   * @param {number} [returnType] 
   */
  qshCommand(command, directory = this.config.homeDirectory, returnType = 0) {

    if (Array.isArray(command)) {
      command = command.join(`;`);
    }

    command = command.replace(/"/g, `\\"`);

    command = `echo "` + command + `" | /QOpenSys/usr/bin/qsh`;

    return this.paseCommand(command, directory, returnType);
  }

  /**
   * 
   * @param {string} command 
   * @param {null|string} [directory] If null/not passed, will default to home directory
   * @param {number} [returnType] If not passed, will default to 0. Accepts 0 or 1
   * @returns {Promise<string|{code: number, stdout: string, stderr: string}>}
   */
  async paseCommand(command, directory = this.config.homeDirectory, returnType = 0) {
    command = command.replace(/\$/g, `\\$`);

    this.outputChannel.append(`${directory}: ${command}\n`);

    const result = await this.client.execCommand(command, {
      cwd: directory,
    });

    this.outputChannel.append(JSON.stringify(result, null, 4) + `\n`);
    this.outputChannel.append(`\n`);

    if (returnType === 0) {
      if (result.code === 0 || result.code === null) return Promise.resolve(result.stdout);
      else return Promise.reject(result.stderr);
    } else {
      return Promise.resolve(result);
    }
  }

  /**
   * Generates path to a temp file on the IBM i
   * @param {string} key Key to the temp file to be re-used
   */
  getTempRemote(key) {

    if (this.tempRemoteFiles[key] !== undefined) {
      console.log(`Using existing temp: ` + this.tempRemoteFiles[key]);
      return this.tempRemoteFiles[key];
    } else {
      let value = `/tmp/vscodetemp-` + IBMi.makeid();
      console.log(`Using new temp: ` + value);
      this.tempRemoteFiles[key] = value;
      return value;
    }
  }

  static makeid() {
    let text = `o`;
    let possible =
      `ABCDEFGHIJKLMNOPQRSTUVWXYZabcdefghijklmnopqrstuvwxyz0123456789`;
  
    for (let i = 0; i < 9; i++)
      text += possible.charAt(Math.floor(Math.random() * possible.length));
  
    return text;
  }

  /**
   * Build the IFS path string to a member
   * @param {string|undefined} asp 
   * @param {string} lib 
   * @param {string} obj 
   * @param {string} mbr 
   */
  static qualifyPath(asp, lib, obj, mbr) {
    const path =
      (asp && asp.length > 0 ? `/${asp}` : ``) + `/QSYS.lib/${lib}.lib/${obj}.file/${mbr}.mbr`;
    return path;
  }
}<|MERGE_RESOLUTION|>--- conflicted
+++ resolved
@@ -61,9 +61,8 @@
         this.currentPort = connectionObject.port;
         this.currentUser = connectionObject.username;
 
-<<<<<<< HEAD
         let tempLibrarySet = false;
-=======
+        
         this.client.connection.once(`timeout`, async () => {
           const choice = await vscode.window.showWarningMessage(`Connection to ${this.currentConnectionName} has timed out. Would you like to reconnect?`, `Yes`, `No`);
 
@@ -73,7 +72,6 @@
             vscode.commands.executeCommand(`code-for-ibmi.disconnect`);
           };
         });
->>>>>>> 5bb83045
 
         progress.report({
           message: `Loading configuration.`
