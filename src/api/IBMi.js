
const vscode = require(`vscode`);

const node_ssh = require(`node-ssh`);
const Configuration = require(`./Configuration`);
const Tools = require(`./Tools`);
const path = require(`path`);

let remoteApps = [
  {
    path: `/QOpenSys/pkgs/bin/`,
    names: [`git`, `grep`, `tn5250`]
  },
  {
    path: `/usr/bin/`,
    names: [`setccsid`, `iconv`, `attr`]
  },
  {
    path: `/QSYS.LIB/`,
    // In the future, we may use a generic specific. 
    // Right now we only need one program
    // specific: `*.PGM`,
    specific: `QZDFMDB2.PGM`,
    names: [`QZDFMDB2.PGM`]
  }
];

module.exports = class IBMi {
  constructor() {
    this.client = new node_ssh.NodeSSH;
    this.currentHost = ``;
    this.currentPort = 22;
    this.currentUser = ``;
    
    this.tempRemoteFiles = {};
    this.defaultUserLibraries = [];

    /** @type {vscode.OutputChannel} */
    this.outputChannel = vscode.window.createOutputChannel(`Code for IBM i`);

    /** @type {vscode.Disposable[]} List of vscode disposables */
    this.subscriptions = [this.outputChannel];

    /**
     * Used to store ASP numbers and their names
     * THeir names usually maps up to a directory in
     * the root of the IFS, thus why we store it.
     */
    this.aspInfo = {};

    /** @type {number|null} */
    this.qccsid = null;

    /** @type {{[name: string]: string}} */
    this.remoteFeatures = {
      git: undefined,
      grep: undefined,
      tn5250: undefined,
      setccsid: undefined,
      'GENCMDXML.PGM': undefined,
      'QZDFMDB2.PGM': undefined,
    };

<<<<<<< HEAD
    /** @type {{[name: string]: string}} */
    this.variantChars = {
      american: `#@$`,
      local: undefined
    };
=======
    /** 
     * Strictly for storing errors from sendCommand.
     * Used when creating issues on GitHub.
     * @type {object[]} 
     * */
    this.lastErrors = [];
>>>>>>> 024ad6d2
  }

  /**
   * @param {{name: string, host: string, port: number, username: string, password?: string,
   *          privateKey?: string, keepaliveInterval?: number}} connectionObject
   * @returns {Promise<{success: boolean, error?: any}>} Was succesful at connecting or not.
   */
  async connect(connectionObject) {
    try {
      connectionObject.keepaliveInterval = 35000;
      // Make sure we're not passing any blank strings, as node_ssh will try to validate it
      if (!connectionObject.privateKey) (connectionObject.privateKey = null);
      
      return await vscode.window.withProgress({
        location: vscode.ProgressLocation.Notification,
        title: `Connecting`,
      }, async progress => {
        progress.report({
          message: `Connecting via SSH.`
        });

        await this.client.connect(connectionObject);

        this.currentConnectionName = connectionObject.name;
        this.currentHost = connectionObject.host;
        this.currentPort = connectionObject.port;
        this.currentUser = connectionObject.username;

        let tempLibrarySet = false;
        
        const disconnected = async () => {
          const choice = await vscode.window.showWarningMessage(`Connection list`, {
            modal: true,
            detail: `Connection to ${this.currentConnectionName} has timed out. Would you like to reconnect?`
          }, `Yes`);

          if (choice === `Yes`) {
            this.connect(connectionObject);
          } else {
            vscode.commands.executeCommand(`code-for-ibmi.disconnect`);
          };
        };

        this.client.connection.once(`timeout`, disconnected);
        this.client.connection.once(`end`, disconnected);
        this.client.connection.once(`error`, disconnected);

        progress.report({
          message: `Loading configuration.`
        });

        //Load existing config
        /** @type {Configuration} */
        this.config = await Configuration.load(this.currentConnectionName);

        progress.report({
          message: `Checking home directory.`
        });

        let defaultHomeDir;

        const commandResult = await this.sendCommand({
          command: `pwd`,
          directory: `.`
        });
        if (commandResult.stderr) {
          defaultHomeDir = undefined;
        } else {
          defaultHomeDir = commandResult.stdout.trim();
        }

        //Get home directory if one isn't set
        if (defaultHomeDir) {
          if (this.config.homeDirectory === `.`) {
            // New connections always have `.` as the initial value
            // But set the value to the real path
            this.config.set(`homeDirectory`, defaultHomeDir);

          } else {
            //If they have one set, check it exists.
            const pwdResult = await this.sendCommand({
              command: `pwd`
            });
            if (pwdResult.stderr) {
              //If it doesn't exist, reset it
              this.config.set(`homeDirectory`, defaultHomeDir);
              progress.report({
                message: `Configured home directory reset to ${defaultHomeDir}.`
              });
            }
          }
        }

        //Set a default IFS listing
        if (this.config.ifsShortcuts.length === 0) {
          if (defaultHomeDir) {
            await this.config.set(`ifsShortcuts`, [this.config.homeDirectory]);
          } else {
            await this.config.set(`ifsShortcuts`, [`/`]);
          }
        }

        progress.report({
          message: `Checking library list configuration.`
        });

        //Since the compiles are stateless, then we have to set the library list each time we use the `SYSTEM` command
        //We setup the defaultUserLibraries here so we can remove them later on so the user can setup their own library list
        let currentLibrary = `QGPL`;
        this.defaultUserLibraries = [];

        const liblResult = await this.sendQsh({
          command: `liblist`
        });
        if (liblResult.code === 0) {
          const libraryListString = liblResult.stdout;
          if (libraryListString !== ``) {
            const libraryList = libraryListString.split(`\n`);

            let lib, type;
            for (const line of libraryList) {
              lib = line.substring(0, 10).trim();
              type = line.substring(12);

              switch (type) {
              case `USR`:
                this.defaultUserLibraries.push(lib);
                break;
                
              case `CUR`:
                currentLibrary = lib;
                break;
              }
            }

            //If this is the first time the config is made, then these arrays will be empty
            if (this.config.currentLibrary.length === 0) await this.config.set(`currentLibrary`, currentLibrary);
            if (this.config.libraryList.length === 0) await this.config.set(`libraryList`, this.defaultUserLibraries);
          }
        }

        progress.report({
          message: `Checking temporary library configuration.`
        });

        //Next, we need to check the temp lib (where temp outfile data lives) exists
        try {
          await this.remoteCommand(
            `CRTLIB LIB(` + this.config.tempLibrary + `) TEXT('Code for i temporary objects. May be cleared.')`,
            undefined,
          );

          tempLibrarySet = true;

        } catch (e) {
          let [errorcode, errortext] = e.split(`:`);

          switch (errorcode) {
          case `CPF2158`: //Library X exists in ASP device ASP X.
          case `CPF2111`: //Already exists, hopefully ok :)
            tempLibrarySet = true;
            break;
            
          case `CPD0032`: //Can't use CRTLIB
            try {
              await this.remoteCommand(
                `CHKOBJ OBJ(QSYS/${this.config.tempLibrary}) OBJTYPE(*LIB)`,
                undefined
              );

              //We're all good if no errors
              tempLibrarySet = true;
            } catch (e) {
              if (currentLibrary) {
                if (currentLibrary.startsWith(`Q`)) {
                  //Temporary library not created. Some parts of the extension will not run without a temporary library.
                } else {
                  this.config.tempLibrary = currentLibrary;

                  //Using ${currentLibrary} as the temporary library for temporary data.
                  await this.config.set(`tempLibrary`, currentLibrary);

                  tempLibrarySet = true;
                }
              }
            }
            break;
          }

          console.log(e);
        }

        progress.report({
          message: `Checking temporary directory configuration.`
        });

        let tempDirSet = false;
        // Next, we need to check if the temp directory exists
        let result = await this.sendCommand({
          command: `[ -d "${this.config.tempDir}" ]`
        });

        if (result.code === 0) {
          // Directory exists
          tempDirSet = true;
        } else {
          // Directory does not exist, try to create it
          let result = await this.sendCommand({
            command: `mkdir -p ${this.config.tempDir}`
          });
          if(result.code === 0) {
            // Directory created
            tempDirSet = true;
          } else {
            // Directory not created
          }
        }
        
        if (!tempDirSet) {
          await this.config.set(`tempDir`, `/tmp`);
        }

        if (tempLibrarySet && this.config.autoClearTempData) {
          progress.report({
            message: `Clearing temporary data.`
          });

          this.remoteCommand(
            `DLTOBJ OBJ(${this.config.tempLibrary}/O_*) OBJTYPE(*FILE)`
          )
            .then(result => {
              // All good!
            })
            .catch(e => { 
              // CPF2125: No objects deleted.
              if (!e.startsWith(`CPF2125`)) {
                vscode.window.showErrorMessage(`Temporary data not cleared from ${this.config.tempLibrary}.`, `View log`).then(async choice => {
                  if (choice === `View log`) {
                    this.outputChannel.show();
                  }
                });
              }
            });

          this.sendCommand({
            command: `rm -f ${path.posix.join(this.config.tempDir,`vscodetemp*`)}`
          })
            .then(result => {
              // All good!
            })
            .catch(e => { 
              // CPF2125: No objects deleted.
              vscode.window.showErrorMessage(`Temporary data not cleared from ${this.config.tempDir}.`, `View log`).then(async choice => {
                if (choice === `View log`) {
                  this.outputChannel.show();
                }
              });
            });
        }

        progress.report({
          message: `Checking for bad data areas.`
        });
        
        try {
          await this.remoteCommand(
            `CHKOBJ OBJ(QSYS/QCPTOIMPF) OBJTYPE(*DTAARA)`,
            undefined
          );

          vscode.window.showWarningMessage(`The data area QSYS/QCPTOIMPF exists on this system and may impact Code for IBM i functionality.`, {
            detail: `For V5R3, the code for the command CPYTOIMPF had a major design change to increase functionality and performance. The QSYS/QCPTOIMPF data area lets developers keep the pre-V5R2 version of CPYTOIMPF. Code for IBM i cannot function correctly while this data area exists.`,
            modal: true,
          }, `Delete`, `Read more`).then(choice => {
            switch (choice) {
            case `Delete`:
              this.remoteCommand(
                `DLTOBJ OBJ(QSYS/QCPTOIMPF) OBJTYPE(*DTAARA)`
              )
                .then(() => {
                  vscode.window.showInformationMessage(`The data area QSYS/QCPTOIMPF has been deleted.`);
                })
                .catch(e => {
                  vscode.window.showInformationMessage(`Failed to delete the data area QSYS/QCPTOIMPF. Code for IBM i may not work as intended.`);
                });
              break;
            case `Read more`:
              vscode.env.openExternal(vscode.Uri.parse(`https://github.com/halcyon-tech/vscode-ibmi/issues/476#issuecomment-1018908018`));
              break;
            }
          });
        } catch (e) {
          // It doesn't exist, we're all good.
        }

        try {
          await this.remoteCommand(
            `CHKOBJ OBJ(QSYS/QCPFRMIMPF) OBJTYPE(*DTAARA)`,
            undefined
          );

          vscode.window.showWarningMessage(`The data area QSYS/QCPFRMIMPF exists on this system and may impact Code for IBM i functionality.`, {
            modal: false,
          }, `Delete`, `Read more`).then(choice => {
            switch (choice) {
            case `Delete`:
              this.remoteCommand(
                `DLTOBJ OBJ(QSYS/QCPFRMIMPF) OBJTYPE(*DTAARA)`
              )
                .then(() => {
                  vscode.window.showInformationMessage(`The data area QSYS/QCPFRMIMPF has been deleted.`);
                })
                .catch(e => {
                  vscode.window.showInformationMessage(`Failed to delete the data area QSYS/QCPFRMIMPF. Code for IBM i may not work as intended.`);
                });
              break;
            case `Read more`:
              vscode.env.openExternal(vscode.Uri.parse(`https://github.com/halcyon-tech/vscode-ibmi/issues/476#issuecomment-1018908018`));
              break;
            }
          });
        } catch (e) {
          // It doesn't exist, we're all good.
        }

        progress.report({
          message: `Checking installed components on host IBM i.`
        });

        // We need to check if our remote programs are installed.
        remoteApps.push(
          {
            path: `/QSYS.lib/${this.config.tempLibrary.toUpperCase()}.lib/`,
            names: [`GENCMDXML.PGM`]
          }
        );

        //Next, we see what pase features are available (installed via yum)
        //This may enable certain features in the future.
        for (const feature of remoteApps) {
          try {
            progress.report({
              message: `Checking installed components on host IBM i: ${feature.path}`
            });
        
            const call = await this.paseCommand(`ls -p ${feature.path}${feature.specific || ``}`);
            if (typeof call === `string`) {
              const files = call.split(`\n`);

              if (feature.specific) {
                for (const name of feature.names)
                  this.remoteFeatures[name] = files.find(file => file.includes(name));
              } else {
                for (const name of feature.names)
                  if (files.includes(name))
                    this.remoteFeatures[name] = feature.path + name;
              }
            }
          } catch (e) {
            console.log(e);
          }
        }

        if (this.remoteFeatures[`QZDFMDB2.PGM`]) {
          let statement;
          let output;

          progress.report({
            message: `Checking for ASP information.`
          });

          //This is mostly a nice to have. We grab the ASP info so user's do
          //not have to provide the ASP in the settings.
          try {
            statement = `SELECT * FROM QSYS2.ASP_INFO`;
            output = await this.paseCommand(`LC_ALL=EN_US.UTF-8 system "call QSYS/QZDFMDB2 PARM('-d' '-i')"`, null, 0, {
              stdin: statement
            });

            if (typeof output === `string`) {
              const rows = Tools.db2Parse(output);
              rows.forEach(row => {
                if (row.DEVICE_DESCRIPTION_NAME && row.DEVICE_DESCRIPTION_NAME !== `null`) {
                  this.aspInfo[row.ASP_NUMBER] = row.DEVICE_DESCRIPTION_NAME;
                }
              });
            }
          } catch (e) {
            //Oh well
            progress.report({
              message: `Failed to get ASP information.`
            });
          }

          progress.report({
            message: `Fetching conversion values.`
          });

          // Next, we're going to see if we can get the CCSID from the user or the system.
          // Some things don't work without it!!!
          try {
            statement = `select CHARACTER_CODE_SET_ID from table( QSYS2.QSYUSRINFO( USERNAME => upper('${this.currentUser}') ) )`;
            output = await this.sendCommand({
              command: `LC_ALL=EN_US.UTF-8 system "call QSYS/QZDFMDB2 PARM('-d' '-i')"`, 
              stdin: statement
            });

            if (output.stdout) {
              const [row] = Tools.db2Parse(output.stdout);
              if (row && row.CHARACTER_CODE_SET_ID !== `null`) {
                this.qccsid = row.CHARACTER_CODE_SET_ID;
              }
            }

            if (this.qccsid === undefined || this.qccsid === -2) {
              statement = `select SYSTEM_VALUE_NAME, CURRENT_NUMERIC_VALUE from QSYS2.SYSTEM_VALUE_INFO where SYSTEM_VALUE_NAME = 'QCCSID'`;
              output = await this.sendCommand({
                command: `LC_ALL=EN_US.UTF-8 system "call QSYS/QZDFMDB2 PARM('-d' '-i')"`,
                stdin: statement
              });
              
              if (output.stdout) {
                const rows = Tools.db2Parse(output.stdout);
                const ccsid = rows.find(row => row.SYSTEM_VALUE_NAME === `QCCSID`);
                if (ccsid) {
                  this.qccsid = ccsid.CURRENT_NUMERIC_VALUE;
                }
              }
            }

            if (this.config.enableSQL && this.qccsid === 65535) {
              await this.config.set(`enableSQL`, false);
              vscode.window.showErrorMessage(`QCCSID is set to 65535. Disabling SQL support.`);
            }

            progress.report({
              message: `Fetching local encoding values.`
            });
  
            statement = `with VARIANTS ( HASH, AT, DOLLARSIGN ) as (`
                      + `  values ( cast( x'7B' as varchar(1) )` 
                      + `         , cast( x'7C' as varchar(1) )`
                      + `         , cast( x'5B' as varchar(1) ) )`
                      + `)`
                      + `select HASH concat AT concat DOLLARSIGN as LOCAL`
                      + `  from VARIANTS; `;
            output = await this.sendCommand({
              command: `LC_ALL=EN_US.UTF-8 system "call QSYS/QZDFMDB2 PARM('-d' '-i')"`,
              stdin: statement
            });
            if (output.stdout) {
              const [row] = Tools.db2Parse(output.stdout);
              if (row && row.LOCAL !== `null`) {
                this.variantChars.local = row.LOCAL;
              }
            } else {
              throw new Error(`There was an error running the SQL statement.`);
            }
            if (this.variantChars.local === undefined) this.variantChars.local = this.variantChars.american;
          } catch (e) {
            // Oh well!
            console.log(e);
          }
        } else {
          // Disable it if it's not found

          if (this.config.enableSQL) {
            progress.report({
              message: `SQL program not installed. Disabling SQL.`
            });
            await this.config.set(`enableSQL`, false);
          }
        }

        if (this.config.autoConvertIFSccsid) {
          if (this.remoteFeatures.attr === undefined || this.remoteFeatures.iconv === undefined) {
            this.config.autoConvertIFSccsid = false;
            vscode.window.showWarningMessage(`EBCDIC streamfiles will not be rendered correctly since \`attr\` or \`iconv\` is not installed on the host. They should both exist in \`\\usr\\bin\`.`);
          }
        }

        if (defaultHomeDir) {
          if (!tempLibrarySet) {
            vscode.window.showWarningMessage(`Code for IBM i will not function correctly until the temporary library has been corrected in the settings.`, `Open Settings`)
              .then(result => {
                switch (result) {
                case `Open Settings`:
                  vscode.commands.executeCommand(`code-for-ibmi.showAdditionalSettings`);
                  break;
                }
              });
          }
        } else {
          vscode.window.showWarningMessage(`Code for IBM i may not function correctly until your user has a home directory. Please set a home directory using CHGUSRPRF USRPRF(${connectionObject.username.toUpperCase()}) HOMEDIR('/home/${connectionObject.username.toLowerCase()}')`);
        }

        return {
          success: true
        };
      });

    } catch (e) {

      if (this.client.isConnected()) {
        this.client.dispose();
      }

      return {
        success: false,
        error: e
      };
    }
  }

  /**
   * 
   * @param {string} command 
   * @param {string} [directory] If not passed, will use current home directory
   */
  remoteCommand(command, directory) {
    //execCommand does not crash..
    // escape $ and "
    command = command.replace(/\$/g, `\\$`).replace(/"/g, `\\"`);

    return this.paseCommand(`system "` + command + `"`, directory);
  }

  /**
   * @param {{
   *   command: string|string[], 
   *   directory?: string,
   *   onStdout?: (data: Buffer) => void, onStderr?: (data: Buffer) => void, stdin?: string
   * }} options
   */
  async sendQsh(options) {
    let qshCommand;

    if (Array.isArray(options.command)) {
      qshCommand = options.command.join(`;`);
    } else {
      qshCommand = options.command;
    }

    options.stdin = qshCommand;

    return this.sendCommand({
      ...options,
      command: `/QOpenSys/usr/bin/qsh`
    });
  }

  /**
   * 
   * @param {string} command 
   * @param {null|string} [directory] If null/not passed, will default to home directory
   * @param {number} [returnType] If not passed, will default to 0. Accepts 0 or 1
   * @param {{onStdout?: (data: Buffer) => void, onStderr?: (data: Buffer) => void, stdin?: string}} [standardIO]
   * @returns {Promise<string|{code: number, stdout: string, stderr: string}>}
   * @deprecated Use sendCommand instead
   */
  async paseCommand(command, directory = this.config.homeDirectory, returnType = 0, standardIO = {}) {
    const result = await this.sendCommand({
      command,
      directory,
      ...standardIO
    })

    if (returnType === 0) {
      if (result.code === 0 || result.code === null) return Promise.resolve(result.stdout);
      else return Promise.reject(result.stderr);
    } else {
      return Promise.resolve(result);
    }
  }

  /**
   * @param {{
   *   command: string, 
   *   directory?: string,
   *   onStdout?: (data: Buffer) => void, onStderr?: (data: Buffer) => void, stdin?: string
   * }} options
   * @returns {Promise<{code: number, stdout: string, stderr: string}>}
   */
  async sendCommand(options) {
    const command = options.command;
    const directory = options.directory || this.config.homeDirectory;

    this.outputChannel.append(`${directory}: ${command}\n`);
    if (options && options.stdin) {
      this.outputChannel.append(`${options.stdin}\n`);
    }

    const result = await this.client.execCommand(command, {
      cwd: directory,
      stdin: options.stdin,
      onStdout: options.onStdout,
      onStderr: options.onStderr,
    });

    // Some simplification
    if (result.code === null) result.code = 0;

    // Store the error
    if (result.code && result.stderr) {
      this.lastErrors.push({
        command,
        code: result.code,
        stderr: result.stderr,
        cwd: directory
      });

      // We don't want it to fill up too much.
      if (this.lastErrors.length > 3)
        this.lastErrors.shift();
    }

    this.outputChannel.append(JSON.stringify(result, null, 4) + `\n\n`);

    return result;
  }

  /**
   * Generates path to a temp file on the IBM i
   * @param {string} key Key to the temp file to be re-used
   */
  getTempRemote(key) {

    if (this.tempRemoteFiles[key] !== undefined) {
      console.log(`Using existing temp: ` + this.tempRemoteFiles[key]);
      return this.tempRemoteFiles[key];
    } else {
      let value = path.posix.join(this.config.tempDir, `vscodetemp-${Tools.makeid()}`);
      console.log(`Using new temp: ` + value);
      this.tempRemoteFiles[key] = value;
      return value;
    }
  }

  log(string) {
    this.outputChannel.appendLine(string);
  }

  /**
   * @param {string} string
   * @returns {{asp?: string, library: string, file: string, member: string, extension: string, basename: string}}
   */
  parserMemberPath(string) {
    const result = {
      asp: undefined,
      library: undefined,
      file: undefined,
      member: undefined,
      extension: undefined,
      basename: undefined,
    };

    const variant_chars_local = this.variantChars.local;
    const validQsysName = new RegExp(`^[A-Z0-9${variant_chars_local}][A-Z0-9_${variant_chars_local}.]{0,9}$`);

    // Remove leading slash
    const path = string.startsWith(`/`) ? string.substring(1).toUpperCase().split(`/`) : string.toUpperCase().split(`/`);

    if (path.length > 0) result.basename = path[path.length - 1];
    if (path.length > 1) result.file = path[path.length - 2];
    if (path.length > 2) result.library = path[path.length - 3];
    if (path.length > 3) result.asp = path[path.length - 4];

    if (!result.library || !result.file || !result.basename) {
      throw new Error(`Invalid path: ${string}. Use format LIB/SPF/NAME.ext`);
    }
    if (result.asp && !validQsysName.test(result.asp)) {
      throw new Error(`Invalid ASP name: ${result.asp}`);
    }
    if (!validQsysName.test(result.library)) {
      throw new Error(`Invalid Library name: ${result.library}`);
    }
    if (!validQsysName.test(result.file)) {
      throw new Error(`Invalid Source File name: ${result.file}`);
    }

    if (!result.basename.includes(`.`)) {
      throw new Error(`Source Type extension is required.`);
    } else {
      result.member = result.basename.substring(0, result.basename.lastIndexOf(`.`));
      result.extension = result.basename.substring(result.basename.lastIndexOf(`.`) + 1);
    }

    if (!validQsysName.test(result.member)) {
      throw new Error(`Invalid Source Member name: ${result.member}`);
    }
    // The extension/source type has nearly the same naming rules as
    // the objects, except that a period is not allowed.  We can reuse
    // the existing RegExp because result.extension is everything after
    // the final period (so we know it won't contain a period).
    if (!validQsysName.test(result.extension)) {
      throw new Error(`Invalid Source Member Extension: ${result.extension}`);
    }

    return result;
  }

  /**
   * @param {string} string
   * @returns {string} result
   */
  sysNameInLocal(string) {
    const fromChars = this.variantChars.american;
    const toChars = this.variantChars.local;

    let result = string;

    for (let i = 0; i < fromChars.length; i++) {
      result = result.replace(new RegExp(`[${fromChars[i]}]`, `g`), toChars[i]);
    };

    return result;
  }

  /**
   * @param {string} string
   * @returns {string} result
   */
  sysNameInAmerican(string) {
    const fromChars = this.variantChars.local;
    const toChars = this.variantChars.american;

    let result = string;

    for (let i = 0; i < fromChars.length; i++) {
      result = result.replace(new RegExp(`[${fromChars[i]}]`, `g`), toChars[i]);
    };

    return result;
  }
  
}<|MERGE_RESOLUTION|>--- conflicted
+++ resolved
@@ -61,20 +61,20 @@
       'QZDFMDB2.PGM': undefined,
     };
 
-<<<<<<< HEAD
+    
     /** @type {{[name: string]: string}} */
     this.variantChars = {
       american: `#@$`,
       local: undefined
     };
-=======
+    
     /** 
      * Strictly for storing errors from sendCommand.
      * Used when creating issues on GitHub.
      * @type {object[]} 
      * */
     this.lastErrors = [];
->>>>>>> 024ad6d2
+    
   }
 
   /**
