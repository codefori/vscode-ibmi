--- conflicted
+++ resolved
@@ -50,16 +50,11 @@
     /** @type {boolean} */
     this.enableSourceDates = (base.enableSourceDates === true);
 
-<<<<<<< HEAD
     /** @type {"none"|"bar"|"inline"} */
     this.sourceDateLocation = base.sourceDateLocation || `none`;
-=======
-    /** @type {boolean} Undefined means not created, so default to on */
-    this.showSourceDates = (base.showSourceDates === true || base.showSourceDates === undefined);
 
     /** @type {boolean} */
     this.clContentAssistEnabled = (base.clContentAssistEnabled === true);
->>>>>>> 20205b2d
   }
 
   /**
