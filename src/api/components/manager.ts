--- conflicted
+++ resolved
@@ -142,15 +142,10 @@
 
     const installedBefore = lastInstalled.find(i => i.id.name === component.getIdentification().name);
     const sameVersion = installedBefore && (installedBefore.id.version === component.getIdentification().version);
-<<<<<<< HEAD
-
-    if ((!installedBefore || !sameVersion || installedBefore.state === `NotChecked`)) {
-=======
     const isUserManaged = component.getIdentification().userManaged;
 
     // Always check non-user-managed components to ensure they're actually installed
     if ((!installedBefore || !sameVersion || installedBefore.state === `NotChecked` || !isUserManaged)) {
->>>>>>> 5ceac8f4
       await newComponent.startupCheck();
     } else if (installedBefore) {
       await newComponent.overrideState(installedBefore.state);
