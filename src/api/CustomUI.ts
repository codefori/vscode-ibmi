/* eslint-disable indent */
import vscode from 'vscode';

//Webpack is returning this as a string
const vscodeweb = require(`@bendera/vscode-webview-elements/dist/bundled`);

export interface Page<T> {
  panel: vscode.WebviewPanel
  data?: T
}

export interface Button {
  id: string
  label: string
  requiresValidation?: boolean
}

export interface SelectItem {
  text: string
  description: string
  value: string
  selected?: boolean
}

export interface Tab {
  label: string
  value: string
}

export interface ComplexTab {
  label: string
  fields: Field[];
}

export class Section {
  readonly fields: Field[] = [];

  addHeading(label: string, level: 1 | 2 | 3 | 4 | 5 | 6 = 1) {
    this.addField(new Field(`heading`, level.toString(), label));
    return this;
  }

  addHorizontalRule() {
    this.addField(new Field('hr', '', ''));
    return this;
  }

  addCheckbox(id: string, label: string, description?: string, checked?: boolean) {
    const checkbox = new Field('checkbox', id, label, description);
    checkbox.default = checked ? 'checked' : '';
    this.addField(checkbox);
    return this;
  }

<<<<<<< HEAD
  addInput(id: string, label: string, description?: string, options?: { default?: string, readonly?: boolean, rows?: number, indent?: number }) {
=======
  addInput(id: string, label: string, description?: string, options?: { default?: string, readonly?: boolean, rows?: number, minlength?: number, maxlength?: number, regexTest?: string }) {
>>>>>>> 49ecaa3f
    const input = Object.assign(new Field('input', id, label, description), options);
    input.indent = options?.indent;
    this.addField(input);
    return this;
  }

  addParagraph(label: string) {
    this.addField(new Field('paragraph', '', label));
    return this;
  }

  addFile(id: string, label: string, description?: string) {
    this.addField(new Field('file', id, label, description));
    return this;
  }

  addPassword(id: string, label: string, description?: string, defaultValue?: string) {
    const password = new Field('password', id, label, description);
    password.default = defaultValue;
    this.addField(password);
    return this;
  }

  addTabs(tabs: Tab[], selected?: number) {
    const tabsField = new Field('tabs', '', '');
    if (selected !== undefined) {
      tabsField.default = String(selected);
    }
    tabsField.items = tabs;
    this.addField(tabsField);
    return this;
  }

  addComplexTabs(tabs: ComplexTab[], selected?: number) {
    const tabsField = new Field('complexTabs', '', '');
    if (selected !== undefined) {
      tabsField.default = String(selected);
    }
    tabsField.complexTabItems = tabs;
    this.addField(tabsField);
    return this;
  }

  addSelect(id: string, label: string, items: SelectItem[], description?: string, options?: { multiSelect?: boolean, comboBox?: boolean, indent?: number }) {
    const select = new Field('select', id, label, description);
    select.items = items;
    select.multiSelect = options?.multiSelect;
    select.comboBox = options?.comboBox;
    select.indent = options?.indent;
    this.addField(select);
    return this;
  }

  addRadioGroup(id: string, label: string, items: SelectItem[], description?: string, options?: { indent?: number }) {
    const select = new Field('radio', id, label, description);
    select.items = items;
    select.indent = options?.indent;
    this.addField(select);
    return this;
  }

  addTree(id: string, label: string, treeItems: TreeListItem[], description?: string) {
    const tree = new Field('tree', id, label, description);
    tree.treeList = treeItems;
    this.addField(tree);
    return this;
  }

  addButtons(...buttons: Button[]) {
    const buttonsField = new Field('buttons', '', '');
    buttonsField.items = buttons.filter(b => b);
    this.addField(buttonsField);
    return this;
  }

  addComplexMultiselect(id: string, fields: Field[], options?: { indent?: number }) {
    const input = new Field('complexMulti', id, '', '');
    input.indent = options?.indent;
    input.subFields = fields;
    this.addField(input);
    return this;
  }

  addField(field: Field) {
    this.fields.push(field);
    return this;
  }
}

const openedWebviews: Map<string, vscode.WebviewPanel> = new Map;

export class CustomUI extends Section {
  /**
   * If no callback is provided, a Promise will be returned.
   * If the page is already opened, it grabs the focus and return no Promise (as it's alreay handled by the first call).
   * 
   * @param title 
   * @param callback
   * @returns a Promise<Page<T>> if no callback is provided
   */
  loadPage<T>(title: string, callback?: (page: Page<T>) => void): Promise<Page<T>> | undefined {
    const webview = openedWebviews.get(title);
    if(webview){
      webview.reveal();      
    }
    else{
      return this.createPage(title, callback);
    }
  }

  private createPage<T>(title: string, callback?: (page: Page<T>) => void): Promise<Page<T>> | undefined {
    const panel = vscode.window.createWebviewPanel(
      `custom`,
      title,
      vscode.ViewColumn.One,
      {
        enableScripts: true,
        retainContextWhenHidden: true
      }
    );

    panel.webview.html = this.getHTML(panel, title);    

    let didSubmit = false;

    if (callback) {
      panel.webview.onDidReceiveMessage(
        message => {
          didSubmit = true;
          callback({ panel, data: message });
        }
      );

      panel.onDidDispose(() => {
        openedWebviews.delete(title);
        if (!didSubmit) {
          callback({ panel });
        }

        openedWebviews.set(title, panel);
      });
    } else {
      const page = new Promise<Page<T>>((resolve) => {
        panel.webview.onDidReceiveMessage(
          message => {
            didSubmit = true;
            resolve({ panel, data: message });
          }
        );

        panel.onDidDispose(() => {
          openedWebviews.delete(title);
          if (!didSubmit) {
            resolve({ panel });
          }
        });
      });
      
      openedWebviews.set(title, panel);
      return page;
    }
  }

  private getHTML(panel: vscode.WebviewPanel, title: string) {
<<<<<<< HEAD
    const submitButton = this.fields.find(field => field.type === `submit`) || { id: `` };

    const notInputFields = [`submit`, `buttons`, `tree`, `hr`, `heading`, `paragraph`, `tabs`, `complexTabs`];
=======
    const notInputFields = [`submit`, `buttons`, `tree`, `hr`, `paragraph`, `tabs`, `complexTabs`];
>>>>>>> 49ecaa3f
    const trees = this.fields.filter(field => field.type == `tree`);

    const complexTabFields = this.fields.filter(field => field.type === `complexTabs`).map(tabs => tabs.complexTabItems?.map(tab => tab.fields));
    const allFields = [...this.fields, ...complexTabFields.flat(2)].filter(cField => cField) as Field[];

    return /*html*/`
    <!DOCTYPE html>
    <html lang="en">
    
    <head>
        <meta charset="UTF-8">
        <meta name="viewport" content="width=device-width, initial-scale=1.0">
        <title>${title}</title>
    
        <script type="module">${vscodeweb}</script>
        <style>
            @media only screen and (min-width: 750px) {
              #laforma {
                padding-left: 15%;
                padding-right: 15%;
              }
            }

            #laforma {
                margin: 2em 2em 2em 2em;
            }

            vscode-tree {
              width: 100%;
            }

            .long-input {
              width: 100%;
            }

            .multiselect-table {
              border-color: var(--vscode-settings-textInputBorder, #cecece);
              border-radius: 2px;
              border-style: solid;
              border-width: 1px;
              background-color: var(--vscode-input-background,#fff);
              width: 100%;
              height: 100px;
              overflow: scroll;
            }

            tr:hover {
              background-color: var(--vscode-button-hoverBackground);
              cursor: pointer;
            }

            .selected {
              background-color: var(--vscode-button-hoverBackground)!important;
              cursor: pointer;
            }

            :root{
              --dropdown-z-index: 666;
            }
        </style>
    </head>
    
    <body>
        <vscode-form-container id="laforma">
            ${this.fields.map(field => field.getHTML()).join(``)}
        </vscode-form-container>
    </body>
    
    <script>
        (function () {
            const vscode = acquireVsCodeApi();

            // New: many button that can be pressed to submit
            const groupButtons = ${JSON.stringify(allFields.filter(field => field.type == `buttons`).map(field => field.items).flat())};

            // Input fields that can be validated
            const inputFields = ${JSON.stringify(allFields.filter(field => field.type == `input`))};

            // Available trees in the fields, though only one is supported.
            const trees = [${trees.map(field => `'${field.id}'`).join(`,`)}];

            // Fields which required a file path
            const filefields = [${allFields.filter(field => field.type == `file`).map(field => `'${field.id}'`).join(`,`)}];

            // Fields which are checkboxes
            const checkboxes = [${allFields.filter(field => field.type == `checkbox`).map(field => `'${field.id}'`).join(`,`)}];

            // Fields that have value which can be returned
            const submitfields = [${allFields.filter(field => !notInputFields.includes(field.type)).map(field => `'${field.id}'`).join(`,`)}];
<<<<<<< HEAD
            
            const complexMultiFields = new Map([${allFields.filter(field => field.type == `complexMulti`).map(field => `['${field.id}', [${field.subFields?.map(f => `'${f.id}'`).join(`,`)}]]`).join(`,`)}]);
            
            const doDone = (event, buttonValue) => {
                console.log('submit now!!', buttonValue)
=======

            const validateInputs = (optionalId) => {
              const testFields = optionalId ? inputFields.filter(theField => theField.id === optionalId) : inputFields

              let isValid = true;

              for (const field of testFields) {
                const fieldElement = document.getElementById(field.id);
                const currentValue = fieldElement.value || "";

                let isInvalid = false;

                if (field.minlength && currentValue.length < field.minlength) isInvalid = true;
                if (field.maxlength && currentValue.length > field.maxlength) isInvalid = true;
                if (field.regexTest) {
                  if (!(new RegExp(field.regexTest)).test(currentValue)) {
                    isInvalid = true;
                  }
                }

                if (isInvalid) {
                  fieldElement.setAttribute("invalid", "true");
                  isValid = false;
                } else {
                  fieldElement.removeAttribute("invalid");
                }
              }

              // If not validating a specific field, 
              // then we can enable/disable certain buttons
              if (!optionalId) {
                for (const fieldData of groupButtons) {
                  if (fieldData.requiresValidation) {
                    const field = fieldData.id;
                    
                    let button = document.getElementById(field);
                    if (isValid) {
                      button.removeAttribute("disabled");
                    } else {
                      button.setAttribute("disabled", "true");
                    }
                  }
                }
              }

              return isValid;
            }

    
            const doDone = (event, buttonId) => {
                console.log('submit now!!', buttonId)
>>>>>>> 49ecaa3f
                if (event)
                    event.preventDefault();
                    
                var data = document.querySelector('#laforma').data;

                if (buttonId) {
                  data['buttons'] = buttonId;
                }

                // Convert the weird array value of checkboxes to boolean
                for (const checkbox of checkboxes) {
                  data[checkbox] = (data[checkbox] && data[checkbox].length >= 1);
                }

                for (const f of complexMultiFields) {
                  let result = '';
                  const table = document.getElementById(f[0]);
                  for(let i = 0; i < table.rows.length; i++) {
                    result += table.rows[i].cells[0].innerHTML + '\\n';
                  }
                  data[f[0]] = result;
                }

                vscode.postMessage(data);
            };

            // Setup the input fields for validation
            for (const field of inputFields) {
              const fieldElement = document.getElementById(field.id);
              fieldElement.onkeyup = (e) => {validateInputs()};
            }

            // Now many buttons can be pressed to submit
            for (const fieldData of groupButtons) {
              const field = fieldData.id;
              
              console.log('group button', fieldData, document.getElementById(field));
              var button = document.getElementById(field);

              const submitButtonAction = (event) => {
                const isValid = fieldData.requiresValidation ? validateInputs() : true;
                console.log({requiresValidation: fieldData.requiresValidation, isValid});
                if (isValid) doDone(event, field);
              }

              button.onclick = submitButtonAction;
              button.onKeyDown = submitButtonAction;
            }
            
            for (const field of submitfields) {
                const currentElement = document.getElementById(field);
                if (currentElement.hasAttribute('rows')) {
                  currentElement
                    .addEventListener('keyup', function(event) {
                        event.preventDefault();
                        if (event.keyCode === 13 && event.altKey) {
                          if (validateInputs()) {
                            doDone();
                          }
                        }
                    });
                } else {
                  currentElement
                    .addEventListener('keyup', function(event) {
                        event.preventDefault();
                        if (event.keyCode === 13) {
                          if (validateInputs()) {
                            doDone();
                          }
                        }
                    });
                }
            }

            // This is used to read the file in order to get the real path.
            for (const field of filefields) {
              document.getElementById(field)
                  .addEventListener('vsc-change', (e) => {
                      const VirtualField = document.getElementById(e.target.id)
                      let input = VirtualField.shadowRoot.querySelector("input");
                      for (let file of Array.from(input.files)) {
                          let reader = new FileReader();
                          reader.addEventListener("load", () => {
                            document.getElementById(e.target.id).setAttribute("value", file.path)   
                          });
                          reader.readAsText(file);
                      }
                  })
            }

            complexMultiFields.forEach((subFields, field) => {
              const inputs = []
              subFields.forEach(id => {
                inputs.push(document.getElementById(id));
              });
              const addButton = document.getElementById(\`add-\${field}\`);
              const removeButton = document.getElementById(\`remove-\${field}\`);
              const result = document.getElementById(field);
              addButton.addEventListener('vsc-click', (e) => {
                let input = '';
                for(i of inputs) {
                  if(i.nodeName === 'VSCODE-RADIO-GROUP') {
                    //Need to find which is selected, there must be a better way than this
                    let checked = false;
                    for(let j = 0; j < i.children.length; j++) {
                      const item = i.children.item(j);
                      if(item.getAttribute('aria-checked') === 'true') {
                        input += item.value + ' ';
                        checked = true;
                        break;
                      }
                    }
                    if(!checked) {
                      input = '';
                      break;
                    }
                  } else {
                    if(i.value == '') {
                      input = '';
                      break;
                    }
                    input += i.value + ' ';
                  }
                }
                input = input.trim();
                if(input != '') {
                  const cell = result.insertRow(-1).insertCell(-1);
                  cell.innerHTML = input;
                  cell.addEventListener('click', (e) => {
                    const item = e.target
                    if(item.className == '') {
                      item.className = 'selected';
                    } else {
                      item.className = '';
                    }
                  })
                  inputs.forEach((i) => {
                    i.value = '';
                  });
                }
              });
              removeButton.addEventListener('vsc-click', (e) => {
                for(let i = result.rows.length - 1; i >= 0; i--) {
                  const cell = result.rows[i].cells[0];
                  if(cell.className === 'selected') {
                    result.deleteRow(i);
                  }
                }
              });
            });

            document.addEventListener('DOMContentLoaded', () => {
              validateInputs(); 
              var currentTree;
              ${trees.map(tree => {
      return /*js*/`
                  currentTree = document.getElementById('${tree.id}');
                  currentTree.data = ${JSON.stringify(tree.treeList)};
                  currentTree.addEventListener('vsc-select', (event) => {
                    console.log(JSON.stringify(event.detail));
                    if (event.detail.itemType === 'leaf') {
                      vscode.postMessage({'${tree.id}': event.detail.value});
                    }
                  });
                  `
    })}
            });

        }())
    </script>
    
    </html>`;
  }
}

<<<<<<< HEAD
export type FieldType = "input" | "password" | "submit" | "buttons" | "checkbox" | "file" | "complexTabs" | "tabs" | "tree" | "select" | "paragraph" | "hr" | "heading" | "radio"  | "complexMulti";
=======
export type FieldType = "input" | "password" | "buttons" | "checkbox" | "file" | "complexTabs" | "tabs" | "tree" | "select" | "paragraph" | "hr" | "heading";
>>>>>>> 49ecaa3f

export interface TreeListItemIcon {
  branch?: string;
  open?: string;
  leaf?: string;
}

export interface TreeListItem {
  label: string;
  subItems?: TreeListItem[];
  open?: boolean;
  selected?: boolean;
  focused?: boolean;
  icons?: TreeListItemIcon;
  value?: string;
  path?: number[];
}

export interface FieldItem {
  label?: string
  value?: string
  selected?: boolean
  description?: string
  text?: string
  id?: string
}

export class Field {
  public items?: FieldItem[];
  public treeList?: TreeListItem[];
  public complexTabItems?: ComplexTab[];
  public default?: string;
  public readonly?: boolean;
  public rows?: number;
  public multiSelect?: boolean;
  public comboBox?: boolean;
  public indent?: number;
  public subFields?: Field[]; //For complexMultiSelect

  public minlength?: number;
  public maxlength?: number;
  public regexTest?: string;

  constructor(readonly type: FieldType, readonly id: string, readonly label: string, readonly description?: string) {

  }

  getHTML(): string {
    this.default = typeof this.default === `string` ? this.default.replace(/"/g, `&quot;`) : undefined;
    const indentAmmt = 4;

    switch (this.type) {
      case `buttons`:
        return /* html */`
          <vscode-form-group variant="settings-group">
            ${this.items?.map(item => /* html */`<vscode-button id="${item.id}" style="margin:3px">${item.label}</vscode-button>`).join(``)}
          </vscode-form-group>`;

      case 'heading':
        return /* html */ `<h${this.id}>${this.label}</h${this.id}>`;

      case `hr`:
        return /* html */ `<hr />`;

      case `checkbox`:
        return /* html */`
          <vscode-form-group variant="settings-group">
            <vscode-checkbox id="${this.id}" name="${this.id}" ${this.default === `checked` ? `checked` : ``}><vscode-label>${this.label}</vscode-label></vscode-checkbox>
            ${this.renderDescription()}
          </vscode-form-group>`;

      case `tabs`:
        return /* html */`
          <vscode-tabs selected-index="${this.default || 0}">
            ${this.items?.map(item =>
              /* html */`
              <vscode-tab-header slot="header">${item.label}</vscode-tab-header>
              <vscode-tab-panel>
                ${item.value}
              </vscode-tab-panel>`
        ).join(``)}
          </vscode-tabs>`;

      case `complexTabs`:
        return /* html */`
          <vscode-tabs selected-index="${this.default || 0}">
            ${this.complexTabItems?.map(item =>
              /* html */`
              <vscode-tab-header slot="header">${item.label}</vscode-tab-header>
              <vscode-tab-panel>
              ${item.fields.map(field => field.getHTML()).join(` `)}
              </vscode-tab-panel>`
        ).join(``)}
          </vscode-tabs>`;

      case `input`:
        const multiline = (this.rows || 1) > 1;
        const tag = multiline ? "vscode-textarea" : "vscode-textfield";
        return /* html */`
          <vscode-form-group variant="settings-group" ${this.indent ? `style="padding-left:${this.indent * indentAmmt}em"` : ``}>
              ${this.renderLabel()}
              ${this.renderDescription()}              
              <${tag} class="long-input" id="${this.id}" name="${this.id}" 
                ${this.default ? `value="${this.default}"` : ``} 
                ${this.readonly ? `readonly` : ``} 
                ${multiline ? `rows="${this.rows}" resize="vertical"` : ''}
                ${this.minlength ? `minlength="${this.minlength}"` : ``} 
                ${this.maxlength ? `maxlength="${this.maxlength}"` : ``}>
              /${tag}>
          </vscode-form-group>`;

      case `paragraph`:
        return /* html */`
          <vscode-form-group variant="settings-group">
              <vscode-form-helper>${this.label}</vscode-form-helper>
          </vscode-form-group>`;

      case `file`:
        return /* html */`
          <vscode-form-group variant="settings-group">
              ${this.renderLabel()}
              ${this.renderDescription()}
              <vscode-textfield type="file" id="${this.id}" name="${this.id}"></vscode-textfield>
          </vscode-form-group>`;

      case `password`:
        return /* html */`
          <vscode-form-group variant="settings-group">
              ${this.renderLabel()}
              ${this.renderDescription()}
              <vscode-textfield type="password" id="${this.id}" name="${this.id}" ${this.default ? `value="${this.default}"` : ``}></vscode-textfield>
          </vscode-form-group>`;

      case `tree`:
        return /* html */`
          <vscode-form-group variant="settings-group">
              ${this.renderLabel()}
              ${this.renderDescription()}
              <vscode-tree id="${this.id}"></vscode-tree>
          </vscode-form-group>`;

      case `select`:
        const type = this.multiSelect ? `vscode-multi-select` : `vscode-single-select`;
        return /* html */`
          <vscode-form-group variant="settings-group" ${this.indent ? `style="padding-left:${this.indent * indentAmmt}em"` : ``}>
              ${this.renderLabel()}
              ${this.renderDescription()}
              <${type} id="${this.id}" name="${this.id}" ${this.comboBox ? `combobox` : ``}>
                  ${this.items?.map(item => /* html */`<vscode-option ${item.selected ? `selected` : ``} value="${item.value}" description="${item.text}">${item.description}</vscode-option>`)}
              </${type}>
          </vscode-form-group>`;

      case `radio`:
        return /* html */`
          <vscode-form-group variant="settings-group" ${this.indent ? `style="padding-left:${this.indent * indentAmmt}em"` : ``}>
              ${this.renderLabel()}
              ${this.renderDescription()}
              <vscode-radio-group id="${this.id}">
                  ${this.items?.map(item => /* html */`<vscode-radio label="${item.value}" name="${this.id}" value="${item.value}" ${item.selected ? `checked` : ``}>${item.description}</vscode-radio>`).join(`\n`)}
              </vscode-radio-group>
          </vscode-form-group>`;
      
      case `complexMulti`:
        const indent =  this.indent ? `padding-left:${this.indent * indentAmmt}em` : ``;
        return /* html */`
          ${this.subFields?.map(field => field.getHTML()).join(`\n`)}
          <vscode-form-group variant="settings-group" style="${indent}">
              <vscode-button id="add-${this.id}" style="margin:3px">Add Item</vscode-button>
              <vscode-button id="remove-${this.id}" style="margin:3px">Remove Selected Item</vscode-button>
              <div class="multiselect-table"> <table id="${this.id}" name="${this.id}"></table></div>
          </vscode-form-group>`;
    }
  }

  private renderLabel() {
    return /* html */ `<vscode-label>${this.label}</vscode-label>`;
  }

  private renderDescription() {
    return this.description ? /* html */ `<vscode-form-helper>${this.description}</vscode-form-helper>` : ``;
  }
}<|MERGE_RESOLUTION|>--- conflicted
+++ resolved
@@ -52,11 +52,7 @@
     return this;
   }
 
-<<<<<<< HEAD
-  addInput(id: string, label: string, description?: string, options?: { default?: string, readonly?: boolean, rows?: number, indent?: number }) {
-=======
-  addInput(id: string, label: string, description?: string, options?: { default?: string, readonly?: boolean, rows?: number, minlength?: number, maxlength?: number, regexTest?: string }) {
->>>>>>> 49ecaa3f
+  addInput(id: string, label: string, description?: string, options?: { default?: string, readonly?: boolean, rows?: number, indent?: number, minlength?: number, maxlength?: number, regexTest?: string }) {
     const input = Object.assign(new Field('input', id, label, description), options);
     input.indent = options?.indent;
     this.addField(input);
@@ -221,13 +217,7 @@
   }
 
   private getHTML(panel: vscode.WebviewPanel, title: string) {
-<<<<<<< HEAD
-    const submitButton = this.fields.find(field => field.type === `submit`) || { id: `` };
-
     const notInputFields = [`submit`, `buttons`, `tree`, `hr`, `heading`, `paragraph`, `tabs`, `complexTabs`];
-=======
-    const notInputFields = [`submit`, `buttons`, `tree`, `hr`, `paragraph`, `tabs`, `complexTabs`];
->>>>>>> 49ecaa3f
     const trees = this.fields.filter(field => field.type == `tree`);
 
     const complexTabFields = this.fields.filter(field => field.type === `complexTabs`).map(tabs => tabs.complexTabItems?.map(tab => tab.fields));
@@ -317,14 +307,9 @@
 
             // Fields that have value which can be returned
             const submitfields = [${allFields.filter(field => !notInputFields.includes(field.type)).map(field => `'${field.id}'`).join(`,`)}];
-<<<<<<< HEAD
             
             const complexMultiFields = new Map([${allFields.filter(field => field.type == `complexMulti`).map(field => `['${field.id}', [${field.subFields?.map(f => `'${f.id}'`).join(`,`)}]]`).join(`,`)}]);
-            
-            const doDone = (event, buttonValue) => {
-                console.log('submit now!!', buttonValue)
-=======
-
+        
             const validateInputs = (optionalId) => {
               const testFields = optionalId ? inputFields.filter(theField => theField.id === optionalId) : inputFields
 
@@ -375,7 +360,6 @@
     
             const doDone = (event, buttonId) => {
                 console.log('submit now!!', buttonId)
->>>>>>> 49ecaa3f
                 if (event)
                     event.preventDefault();
                     
@@ -551,11 +535,7 @@
   }
 }
 
-<<<<<<< HEAD
-export type FieldType = "input" | "password" | "submit" | "buttons" | "checkbox" | "file" | "complexTabs" | "tabs" | "tree" | "select" | "paragraph" | "hr" | "heading" | "radio"  | "complexMulti";
-=======
-export type FieldType = "input" | "password" | "buttons" | "checkbox" | "file" | "complexTabs" | "tabs" | "tree" | "select" | "paragraph" | "hr" | "heading";
->>>>>>> 49ecaa3f
+export type FieldType = "input" | "password" | "buttons" | "checkbox" | "file" | "complexTabs" | "tabs" | "tree" | "select" | "paragraph" | "hr" | "heading" | "radio"  | "complexMulti";
 
 export interface TreeListItemIcon {
   branch?: string;
