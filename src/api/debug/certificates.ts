--- conflicted
+++ resolved
@@ -191,11 +191,7 @@
           debugConfig.set("JAVA_HOME", javaHome);
           debugConfig.set("DEBUG_SERVICE_KEYSTORE_FILE", certificatePath);
           debugConfig.set("DEBUG_SERVICE_KEYSTORE_PASSWORD", encryptResult.stdout);
-<<<<<<< HEAD
-          debugConfig.set("CODE4IDEBUG", `$([ -f $DBGSRV_WRK_DIR/${ENCRYPTION_KEY} ] && cp $DBGSRV_WRK_DIR/${ENCRYPTION_KEY} $DBGSRV_WRK_DIR/key.properties)`);
-=======
           debugConfig.setCode4iDebug(`$([ -f $DBGSRV_WRK_DIR/${ENCRYPTION_KEY} ] && cp $DBGSRV_WRK_DIR/${ENCRYPTION_KEY} $DBGSRV_WRK_DIR/key.properties)`);
->>>>>>> e7caf9f9
           debugConfig.save();
         }
         else {
@@ -214,13 +210,10 @@
   });
 }
 
-<<<<<<< HEAD
-=======
 export async function debugKeyFileExists(connection: IBMi, debugConfig: DebugConfiguration) {
   return await connection.content.testStreamFile(`${debugConfig.getRemoteServiceWorkDir()}/.code4i.debug`, "f");
 }
 
->>>>>>> e7caf9f9
 export async function remoteCertificatesExists(debugConfig?: DebugConfiguration) {
   const content = instance.getContent();
   if (content) {
