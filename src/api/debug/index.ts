import { ExtensionContext, Uri } from "vscode";
import Instance from "../Instance";

import path from "path";
import * as vscode from 'vscode';

import { copyFileSync } from "fs";
import { instance } from "../../instantiate";
import { ObjectItem } from "../../typings";
import { ILELibrarySettings } from "../CompileTools";
import { Tools } from "../Tools";
import { getEnvConfig } from "../local/env";
import * as certificates from "./certificates";
import * as server from "./server";
<<<<<<< HEAD
import { debug } from "console";
import { ConnectionManager } from "../Configuration";
=======
>>>>>>> 6d7cdaaf

const debugExtensionId = `IBM.ibmidebug`;

const debugContext = 'code-for-ibmi:debug';
const debugSEPContext = 'code-for-ibmi:debug.SEP';

// These context values are used for walkthroughs only
const ptfContext = `code-for-ibmi:debug.ptf`;
const remoteCertContext = `code-for-ibmi:debug.remote`;
const localCertContext = `code-for-ibmi:debug.local`;

let connectionConfirmed = false;
let temporaryPassword: string | undefined;

export function isManaged() {
  return process.env[`DEBUG_MANAGED`] === `true`;
}

const activateDebugExtension = async () => {
  const debugclient = vscode.extensions.getExtension(debugExtensionId);
  if (debugclient && !debugclient.isActive) {
    await debugclient.activate();
  }
}

const debugExtensionAvailable = () => {
  const debugclient = vscode.extensions.getExtension(debugExtensionId);
  return debugclient && debugclient.isActive;
}

export async function initialize(context: ExtensionContext) {

  const startDebugging = async (type: DebugType, objectType: DebugObjectType, objectLibrary: string, objectName: string, workspaceFolder?: vscode.WorkspaceFolder) => {
    if (debugExtensionAvailable()) {
      const connection = instance.getConnection();
      const config = instance.getConfig();
      if (connection && config) {
        if (connection.remoteFeatures[`startDebugService.sh`]) {
          const password = await getPassword();

          const libraries: ILELibrarySettings = {
            currentLibrary: config?.currentLibrary,
            libraryList: config?.libraryList
          };

          // If we are debugging from a workspace, perhaps
          // the user has a custom CURLIB and LIBL setup.
          if (workspaceFolder) {
            const env = await getEnvConfig(workspaceFolder);
            if (env[`CURLIB`]) {
              objectLibrary = env[`CURLIB`];
              libraries.currentLibrary = env[`CURLIB`];
            }

            if (env[`LIBL`]) {
              libraries.libraryList = env[`LIBL`].split(` `);
            }
          }

          if (config.debugIsSecure && !isManaged()) {
            if (!await certificates.localClientCertExists(connection)) {
              vscode.window.showInformationMessage(`Debug Service Certificate`, {
                modal: true,
                detail: `Debug client certificate is not setup.`
              },
                `Setup`
              ).then(result => {
                if (result === `Setup`) {
                  vscode.commands.executeCommand(`code-for-ibmi.debug.setup.local`);
                }
              });
              return;
            }
          }

          if (password) {
            let debugOpts: DebugOptions = {
              password,
              library: objectLibrary,
              object: objectName,
              libraries
            };

            if (type === `sep`) {
              debugOpts.sep = {
                type: objectType
              }
            }

            startDebug(instance, debugOpts);
          }
        } else {
          if (isManaged()) {
            vscode.window.showInformationMessage(`Looks like the Debug Service is not setup on this IBM i server. Please contact your system administrator.`);

          } else {
            const openTut = await vscode.window.showInformationMessage(`Looks like you do not have the debug PTF installed. Do you want to see the Walkthrough to set it up?`, `Take me there`);
            if (openTut === `Take me there`) {
              vscode.commands.executeCommand(`workbench.action.openWalkthrough`, `halcyontechltd.vscode-ibmi-walkthroughs#code-ibmi-debug`);
            }
          }
        }
      }

    } else {
      vscode.window.showInformationMessage(`Debug extension missing`, {
        detail: `The IBM i Debug extension is not installed. It can be installed from the Marketplace.`,
        modal: true
      }, `Go to Marketplace`).then(result => {
        if (result) {
          vscode.commands.executeCommand('code-for-ibmi.debug.extension');
        }
      });
    }
  }

  let cachedResolvedTypes: { [path: string]: DebugObjectType } = {};
  const getObjectType = async (library: string, objectName: string) => {
    const path = library + `/` + objectName;
    if (cachedResolvedTypes[path]) {
      return cachedResolvedTypes[path];
    } else {
      const content = instance.getContent()!;

      const [row] = await content.runSQL(`select OBJTYPE from table(qsys2.object_statistics('${library}', '*PGM *SRVPGM', '${objectName}')) X`) as { OBJTYPE: DebugObjectType }[];

      if (row) {
        cachedResolvedTypes[path] = row.OBJTYPE;
        return row.OBJTYPE;
      };
    }
  }

  const getObjectFromUri = (uri: Uri) => {
    const connection = instance.getConnection();

    const configuration = instance.getConfig();

    const qualifiedPath: {
      library: string | undefined,
      object: string | undefined
    } = { library: undefined, object: undefined };

    if (connection && configuration) {

      switch (uri.scheme) {
        case `member`:
          const memberPath = connection.parserMemberPath(uri.path);
          qualifiedPath.library = memberPath.library;
          qualifiedPath.object = memberPath.name;
          break;
        case `streamfile`:
          const streamfilePath = path.parse(uri.path);
          qualifiedPath.library = configuration.currentLibrary;
          qualifiedPath.object = streamfilePath.name;
          break;
        case `file`:
          const localPath = path.parse(uri.path);
          qualifiedPath.library = configuration.currentLibrary;
          qualifiedPath.object = localPath.name;
          break;
      }

      if (qualifiedPath.object) {
        // Remove .pgm ending potentially
        qualifiedPath.object = connection.upperCaseName(qualifiedPath.object);
        if (qualifiedPath.object.endsWith(`.PGM`))
          qualifiedPath.object = qualifiedPath.object.substring(0, qualifiedPath.object.length - 4);
      }
    }

    return qualifiedPath;
  }

  const getPassword = async () => {
    const connection = instance.getConnection();

    let password = await ConnectionManager.getStoredPassword(context, connection!.currentConnectionName);

    if (!password) {
      password = temporaryPassword;
    }

    if (!password) {
      password = await vscode.window.showInputBox({
        password: true,
        prompt: `Password for user profile ${connection!.currentUser} is required to debug. Password is not stored on device, but is stored temporarily for this connection.`
      });

      // Store for later
      temporaryPassword = password;
    }

    return password;
  }

  context.subscriptions.push(
    vscode.commands.registerCommand(`code-for-ibmi.debug.extension`, () => {
      vscode.commands.executeCommand('extension.open', debugExtensionId);
    }),

    vscode.commands.registerCommand(`code-for-ibmi.debug.endDebug`, () => {
      return vscode.debug.stopDebugging();
    }),

    vscode.debug.onDidTerminateDebugSession(async session => {
      if (session.configuration.type === `IBMiDebug`) {
        const connection = instance.getConnection();

        server.getStuckJobs(connection?.currentUser!, instance.getContent()!).then(jobIds => {
          if (jobIds.length > 0) {
            vscode.window.showInformationMessage(`You have ${jobIds.length} debug job${jobIds.length !== 1 ? `s` : ``} stuck at MSGW under your user profile.`, `End jobs`, `Ignore`)
              .then(selection => {
                if (selection === `End jobs`) {
                  server.endJobs(jobIds, connection!);
                }
              })
          }
        });
      }
    }),

    vscode.commands.registerCommand(`code-for-ibmi.debug.batch`, (node?: ObjectItem | Uri) => {
      vscode.commands.executeCommand(`code-for-ibmi.debug`, `batch`, node);
    }),

    vscode.commands.registerCommand(`code-for-ibmi.debug.sep`, (node?: ObjectItem | Uri) => {
      vscode.commands.executeCommand(`code-for-ibmi.debug`, `sep`, node);
    }),

    vscode.commands.registerCommand(`code-for-ibmi.debug`, async (debugType?: DebugType, node?: ObjectItem | Uri) => {
      if (debugType && node) {
        if (node instanceof Uri) {
          const workspaceFolder = [`member`, `streamfile`].includes(node.scheme) ? undefined : vscode.workspace.getWorkspaceFolder(node);

          const qualifiedObject = getObjectFromUri(node);

          if (qualifiedObject.library && qualifiedObject.object) {
            const objectType = await getObjectType(qualifiedObject.library, qualifiedObject.object);
            if (objectType) {
              startDebugging(debugType, objectType, qualifiedObject.library, qualifiedObject.object, workspaceFolder);
            } else {
              vscode.window.showErrorMessage(`Failed to determine object type. Ensure the object exists and is a program (*PGM)${debugType === "sep" ? " or service program (*SRVPGM)" : ""}.`);
            }
          }
        } else {
          const { library, name, type } = node.object
          startDebugging(debugType, type as DebugObjectType, library, name);
        }
      }
    }),

    vscode.commands.registerCommand(`code-for-ibmi.debug.setup.remote`, () =>
      Tools.withContext("code-for-ibmi:debugWorking", async () => {
        const connection = instance.getConnection();
        if (connection) {
          const ptfInstalled = server.debugPTFInstalled();

          if (ptfInstalled) {
            const remoteCertExists = await certificates.remoteServerCertificateExists(connection);
            let remoteCertsOk = false;

            if (remoteCertExists) {
              vscode.window.showInformationMessage(`Certificates already exist on the server.`);
              remoteCertsOk = true;
            }

            // This popup will show a message based on if the certificates exist or not
            const doSetup = await vscode.window.showInformationMessage(`Debug setup`, {
              modal: true,
              detail: `${remoteCertExists
                ? `Debug service certificate already exist on this system! This will download the client certificate to enable secure debugging.`
                : `Debug service certificate is not setup on the system. This will generate the server certificate and download the client certificate to your device.`
                } Continue with setup?`
            }, `Continue`);

            if (doSetup) {
              try {
                // If the remote certs don't exist, generate them
                if (!remoteCertExists) {
                  await certificates.setup(connection);
                  vscode.window.showInformationMessage(`Certificate successfully generated on server.`);
                  remoteCertsOk = true;
                  //Download the client certificate while we're at it
                  vscode.commands.executeCommand(`code-for-ibmi.debug.setup.local`);
                }
              } catch (e: any) {
                vscode.window.showErrorMessage(e.message || e);
              }
            }

            if (remoteCertsOk) {
              vscode.commands.executeCommand(`setContext`, remoteCertContext, true);
              server.refreshDebugSensitiveItems();
            }
          } else {
            vscode.window.showErrorMessage(`Debug PTF not installed.`);
          }

        } else {
          vscode.window.showErrorMessage(`No connection to IBM i available.`);
        }
      })
    ),

    vscode.commands.registerCommand(`code-for-ibmi.debug.setup.local`, async () =>
      await Tools.withContext("code-for-ibmi:debugWorking", async () => {
        const connection = instance.getConnection();

        if (connection) {
          const ptfInstalled = server.debugPTFInstalled();

          if (ptfInstalled) {
            let localCertsOk = false;
            if (connection.config!.debugIsSecure) {

              try {
                const remoteCertExists = await certificates.remoteServerCertificateExists(connection);

                // If the client certificate exists on the server, download it
                if (remoteCertExists) {
                  await certificates.downloadClientCert(connection);
                  localCertsOk = true;
                  vscode.window.showInformationMessage(`Debug client certificate downloaded from the server.`);
                } else {
                  const doImport = await vscode.window.showInformationMessage(`Debug setup`, {
                    modal: true,
                    detail: `The debug service certificate is not setup on the server. Would you like to import a server certificate from your device?`
                  }, `Yes`, `No`);

                  if (doImport === `Yes`) {
                    const selectedFile = await vscode.window.showOpenDialog({
                      canSelectFiles: true,
                      canSelectFolders: false,
                      canSelectMany: false,
                      title: `Select debug service certificate`,
                      filters: { "PFX certificate": ["pfx"] }
                    });

                    if (selectedFile && selectedFile.length === 1) {
                      copyFileSync(selectedFile[0].fsPath, certificates.getLocalCertPath(connection));
                      localCertsOk = true;
                      vscode.window.showInformationMessage(`Certificate imported.`);
                      return true;
                    }
                  }
                }
              } catch (e) {
                vscode.window.showErrorMessage(`Failed to work with debug client certificate. See Code for IBM i logs.`);
              }
            } else {
              vscode.window.showInformationMessage(`Import of debug client certificate skipped as not required in current mode.`, `Open configuration`).then(result => {
                if (result) {
                  vscode.commands.executeCommand(`code-for-ibmi.showAdditionalSettings`, undefined, `Debugger`);
                }
              });
            }

            if (localCertsOk) {
              vscode.commands.executeCommand(`setContext`, localCertContext, true);
              server.refreshDebugSensitiveItems();
            }
          } else {
            vscode.window.showErrorMessage(`Debug PTF not installed.`);
          }
        }
        return false;
      })
    )
  );

  // Run during startup:
  instance.onEvent("connected", async () => {
    activateDebugExtension();
    server.resetDebugServiceDetails()
    const connection = instance.getConnection();
    const content = instance.getContent();
    if (connection && content && server.debugPTFInstalled()) {
      vscode.commands.executeCommand(`setContext`, ptfContext, true);

      //Enable debug related commands
      vscode.commands.executeCommand(`setContext`, debugContext, true);

      //Enable service entry points related commands
      vscode.commands.executeCommand(`setContext`, debugSEPContext, await server.isSEPSupported());

      if (!isManaged()) {
        const isSecure = connection.config!.debugIsSecure;

        if (validateIPv4address(connection.currentHost) && isSecure) {
          vscode.window.showWarningMessage(`You are using an IPv4 address to connect to this system. This may cause issues with secure debugging. Please use a hostname in the Login Settings instead.`);
        }

        const debugServiceJob = await server.getDebugServiceJob();

        await certificates.legacyCertificateChecks(connection, Boolean(debugServiceJob));

        const remoteCertsExist = await certificates.remoteServerCertificateExists(connection);

        if (remoteCertsExist) {
          vscode.commands.executeCommand(`setContext`, remoteCertContext, true);

          if (isSecure && debugServiceJob) {
            const localCertsExists = await certificates.localClientCertExists(connection);

            if (localCertsExists) {
              vscode.commands.executeCommand(`setContext`, localCertContext, true);
            } else {
              vscode.commands.executeCommand(`code-for-ibmi.debug.setup.local`);
            }
          }
        } else {
          const openTut = await vscode.window.showInformationMessage(`${debugServiceJob ?
            `Looks like the Debug Service was started by an external service. This may impact your VS Code experience.` :
            `Looks like you have the debug PTF but don't have it configured.`
            } Do you want to see the Walkthrough to set it up?`, `Take me there`);

          if (openTut) {
            vscode.commands.executeCommand(`workbench.action.openWalkthrough`, `halcyontechltd.vscode-ibmi-walkthroughs#code-ibmi-debug`);
          }
        }
      }
    }
  });

  instance.onEvent("disconnected", () => {
    vscode.commands.executeCommand(`setContext`, debugContext, false);
    vscode.commands.executeCommand(`setContext`, debugSEPContext, false);
  });

  vscode.commands.executeCommand(`setContext`, `code-for-ibmi:debugManaged`, isManaged());
}

function validateIPv4address(ipaddress: string) {
  if (/^(25[0-5]|2[0-4][0-9]|[01]?[0-9][0-9]?)\.(25[0-5]|2[0-4][0-9]|[01]?[0-9][0-9]?)\.(25[0-5]|2[0-4][0-9]|[01]?[0-9][0-9]?)\.(25[0-5]|2[0-4][0-9]|[01]?[0-9][0-9]?)$/.test(ipaddress)) {
    return (true)
  }
  return (false)
}

interface DebugOptions {
  password: string;
  library: string;
  object: string;
  libraries: ILELibrarySettings;
  sep?: {
    type: DebugObjectType;
    moduleName?: string;
    procedureName?: string;
  }
};

type DebugType = "batch" | "sep";
type DebugObjectType = "*PGM" | "*SRVPGM";

export async function startDebug(instance: Instance, options: DebugOptions) {
  const connection = instance.getConnection();
  const config = instance.getConfig();
  const storage = instance.getStorage();

  const serviceDetails = await server.getDebugServiceDetails();

  const port = config?.debugPort;
  const updateProductionFiles = config?.debugUpdateProductionFiles;
  const enableDebugTracing = config?.debugEnableDebugTracing;

  let secure = true;

  if (isManaged()) {
    // If we're in a managed environment, only set secure if a cert is set
    secure = process.env[`DEBUG_CA_PATH`] ? true : false;
  } else {
    secure = config?.debugIsSecure || false;
    if (secure) {
      process.env[`DEBUG_CA_PATH`] = certificates.getLocalCertPath(connection!);
    } else {
      // Environment variable must be deleted otherwise cert issues will happen
      delete process.env[`DEBUG_CA_PATH`];
    }
  }

  if (options.sep) {
    if (serviceDetails.version === `1.0.0`) {
      vscode.window.showErrorMessage(`The debug service on this system, version ${serviceDetails.version}, does not support service entry points.`);
      return;
    }

    // libraryName/programName programType/moduleName/procedureName
    const formattedDebugString = `${options.library.toUpperCase()}/${options.object.toUpperCase()} ${options.sep.type}/${options.sep.moduleName || `*ALL`}/${options.sep.procedureName || `*ALL`}`;
    vscode.commands.executeCommand(
      `ibmidebug.create-service-entry-point-with-prompt`,
      connection?.currentHost!,
      connection?.currentUser!.toUpperCase(),
      options.password,
      formattedDebugString,
      Number(config?.debugPort),
      Number(config?.debugSepPort)
    );

  } else {

    const pathKey = options.library.trim() + `/` + options.object.trim();

    const previousCommands = storage!.getDebugCommands();

    let currentCommand: string | undefined = previousCommands[pathKey] || `CALL PGM(` + pathKey + `)`;

    currentCommand = await vscode.window.showInputBox({
      ignoreFocusOut: true,
      title: `Debug command`,
      prompt: `Command used to start debugging the ${pathKey} program object. The command is wrapped around SBMJOB.`,
      value: currentCommand
    });

    if (currentCommand) {
      previousCommands[pathKey] = currentCommand;
      storage?.setDebugCommands(previousCommands);

      const debugConfig = {
        "type": `IBMiDebug`,
        "request": `launch`,
        "name": `Remote debug: Launch a batch debug session`,
        "user": connection!.currentUser.toUpperCase(),
        "password": options.password,
        "host": connection!.currentHost,
        "port": port,
        "secure": secure,  // Enforce secure mode
        "ignoreCertificateErrors": !secure,
        "subType": "batch",
        "library": options.library.toUpperCase(),
        "program": options.object.toUpperCase(),
        "startBatchJobCommand": `SBMJOB CMD(${currentCommand}) INLLIBL(${options.libraries.libraryList.join(` `)}) CURLIB(${options.libraries.currentLibrary}) JOBQ(QSYSNOMAX) MSGQ(*USRPRF)`,
        "updateProductionFiles": updateProductionFiles,
        "trace": enableDebugTracing,
      };

      const debugResult = await vscode.debug.startDebugging(undefined, debugConfig, undefined);

      if (debugResult) {
        connectionConfirmed = true;
      } else {
        if (!connectionConfirmed) {
          temporaryPassword = undefined;
        }
      }
    }
  }
}<|MERGE_RESOLUTION|>--- conflicted
+++ resolved
@@ -12,11 +12,7 @@
 import { getEnvConfig } from "../local/env";
 import * as certificates from "./certificates";
 import * as server from "./server";
-<<<<<<< HEAD
-import { debug } from "console";
 import { ConnectionManager } from "../Configuration";
-=======
->>>>>>> 6d7cdaaf
 
 const debugExtensionId = `IBM.ibmidebug`;
 
