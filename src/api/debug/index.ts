--- conflicted
+++ resolved
@@ -7,13 +7,10 @@
 import { copyFileSync } from "fs";
 import { instance } from "../../instantiate";
 import { ILELibrarySettings } from "../CompileTools";
-<<<<<<< HEAD
 import { ObjectItem } from "../../typings";
-=======
 import { getEnvConfig } from "../local/env";
 import * as certificates from "./certificates";
 import * as server from "./server";
->>>>>>> 95da1ef5
 
 const debugExtensionId = `IBM.ibmidebug`;
 
@@ -481,17 +478,9 @@
             }
           }
         } else {
-<<<<<<< HEAD
-          const existingDebugService = await server.getRunningJob(connection.config?.debugPort || "8005", instance.getContent()!);
-
-          const openTut = await vscode.window.showInformationMessage(`${existingDebugService ?
-              `Looks like the Debug Service was started by an external service. This may impact your VS Code experience.` :
-              `Looks like you have the debug PTF but don't have it configured.`
-=======
           const openTut = await vscode.window.showInformationMessage(`${existingDebugService ?
             `Looks like the Debug Service was started by an external service. This may impact your VS Code experience.` :
             `Looks like you have the debug PTF but don't have it configured.`
->>>>>>> 95da1ef5
             } Do you want to see the Walkthrough to set it up?`, `Take me there`);
 
           if (openTut) {
@@ -573,7 +562,6 @@
 
   } else {
 
-<<<<<<< HEAD
     const pathKey = options.library.trim() + `/` + options.object.trim();
 
     const previousCommands = storage!.getDebugCommands();
@@ -617,36 +605,6 @@
         if (!connectionConfirmed) {
           temporaryPassword = undefined;
         }
-=======
-  if (currentCommand) {
-    previousCommands[pathKey] = currentCommand;
-    storage?.setDebugCommands(previousCommands);
-
-    const debugConfig = {
-      "type": `IBMiDebug`,
-      "request": `launch`,
-      "name": `Remote debug: Launch a batch debug session`,
-      "user": connection!.currentUser.toUpperCase(),
-      "password": options.password,
-      "host": connection!.currentHost,
-      "port": port,
-      "secure": secure,  // Enforce secure mode
-      "ignoreCertificateErrors": true,
-      "library": options.library.toUpperCase(),
-      "program": options.object.toUpperCase(),
-      "startBatchJobCommand": `SBMJOB CMD(${currentCommand}) INLLIBL(${options.libraries.libraryList.join(` `)}) CURLIB(${options.libraries.currentLibrary}) JOBQ(QSYSNOMAX) MSGQ(*USRPRF)`,
-      "updateProductionFiles": updateProductionFiles,
-      "trace": enableDebugTracing,
-    };
-
-    const debugResult = await vscode.debug.startDebugging(undefined, debugConfig, undefined);
-
-    if (debugResult) {
-      connectionConfirmed = true;
-    } else {
-      if (!connectionConfirmed) {
-        temporaryPassword = undefined;
->>>>>>> 95da1ef5
       }
     }
   }
