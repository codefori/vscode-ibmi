import { ExtensionContext, Uri } from "vscode";
import Instance from "../Instance";

import path from "path";
import * as vscode from 'vscode';

import { copyFileSync } from "fs";
import { instance } from "../../instantiate";
import { openDebugStatusPanel } from "../../webviews/debugger";
import { ILELibrarySettings } from "../CompileTools";
import { ObjectItem } from "../../typings";
import { getEnvConfig } from "../local/env";
import * as certificates from "./certificates";
import * as server from "./server";
import { debug } from "console";

const debugExtensionId = `IBM.ibmidebug`;

// These context values are used for walkthroughs only
const ptfContext = `code-for-ibmi:debug.ptf`;
const remoteCertContext = `code-for-ibmi:debug.remote`;
const localCertContext = `code-for-ibmi:debug.local`;

let connectionConfirmed = false;
let temporaryPassword: string | undefined;

export function isManaged() {
  return process.env[`DEBUG_MANAGED`] === `true`;
}

const activateDebugExtension = async () => {
  const debugclient = vscode.extensions.getExtension(debugExtensionId);
  if (debugclient && !debugclient.isActive) {
    await debugclient.activate();
  }
}

const debugExtensionAvailable = () => {
  const debugclient = vscode.extensions.getExtension(debugExtensionId);
  return debugclient && debugclient.isActive;
}

export async function initialize(context: ExtensionContext) {

  const startDebugging = async (type: DebugType, objectType: DebugObjectType, objectLibrary: string, objectName: string, workspaceFolder?: vscode.WorkspaceFolder) => {
    if (debugExtensionAvailable()) {
      const connection = instance.getConnection();
      const config = instance.getConfig();
      if (connection && config) {
        if (connection.remoteFeatures[`startDebugService.sh`]) {
          const password = await getPassword();

          const libraries: ILELibrarySettings = {
            currentLibrary: config?.currentLibrary,
            libraryList: config?.libraryList
          };

          // If we are debugging from a workspace, perhaps
          // the user has a custom CURLIB and LIBL setup.
          if (workspaceFolder) {
            const env = await getEnvConfig(workspaceFolder);
            if (env[`CURLIB`]) {
              objectLibrary = env[`CURLIB`];
              libraries.currentLibrary = env[`CURLIB`];
            }

            if (env[`LIBL`]) {
              libraries.libraryList = env[`LIBL`].split(` `);
            }
          }

          if (config.debugIsSecure && !isManaged()) {
            if (!await certificates.localClientCertExists(connection)) {
              vscode.window.showInformationMessage(`Debug Service Certificate`, {
                modal: true,
                detail: `Debug client certificate is not setup.`
              },
                `Setup`
              ).then(result => {
                if (result === `Setup`) {
                  vscode.commands.executeCommand(`code-for-ibmi.debug.setup.local`);
                }
              });
              return;
            }
          }

          if (password) {
            let debugOpts: DebugOptions = {
              password,
              library: objectLibrary,
              object: objectName,
              libraries
            };

            if (type === `sep`) {
              debugOpts.sep = {
                type: objectType
              }
            }

            startDebug(instance, debugOpts);
          }
        } else {
          if (isManaged()) {
            vscode.window.showInformationMessage(`Looks like the Debug Service is not setup on this IBM i server. Please contact your system administrator.`);

          } else {
            const openTut = await vscode.window.showInformationMessage(`Looks like you do not have the debug PTF installed. Do you want to see the Walkthrough to set it up?`, `Take me there`);
            if (openTut === `Take me there`) {
              vscode.commands.executeCommand(`workbench.action.openWalkthrough`, `halcyontechltd.vscode-ibmi-walkthroughs#code-ibmi-debug`);
            }
          }
        }
      }

    } else {
      vscode.window.showInformationMessage(`Debug extension missing`, {
        detail: `The IBM i Debug extension is not installed. It can be installed from the Marketplace.`,
        modal: true
      }, `Go to Marketplace`).then(result => {
        if (result) {
          vscode.commands.executeCommand('code-for-ibmi.debug.extension');
        }
      });
    }
  }

  let cachedResolvedTypes: { [path: string]: DebugObjectType } = {};
  const getObjectType = async(library: string, objectName: string) => {
    const path = library + `/` + objectName;
    if (cachedResolvedTypes[path]) {
      return cachedResolvedTypes[path];
    } else {
      const content = instance.getContent()!;

      const [row] = await content.runSQL(`select OBJTYPE from table(qsys2.object_statistics('${library}', '*PGM *SRVPGM', '${objectName}')) X`) as { OBJTYPE: DebugObjectType }[];
  
      if (row) {
        cachedResolvedTypes[path] = row.OBJTYPE;
        return row.OBJTYPE;
      };
    }
  }

  const getObjectFromUri = (uri: Uri) => {
    const connection = instance.getConnection();

    const configuration = instance.getConfig();

    const qualifiedPath: {
      library: string | undefined,
      object: string | undefined
    } = { library: undefined, object: undefined };

    if (connection && configuration) {

      switch (uri.scheme) {
        case `member`:
          const memberPath = connection.parserMemberPath(uri.path);
          qualifiedPath.library = memberPath.library;
          qualifiedPath.object = memberPath.name;
          break;
        case `streamfile`:
          const streamfilePath = path.parse(uri.path);
          qualifiedPath.library = configuration.currentLibrary;
          qualifiedPath.object = streamfilePath.name;
          break;
        case `file`:
          const localPath = path.parse(uri.path);
          qualifiedPath.library = configuration.currentLibrary;
          qualifiedPath.object = localPath.name;
          break;
      }

      if (qualifiedPath.object) {
        // Remove .pgm ending potentially
        qualifiedPath.object = connection.upperCaseName(qualifiedPath.object);
        if (qualifiedPath.object.endsWith(`.PGM`))
          qualifiedPath.object = qualifiedPath.object.substring(0, qualifiedPath.object.length - 4);
      }
    }

    return qualifiedPath;
  }

  const getPassword = async () => {
    const connection = instance.getConnection();

    let password = await context.secrets.get(`${connection!.currentConnectionName}_password`);

    if (!password) {
      password = temporaryPassword;
    }

    if (!password) {
      password = await vscode.window.showInputBox({
        password: true,
        prompt: `Password for user profile ${connection!.currentUser} is required to debug. Password is not stored on device, but is stored temporarily for this connection.`
      });

      // Store for later
      temporaryPassword = password;
    }

    return password;
  }

  const debugPTFInstalled = () => {
    const connection = instance.getConnection();
    return connection?.remoteFeatures[`startDebugService.sh`] !== undefined;
  }

  context.subscriptions.push(
    vscode.commands.registerCommand(`code-for-ibmi.debug.extension`, () => {
      vscode.commands.executeCommand('extension.open', debugExtensionId);
    }),

    vscode.commands.registerCommand(`code-for-ibmi.debug.endDebug`, () => {
      return vscode.debug.stopDebugging();
    }),

    vscode.debug.onDidTerminateDebugSession(async session => {
      if (session.configuration.type === `IBMiDebug`) {
        const connection = instance.getConnection();

        server.getStuckJobs(connection?.currentUser!, instance.getContent()!).then(jobIds => {
          if (jobIds.length > 0) {
            vscode.window.showInformationMessage(`You have ${jobIds.length} debug job${jobIds.length !== 1 ? `s` : ``} stuck at MSGW under your user profile.`, `End jobs`, `Ignore`)
              .then(selection => {
                if (selection === `End jobs`) {
                  server.endJobs(jobIds, connection!);
                }
              })
          }
        });
      }
    }),

    vscode.commands.registerCommand(`code-for-ibmi.debug.batch`, (node?: ObjectItem|Uri) => {
      vscode.commands.executeCommand(`code-for-ibmi.debug`, `batch`, node);
    }),

    vscode.commands.registerCommand(`code-for-ibmi.debug.sep`, (node?: ObjectItem|Uri) => {
      vscode.commands.executeCommand(`code-for-ibmi.debug`, `sep`, node);
    }),

    vscode.commands.registerCommand(`code-for-ibmi.debug`, async (debugType?: DebugType, node?: ObjectItem|Uri) => {
      if (debugType && node) {
        if (node instanceof Uri) {
          const workspaceFolder = [`member`, `streamfile`].includes(node.scheme) ? undefined : vscode.workspace.getWorkspaceFolder(node);

          const qualifiedObject = getObjectFromUri(node);
  
          if (qualifiedObject.library && qualifiedObject.object) {
            const objectType = await getObjectType(qualifiedObject.library, qualifiedObject.object);
            if (objectType) {
              startDebugging(debugType, objectType, qualifiedObject.library, qualifiedObject.object, workspaceFolder);
            } else {
              vscode.window.showErrorMessage(`Failed to determine object type. Ensure the object exists and is a program (*PGM) or service program (*SRVPGM).`);
            }
          }
        } else
        if ('object' in node) {
          const { library, name, type } = node.object

          startDebugging(debugType, type as DebugObjectType, library, name);
        }
      }
    }),

    vscode.commands.registerCommand(`code-for-ibmi.debug.setup.remote`, async () => {
      const connection = instance.getConnection();
      if (connection) {
        const ptfInstalled = debugPTFInstalled();

        if (ptfInstalled) {
          const remoteCertExists = await certificates.remoteServerCertificateExists(connection);
          let remoteCertsOk = false;

          if (remoteCertExists) {
            vscode.window.showInformationMessage(`Certificates already exist on the server.`);
            remoteCertsOk = true;
          }

          // This popup will show a message based on if the certificates exist or not
          const doSetup = await vscode.window.showInformationMessage(`Debug setup`, {
            modal: true,
            detail: `${remoteCertExists
              ? `Debug service certificate already exist on this system! This will download the client certificate to enable secure debugging.`
              : `Debug service certificate is not setup on the system. This will generate the server certificate and download the client certificate to your device.`
              } Continue with setup?`
          }, `Continue`);

          if (doSetup) {
            try {
              // If the remote certs don't exist, generate them
              if (!remoteCertExists) {
                await certificates.setup(connection);
                vscode.window.showInformationMessage(`Certificate successfully generated on server.`);
                remoteCertsOk = true;
              }
            } catch (e: any) {
              vscode.window.showErrorMessage(e.message || e);
            }
          }

          if (remoteCertsOk) {
            vscode.commands.executeCommand(`setContext`, remoteCertContext, true);
          }
        } else {
          vscode.window.showErrorMessage(`Debug PTF not installed.`);
        }

      } else {
        vscode.window.showErrorMessage(`No connection to IBM i available.`);
      }
    }),

    vscode.commands.registerCommand(`code-for-ibmi.debug.setup.local`, async () => {
      const connection = instance.getConnection();

      if (connection) {
        const ptfInstalled = debugPTFInstalled();

        if (ptfInstalled) {
          let localCertsOk = false;
          if (connection.config!.debugIsSecure) {

            try {
<<<<<<< HEAD
              const debugServiceJob = await server.getDebugServiceJob();
=======
>>>>>>> 8dc66bac
              const remoteCertExists = await certificates.remoteServerCertificateExists(connection);

              // If the client certificate exists on the server, download it
              if (remoteCertExists) {
<<<<<<< HEAD
                if (debugServiceJob) {
                  await certificates.downloadClientCert(connection);
                  localCertsOk = true;
                  vscode.window.showInformationMessage(`Debug client certificate downloaded from the server.`);
                } else {
                  vscode.window.showInformationMessage(`Cannot fetch client certificate because the Debug Service is not running.`, `Startup Service`).then(result => {
                    if (result) {
                      vscode.commands.executeCommand(`code-for-ibmi.debug.start`);
                    }
                  });
                }
=======
                await certificates.downloadClientCert(connection);
                localCertsOk = true;
                vscode.window.showInformationMessage(`Debug client certificate downloaded from the server.`);
>>>>>>> 8dc66bac
              } else {
                const doImport = await vscode.window.showInformationMessage(`Debug setup`, {
                  modal: true,
                  detail: `The debug service certificate is not setup on the server. Would you like to import a server certificate from your device?`
                }, `Yes`, `No`);

                if (doImport === `Yes`) {
                  const selectedFile = await vscode.window.showOpenDialog({
                    canSelectFiles: true,
                    canSelectFolders: false,
                    canSelectMany: false,
                    title: `Select debug service certificate`,
                    filters: { "PFX certificate": ["pfx"] }
                  });

                  if (selectedFile && selectedFile.length === 1) {
                    copyFileSync(selectedFile[0].fsPath, certificates.getLocalCertPath(connection));
                    localCertsOk = true;
                    vscode.window.showInformationMessage(`Certificate imported.`);
                    return true;
                  }
                }
              }
            } catch (e) {
              vscode.window.showErrorMessage(`Failed to work with debug client certificate. See Code for IBM i logs.`);
            }
          } else {
            vscode.window.showInformationMessage(`Import of debug client certificate skipped as not required in current mode.`, `Open configuration`).then(result => {
              if (result) {
                vscode.commands.executeCommand(`code-for-ibmi.showAdditionalSettings`, undefined, `Debugger`);
              }
            });
          }

          if (localCertsOk) {
            vscode.commands.executeCommand(`setContext`, localCertContext, true);
          }
        } else {
          vscode.window.showErrorMessage(`Debug PTF not installed.`);
        }
      }
      return false;
    }),

    vscode.commands.registerCommand(`code-for-ibmi.debug.start`, async () => {
      const connection = instance.getConnection();
      if (connection) {
        const ptfInstalled = debugPTFInstalled();
        if (ptfInstalled) {
          const remoteExists = await certificates.remoteServerCertificateExists(connection);
          if (remoteExists) {
            vscode.window.withProgress({ location: vscode.ProgressLocation.Notification }, async (progress) => {

              let startupService = false;

              progress.report({ increment: 33, message: `Checking if service is already running.` });
              const debugServiceJob = await server.getDebugServiceJob();
              if (debugServiceJob) {
                const confirmEndServer = await vscode.window.showInformationMessage(`Starting debug service`, {
                  detail: `Looks like the debug service is currently running under ${debugServiceJob}. Do you want to end it to start a new instance?`,
                  modal: true
                }, `End service`);

                if (confirmEndServer === `End service`) {
                  progress.report({ increment: 33, message: `Ending currently running service.` });
<<<<<<< HEAD
                  startupService = await server.stopService(connection);
=======
                  try {
                    await server.end(instance);
                    startupService = true;
                  } catch (e: any) {
                    vscode.window.showErrorMessage(`Failed to end existing debug service (${e.message})`);
                  }
>>>>>>> 8dc66bac
                }
              } else {
                startupService = true;
              }

              if (startupService) {
                progress.report({ increment: 34, message: `Starting service up.` });
<<<<<<< HEAD
                await server.startService(connection);
=======
                try {
                  await server.startup(instance);
                } catch (e: any) {
                  vscode.window.showErrorMessage(`Failed to start debug service (${e.message})`);
                }
>>>>>>> 8dc66bac
              } else {
                vscode.window.showInformationMessage(`Cancelled startup of debug service.`);
              }
            })

          } else {
            vscode.commands.executeCommand(`code-for-ibmi.debug.setup.remote`);
          }
        } else {
          vscode.window.showErrorMessage(`Debug PTF not installed.`);
        }
      }
    }),

    vscode.commands.registerCommand(`code-for-ibmi.debug.stop`, async () => {
      const connection = instance.getConnection();
      if (connection) {
        const ptfInstalled = debugPTFInstalled();
        if (ptfInstalled) {
          vscode.window.withProgress({ location: vscode.ProgressLocation.Notification }, async (progress) => {
            progress.report({ message: `Ending Debug Service` });
<<<<<<< HEAD
            await server.stopService(connection);
=======
            await server.stop(instance);
>>>>>>> 8dc66bac
          });
        }
      }
    }),

    vscode.commands.registerCommand("code-for-ibmi.openDebugStatus", openDebugStatusPanel)
  );

  // Run during startup:
  instance.onEvent("connected", async () => {
    activateDebugExtension();
    server.resetDebugServiceDetails()
    const connection = instance.getConnection();
    const content = instance.getContent();
    if (connection && content && debugPTFInstalled()) {
      vscode.commands.executeCommand(`setContext`, ptfContext, true);

      if (!isManaged()) {
        const isSecure = connection.config!.debugIsSecure;

        if (validateIPv4address(connection.currentHost) && isSecure) {
          vscode.window.showWarningMessage(`You are using an IPv4 address to connect to this system. This may cause issues with secure debugging. Please use a hostname in the Login Settings instead.`);
        }

        const debugServiceJob = await server.getDebugServiceJob();

        await certificates.legacyCertificateChecks(connection, Boolean(debugServiceJob));

        const remoteCertsExist = await certificates.remoteServerCertificateExists(connection);

        if (remoteCertsExist) {
          vscode.commands.executeCommand(`setContext`, remoteCertContext, true);

          if (isSecure && debugServiceJob) {
            const localCertsExists = await certificates.localClientCertExists(connection);

            if (localCertsExists) {
              vscode.commands.executeCommand(`setContext`, localCertContext, true);
            } else {
              vscode.commands.executeCommand(`code-for-ibmi.debug.setup.local`);
            }
          }
        } else {
          const openTut = await vscode.window.showInformationMessage(`${debugServiceJob ?
            `Looks like the Debug Service was started by an external service. This may impact your VS Code experience.` :
            `Looks like you have the debug PTF but don't have it configured.`
            } Do you want to see the Walkthrough to set it up?`, `Take me there`);

          if (openTut) {
            vscode.commands.executeCommand(`workbench.action.openWalkthrough`, `halcyontechltd.vscode-ibmi-walkthroughs#code-ibmi-debug`);
          }
        }
      }
    }
  });

  vscode.commands.executeCommand(`setContext`, `code-for-ibmi:debugManaged`, isManaged());
}

function validateIPv4address(ipaddress: string) {
  if (/^(25[0-5]|2[0-4][0-9]|[01]?[0-9][0-9]?)\.(25[0-5]|2[0-4][0-9]|[01]?[0-9][0-9]?)\.(25[0-5]|2[0-4][0-9]|[01]?[0-9][0-9]?)\.(25[0-5]|2[0-4][0-9]|[01]?[0-9][0-9]?)$/.test(ipaddress)) {
    return (true)
  }
  return (false)
}

interface DebugOptions {
  password: string;
  library: string;
  object: string;
  libraries: ILELibrarySettings;
  sep?: {
    type: DebugObjectType;
    moduleName?: string;
    procedureName?: string;
  }
};

type DebugType = "batch" | "sep";
type DebugObjectType = "*PGM" | "*SRVPGM";

export async function startDebug(instance: Instance, options: DebugOptions) {
  const connection = instance.getConnection();
  const config = instance.getConfig();
  const storage = instance.getStorage();

  const serviceDetails = await server.getDebugServiceDetails(instance.getContent()!);

  const port = config?.debugPort;
  const updateProductionFiles = config?.debugUpdateProductionFiles;
  const enableDebugTracing = config?.debugEnableDebugTracing;

  let secure = true;

  if (isManaged()) {
    // If we're in a managed environment, only set secure if a cert is set
    secure = process.env[`DEBUG_CA_PATH`] ? true : false;
  } else {
    secure = config?.debugIsSecure || false;
    if (secure) {
      process.env[`DEBUG_CA_PATH`] = certificates.getLocalCertPath(connection!);
    } else {
      // Environment variable must be deleted otherwise cert issues will happen
      delete process.env[`DEBUG_CA_PATH`];
    }
  }

  if (options.sep) {
    if (serviceDetails.version === `1.0.0`) {
      vscode.window.showErrorMessage(`The debug service on this system, version ${serviceDetails.version}, does not support service entry points.`);
      return;
    }

    // libraryName/programName programType/moduleName/procedureName
    const formattedDebugString = `${options.library.toUpperCase()}/${options.object.toUpperCase()} ${options.sep.type}/${options.sep.moduleName || `*ALL`}/${options.sep.procedureName || `*ALL`}`;
    vscode.commands.executeCommand(
      `ibmidebug.create-service-entry-point-with-prompt`, 
      connection?.currentHost!, 
      connection?.currentUser!.toUpperCase(), 
      options.password, 
      formattedDebugString, 
      Number(config?.debugPort), 
      Number(config?.debugSepPort)
    );

  } else {

    const pathKey = options.library.trim() + `/` + options.object.trim();

    const previousCommands = storage!.getDebugCommands();

    let currentCommand: string | undefined = previousCommands[pathKey] || `CALL PGM(` + pathKey + `)`;

    currentCommand = await vscode.window.showInputBox({
      ignoreFocusOut: true,
      title: `Debug command`,
      prompt: `Command used to start debugging the ${pathKey} program object. The command is wrapped around SBMJOB.`,
      value: currentCommand
    });

    if (currentCommand) {
      previousCommands[pathKey] = currentCommand;
      storage?.setDebugCommands(previousCommands);

      const debugConfig = {
        "type": `IBMiDebug`,
        "request": `launch`,
        "name": `Remote debug: Launch a batch debug session`,
        "user": connection!.currentUser.toUpperCase(),
        "password": options.password,
        "host": connection!.currentHost,
        "port": port,
        "secure": secure,  // Enforce secure mode
        "ignoreCertificateErrors": !secure,
        "subType": "batch",
        "library": options.library.toUpperCase(),
        "program": options.object.toUpperCase(),
        "startBatchJobCommand": `SBMJOB CMD(${currentCommand}) INLLIBL(${options.libraries.libraryList.join(` `)}) CURLIB(${options.libraries.currentLibrary}) JOBQ(QSYSNOMAX) MSGQ(*USRPRF)`,
        "updateProductionFiles": updateProductionFiles,
        "trace": enableDebugTracing,
      };

      const debugResult = await vscode.debug.startDebugging(undefined, debugConfig, undefined);

      if (debugResult) {
        connectionConfirmed = true;
      } else {
        if (!connectionConfirmed) {
          temporaryPassword = undefined;
        }
      }
    }
  }
}<|MERGE_RESOLUTION|>--- conflicted
+++ resolved
@@ -6,13 +6,12 @@
 
 import { copyFileSync } from "fs";
 import { instance } from "../../instantiate";
+import { ObjectItem } from "../../typings";
 import { openDebugStatusPanel } from "../../webviews/debugger";
 import { ILELibrarySettings } from "../CompileTools";
-import { ObjectItem } from "../../typings";
 import { getEnvConfig } from "../local/env";
 import * as certificates from "./certificates";
 import * as server from "./server";
-import { debug } from "console";
 
 const debugExtensionId = `IBM.ibmidebug`;
 
@@ -127,7 +126,7 @@
   }
 
   let cachedResolvedTypes: { [path: string]: DebugObjectType } = {};
-  const getObjectType = async(library: string, objectName: string) => {
+  const getObjectType = async (library: string, objectName: string) => {
     const path = library + `/` + objectName;
     if (cachedResolvedTypes[path]) {
       return cachedResolvedTypes[path];
@@ -135,7 +134,7 @@
       const content = instance.getContent()!;
 
       const [row] = await content.runSQL(`select OBJTYPE from table(qsys2.object_statistics('${library}', '*PGM *SRVPGM', '${objectName}')) X`) as { OBJTYPE: DebugObjectType }[];
-  
+
       if (row) {
         cachedResolvedTypes[path] = row.OBJTYPE;
         return row.OBJTYPE;
@@ -237,21 +236,21 @@
       }
     }),
 
-    vscode.commands.registerCommand(`code-for-ibmi.debug.batch`, (node?: ObjectItem|Uri) => {
+    vscode.commands.registerCommand(`code-for-ibmi.debug.batch`, (node?: ObjectItem | Uri) => {
       vscode.commands.executeCommand(`code-for-ibmi.debug`, `batch`, node);
     }),
 
-    vscode.commands.registerCommand(`code-for-ibmi.debug.sep`, (node?: ObjectItem|Uri) => {
+    vscode.commands.registerCommand(`code-for-ibmi.debug.sep`, (node?: ObjectItem | Uri) => {
       vscode.commands.executeCommand(`code-for-ibmi.debug`, `sep`, node);
     }),
 
-    vscode.commands.registerCommand(`code-for-ibmi.debug`, async (debugType?: DebugType, node?: ObjectItem|Uri) => {
+    vscode.commands.registerCommand(`code-for-ibmi.debug`, async (debugType?: DebugType, node?: ObjectItem | Uri) => {
       if (debugType && node) {
         if (node instanceof Uri) {
           const workspaceFolder = [`member`, `streamfile`].includes(node.scheme) ? undefined : vscode.workspace.getWorkspaceFolder(node);
 
           const qualifiedObject = getObjectFromUri(node);
-  
+
           if (qualifiedObject.library && qualifiedObject.object) {
             const objectType = await getObjectType(qualifiedObject.library, qualifiedObject.object);
             if (objectType) {
@@ -261,11 +260,11 @@
             }
           }
         } else
-        if ('object' in node) {
-          const { library, name, type } = node.object
-
-          startDebugging(debugType, type as DebugObjectType, library, name);
-        }
+          if ('object' in node) {
+            const { library, name, type } = node.object
+
+            startDebugging(debugType, type as DebugObjectType, library, name);
+          }
       }
     }),
 
@@ -328,31 +327,13 @@
           if (connection.config!.debugIsSecure) {
 
             try {
-<<<<<<< HEAD
-              const debugServiceJob = await server.getDebugServiceJob();
-=======
->>>>>>> 8dc66bac
               const remoteCertExists = await certificates.remoteServerCertificateExists(connection);
 
               // If the client certificate exists on the server, download it
               if (remoteCertExists) {
-<<<<<<< HEAD
-                if (debugServiceJob) {
-                  await certificates.downloadClientCert(connection);
-                  localCertsOk = true;
-                  vscode.window.showInformationMessage(`Debug client certificate downloaded from the server.`);
-                } else {
-                  vscode.window.showInformationMessage(`Cannot fetch client certificate because the Debug Service is not running.`, `Startup Service`).then(result => {
-                    if (result) {
-                      vscode.commands.executeCommand(`code-for-ibmi.debug.start`);
-                    }
-                  });
-                }
-=======
                 await certificates.downloadClientCert(connection);
                 localCertsOk = true;
                 vscode.window.showInformationMessage(`Debug client certificate downloaded from the server.`);
->>>>>>> 8dc66bac
               } else {
                 const doImport = await vscode.window.showInformationMessage(`Debug setup`, {
                   modal: true,
@@ -418,16 +399,7 @@
 
                 if (confirmEndServer === `End service`) {
                   progress.report({ increment: 33, message: `Ending currently running service.` });
-<<<<<<< HEAD
                   startupService = await server.stopService(connection);
-=======
-                  try {
-                    await server.end(instance);
-                    startupService = true;
-                  } catch (e: any) {
-                    vscode.window.showErrorMessage(`Failed to end existing debug service (${e.message})`);
-                  }
->>>>>>> 8dc66bac
                 }
               } else {
                 startupService = true;
@@ -435,15 +407,7 @@
 
               if (startupService) {
                 progress.report({ increment: 34, message: `Starting service up.` });
-<<<<<<< HEAD
                 await server.startService(connection);
-=======
-                try {
-                  await server.startup(instance);
-                } catch (e: any) {
-                  vscode.window.showErrorMessage(`Failed to start debug service (${e.message})`);
-                }
->>>>>>> 8dc66bac
               } else {
                 vscode.window.showInformationMessage(`Cancelled startup of debug service.`);
               }
@@ -465,11 +429,7 @@
         if (ptfInstalled) {
           vscode.window.withProgress({ location: vscode.ProgressLocation.Notification }, async (progress) => {
             progress.report({ message: `Ending Debug Service` });
-<<<<<<< HEAD
             await server.stopService(connection);
-=======
-            await server.stop(instance);
->>>>>>> 8dc66bac
           });
         }
       }
@@ -556,7 +516,7 @@
   const config = instance.getConfig();
   const storage = instance.getStorage();
 
-  const serviceDetails = await server.getDebugServiceDetails(instance.getContent()!);
+  const serviceDetails = await server.getDebugServiceDetails();
 
   const port = config?.debugPort;
   const updateProductionFiles = config?.debugUpdateProductionFiles;
@@ -586,12 +546,12 @@
     // libraryName/programName programType/moduleName/procedureName
     const formattedDebugString = `${options.library.toUpperCase()}/${options.object.toUpperCase()} ${options.sep.type}/${options.sep.moduleName || `*ALL`}/${options.sep.procedureName || `*ALL`}`;
     vscode.commands.executeCommand(
-      `ibmidebug.create-service-entry-point-with-prompt`, 
-      connection?.currentHost!, 
-      connection?.currentUser!.toUpperCase(), 
-      options.password, 
-      formattedDebugString, 
-      Number(config?.debugPort), 
+      `ibmidebug.create-service-entry-point-with-prompt`,
+      connection?.currentHost!,
+      connection?.currentUser!.toUpperCase(),
+      options.password,
+      formattedDebugString,
+      Number(config?.debugPort),
       Number(config?.debugSepPort)
     );
 
