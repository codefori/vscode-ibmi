
import path, { basename, dirname } from 'path';
import vscode from 'vscode';
import { getLocalActions } from './actions';
import { ConnectionConfiguration } from '../Configuration';
import { LocalLanguageActions } from '../../schemas/LocalLanguageActions';
import { GitExtension } from '../import/git';
import { instance } from '../../instantiate';
import Instance from '../Instance';
import ignore from 'ignore'
import { NodeSSH } from 'node-ssh';
import { readFileSync } from 'fs';
import Crypto from 'crypto';
import IBMi from '../IBMi';
import { DeploymentMethod, DeploymentParameters } from '../../typings';
import { Tools } from '../Tools';

export namespace Deployment {
  interface Upload {
    local: string
    remote: string
    uri: vscode.Uri
  }

  interface MD5Entry {
    path: string
    md5: string
  }

  const BUTTON_BASE = `$(cloud-upload) Deploy`;
  const BUTTON_WORKING = `$(sync~spin) Deploying`;

  const deploymentLog = vscode.window.createOutputChannel(`IBM i Deployment`);
  const button = vscode.window.createStatusBarItem(vscode.StatusBarAlignment.Left, 0);
  const changes: Map<string, vscode.Uri> = new Map;

  export function initialize(context: vscode.ExtensionContext, instance: Instance) {
    button.command = {
      command: `code-for-ibmi.launchDeploy`,
      title: `Launch Deploy`
    }
    button.text = BUTTON_BASE;

    context.subscriptions.push(
      button,
      deploymentLog,
      vscode.commands.registerCommand(`code-for-ibmi.launchActionsSetup`, launchActionsSetup),
      vscode.commands.registerCommand(`code-for-ibmi.launchDeploy`, launchDeploy),
      vscode.commands.registerCommand(`code-for-ibmi.setDeployLocation`, setDeployLocation)
    );

    const workspaces = vscode.workspace.workspaceFolders;
    const connection = instance.getConnection();
    const config = instance.getConfig();
    const storage = instance.getStorage();

    if (workspaces && connection && storage && config) {
      if (workspaces.length > 0) {
        buildWatcher().then(bw => context.subscriptions.push(bw));
        button.show();
      }

      const existingPaths = storage.getDeployment();

      if (workspaces.length === 1) {
        const workspace = workspaces[0];

        if (existingPaths && !existingPaths[workspace.uri.fsPath]) {
          const possibleDeployDir = path.posix.join(`/`, `home`, connection.currentUser, `builds`, workspace.name);
          vscode.window.showInformationMessage(
            `Deploy directory for Workspace not setup. Would you like to default to '${possibleDeployDir}'?`,
            `Yes`,
            `Ignore`
          ).then(async result => {
            if (result === `Yes`) {
              await createRemoteDirectory(possibleDeployDir);

              existingPaths[workspace.uri.fsPath] = possibleDeployDir;
              try {
                await storage.setDeployment(existingPaths);
              } catch (e) {
                console.log(e);
              }
            }
          });
        }

        getLocalActions(workspace).then(result => {
          if (result.length === 0) {
            vscode.window.showInformationMessage(
              `There are no local Actions defined for this project.`,
              `Run Setup`
            ).then(result => {
              if (result === `Run Setup`)
                vscode.commands.executeCommand(`code-for-ibmi.launchActionsSetup`);
            });
          }
        })

        vscode.window.showInformationMessage(
          `Current library is set to ${config.currentLibrary}.`,
          `Change`
        ).then(result => {
          if (result === `Change`)
            vscode.commands.executeCommand(`code-for-ibmi.changeCurrentLibrary`);
        });
      }
    }
  }

  async function launchActionsSetup() {
    const chosenWorkspace = await getWorkspaceFolder();

    if (chosenWorkspace) {
      const types = Object.entries(LocalLanguageActions).map(([type, actions]) => ({ label: type, actions }));

      const chosenTypes = await vscode.window.showQuickPick(types, {
        canPickMany: true,
        title: `Select available pre-defined actions`
      });

      if (chosenTypes) {
        const newActions = chosenTypes.flatMap(type => type.actions);
        const localActionsUri = vscode.Uri.file(path.join(chosenWorkspace.uri.fsPath, `.vscode`, `actions.json`));
        try {
          await vscode.workspace.fs.writeFile(
            localActionsUri,
            Buffer.from(JSON.stringify(newActions, null, 2), `utf-8`)
          );

          vscode.workspace.openTextDocument(localActionsUri).then(doc => vscode.window.showTextDocument(doc));
        } catch (e) {
          console.log(e);
          vscode.window.showErrorMessage(`Unable to create actions.json file.`);
        }
      }
    }
  }

  /**
   * Deploy a workspace to a remote IFS location.
   * @param workspaceIndex if no index is provided, a prompt will be shown to pick one if there are multiple workspaces,
   * otherwise the current workspace will be used.
   * @returns the index of the deployed workspace or `undefined` if the deployment failed
   */
  export async function launchDeploy(workspaceIndex?: number): Promise<number | undefined> {
    const folder = await getWorkspaceFolder(workspaceIndex);
    if (folder) {
      const storage = instance.getStorage();

      const existingPaths = storage?.getDeployment();
      const remotePath = existingPaths ? existingPaths[folder.uri.fsPath] : '';

      // get the .gitignore file from workspace
      const gitignores = await vscode.workspace.findFiles(new vscode.RelativePattern(folder, `**/.gitignore`), ``, 1);
      const ignoreRules = ignore({ ignorecase: true }).add(`.git`);
      if (gitignores.length > 0) {
        // get the content from the file
        const gitignoreContent = (await vscode.workspace.fs.readFile(gitignores[0])).toString().replace(new RegExp(`\\\r`, `g`), ``);
        ignoreRules.add(gitignoreContent.split(`\n`));
        ignoreRules.add('**/.gitignore');
      }

      if (remotePath) {
        const methods = [];
        if (getConnection().remoteFeatures.md5sum) {
          methods.push({ method: "compare" as DeploymentMethod, label: `Compare`, description: `Synchronizes using MD5 hash comparison` });
        }
<<<<<<< HEAD
        methods.push(
          { method: 'changed' as DeploymentMethod, label: `Changes`, description: `${changes.size} change${changes.size > 1 ? `s` : ``} detected since last upload. ${!changes.size ? `Will skip deploy step.` : ``}` },
          { method: 'unstaged' as DeploymentMethod, label: `Working Changes`, description: `Unstaged changes in git` },
          { method: 'staged' as DeploymentMethod, label: `Staged Changes`, description: `` },
          { method: 'all' as DeploymentMethod, label: `All`, description: `Every file in the local workspace` }
        );       
=======

        methods.push({ method: DeploymentMethod.changed, label: `Changes`, description: `${changes.size} change${changes.size > 1 ? `s` : ``} detected since last upload. ${!changes.size ? `Will skip deploy step.` : ``}` });

        if (Tools.getGitAPI()) {
          methods.push(
            { method: DeploymentMethod.unstaged, label: `Working Changes`, description: `Unstaged changes in git` },
            { method: DeploymentMethod.staged, label: `Staged Changes`, description: `` }
          );
        }

        methods.push({ method: DeploymentMethod.all, label: `All`, description: `Every file in the local workspace` });
>>>>>>> ac6b7a28

        const method = (await vscode.window.showQuickPick(methods,
          { placeHolder: `Select deployment method to ${remotePath}` }
        ))?.method;

        if (method !== undefined) { //method can be 0 (ie. "all")
          const config = instance.getConfig();
          if (remotePath.startsWith(`/`) && config && config.homeDirectory !== remotePath) {
            config.homeDirectory = remotePath;
            await ConnectionConfiguration.update(config);
            vscode.window.showInformationMessage(`Home directory set to ${remotePath} for deployment.`);
          }

          const parameters: DeploymentParameters = {
            localFolder: folder.uri,
            remotePath,
            ignoreRules,
            method
          };

          if (await deploy(parameters)) {
            return folder.index;
          }
        }
      } else {
        vscode.window.showErrorMessage(`Chosen location (${folder.uri.fsPath}) is not configured for deployment.`);
      }
    } else {
      vscode.window.showErrorMessage(`No location selected for deployment.`);
    }
  }

  export async function deploy(parameters: DeploymentParameters) {
    try {
      deploymentLog.clear();
      button.text = BUTTON_WORKING;

      await createRemoteDirectory(parameters.remotePath);

      switch (parameters.method) {
        case "unstaged":
          await deployGit(parameters, 'working');
          break;

        case "staged":
          await deployGit(parameters, 'staged');
          break;

        case "changed":
          await deployChanged(parameters);
          break;

        case "compare":
          await deployCompare(parameters);
          break;

        case "all":
          await deployAll(parameters);
          break;
      }

      deploymentLog.appendLine(`Deployment finished.`);
      vscode.window.showInformationMessage(`Deployment finished.`);
      changes.clear();
      return true;
    }
    catch (error) {
      showErrorButton();
      deploymentLog.appendLine(`Deployment failed: ${error}`);
      return false;
    }
    finally {
      button.text = BUTTON_BASE;
    }
  }

  function getClient(): NodeSSH {
    const client = getConnection().client;
    if (!client) {
      throw new Error("Please connect to an IBM i");
    }
    return client;
  }

  function getConnection(): IBMi {
    const connection = instance.getConnection();
    if (!connection) {
      throw new Error("Please connect to an IBM i");
    }
    return connection;
  }

  async function createRemoteDirectory(remotePath: string) {
    return await getConnection().sendCommand({
      command: `mkdir -p "${remotePath}"`
    });
  }

  async function deployChanged(parameters: DeploymentParameters) {
    if (changes.size > 0) {
      const changedFiles = Array.from(changes.values())
        .filter(uri => {
          // We don't want stuff in the gitignore
          const relative = toRelative(parameters.localFolder, uri);
          if (relative && parameters.ignoreRules) {
            return !parameters.ignoreRules.ignores(relative);
          }

          // Bad way of checking if the file is a directory or not.
          // putFiles below does not support directory creation.
          const basename = path.basename(uri.path);
          return !basename.includes(`.`);
        });

      const uploads: Upload[] = changedFiles
        .map(uri => {
          const relative = toRelative(parameters.localFolder, uri);
          const remote = path.posix.join(parameters.remotePath, relative);
          deploymentLog.appendLine(`UPLOADING: ${uri.fsPath} -> ${remote}`);
          return {
            local: uri.fsPath,
            remote,
            uri
          };
        });

      await getClient().putFiles(uploads, {
        concurrency: 5
      });
    } else {
      // Skip upload, but still run the Action
    }
  }

  async function deployGit(parameters: DeploymentParameters, changeType: 'staged' | 'working') {
    const useStagedChanges = (changeType == 'staged');
    const gitApi = Tools.getGitAPI();

    if (gitApi && gitApi.repositories.length > 0) {
      const repository = gitApi.repositories.find(r => r.rootUri.fsPath === parameters.localFolder.fsPath);

      if (repository) {
        let gitFiles;
        if (useStagedChanges) {
          gitFiles = repository.state.indexChanges;
        }
        else {
          gitFiles = repository.state.workingTreeChanges;
        }

        // Do not attempt to upload deleted files.
        // https://github.com/microsoft/vscode/blob/main/extensions/git/src/api/git.d.ts#L69
        gitFiles = gitFiles.filter(change => change.status !== 6);

        if (gitFiles.length > 0) {
          const uploads: Upload[] = gitFiles.map(change => {
            const relative = toRelative(parameters.localFolder, change.uri);
            const remote = path.posix.join(parameters.remotePath, relative);
            deploymentLog.appendLine(`UPLOADING: ${change.uri.fsPath} -> ${remote}`);
            return {
              local: change.uri.fsPath,
              remote,
              uri: change.uri
            };
          });

          vscode.window.showInformationMessage(`Deploying ${changeType} changes (${uploads.length}) to ${parameters.remotePath}`);
          if (parameters.remotePath.startsWith(`/`)) {
            await getClient().putFiles(uploads, {
              concurrency: 5
            });
          } else {
            throw new Error(`Unable to determine where to upload workspace.`)
          }
        } else {
          vscode.window.showWarningMessage(`No ${changeType} changes to deploy.`);
        }
      } else {
        throw new Error(`No repository found for ${parameters.localFolder.fsPath}`);
      }
    } else {
      throw new Error(`No repositories are open.`);
    }
  }

  async function deployCompare(parameters: DeploymentParameters) {
    if (getConnection().remoteFeatures.md5sum) {
      const isEmpty = (await getConnection().sendCommand({ directory: parameters.remotePath, command: `ls | wc -l` })).stdout === "0";
      if (isEmpty) {
        deploymentLog.appendLine("Remote directory is empty; switching to 'deploy all'");
        await deployAll(parameters);
      }
      else {
        const name = basename(parameters.localFolder.path);
        await vscode.window.withProgress({
          location: vscode.ProgressLocation.Notification,
          title: `Synchronizing ${name}`,
        }, async (progress) => {
          deploymentLog.appendLine("Starting MD5 synchronization transfer");
          progress.report({ message: `creating remote MD5 hash list` });
          const md5sumOut = await getConnection().sendCommand({
            directory: parameters.remotePath,
            command: `/QOpenSys/pkgs/bin/md5sum $(find . -type f)`
          });

          const remoteMD5: MD5Entry[] = md5sumOut.stdout.split(`\n`).map(line => toMD5Entry(line.trim()));

          progress.report({ message: `creating transfer list`, increment: 25 });
          const localRoot = `${parameters.localFolder.fsPath}${parameters.localFolder.fsPath.startsWith('/') ? '/' : '\\'}`;
          const localFiles = (await findFiles(parameters, "**/*", "**/.git*"))
            .map(file => ({ uri: file, path: file.fsPath.replace(localRoot, '').replace(/\\/g, '/') }));

          const uploads: { local: string, remote: string }[] = [];
          for await (const file of localFiles) {
            const remote = remoteMD5.find(e => e.path === file.path);
            const md5 = md5Hash(file.uri);
            if (!remote || remote.md5 !== md5) {
              uploads.push({ local: file.uri.fsPath, remote: `${parameters.remotePath}/${file.path}` });
            }
          }

          const toDelete: string[] = remoteMD5.filter(remote => !localFiles.some(local => remote.path === local.path))
            .map(remote => remote.path);
          if (toDelete.length) {
            progress.report({ message: `deleting ${toDelete.length} remote file(s)`, increment: 25 });
            deploymentLog.appendLine(`\nDeleted:\n\t${toDelete.join('\n\t')}\n`);
            await getConnection().sendCommand({ directory: parameters.remotePath, command: `rm -f ${toDelete.join(' ')}` });
          }
          else {
            progress.report({ increment: 25 });
          }

          if (uploads.length) {
            //Create all missing folders at once
            progress.report({ message: `creating remote folders`, increment: 10 });
            const mkdirs = [...new Set(uploads.map(u => dirname(u.remote)))].map(folder => `[ -d ${folder} ] || mkdir -p ${folder}`).join(';');
            await getConnection().sendCommand({ command: mkdirs });

            progress.report({ message: `uploading ${uploads.length} file(s)`, increment: 15 });
            deploymentLog.appendLine(`\nUploaded:\n\t${uploads.map(file => file.remote).join('\n\t')}\n`);
            await getClient().putFiles(uploads, { concurrency: 5 });
          }
          else {
            progress.report({ increment: 25 });
          }

          progress.report({ message: `removing empty folders under ${parameters.remotePath}`, increment: 20 });
          //PASE's find doesn't support the -empty flag so rmdir is run on every directory; not very clean, but it works
          await getConnection().sendCommand({ command: "find . -depth -type d -exec rmdir {} + 2>/dev/null", directory: parameters.remotePath });

          progress.report({ increment: 5 });
        });
      }
    }
    else {
      throw new Error("Cannot synchronize using MD5 comparison: 'md5sum' command not availabe on host.");
    }
  }

  async function deployAll(parameters: DeploymentParameters) {
    const name = basename(parameters.localFolder.path);
    await vscode.window.withProgress({
      location: vscode.ProgressLocation.Notification,
      title: `Deploying ${name}`,
    }, async (progress) => {
      progress.report({ message: `Deploying ${name}` });
      if (parameters.remotePath.startsWith(`/`)) {
        try {
          await getClient().putDirectory(parameters.localFolder.fsPath, parameters.remotePath, {
            recursive: true,
            concurrency: 5,
            tick: (localPath, remotePath, error) => {
              if (remotePath.startsWith('\\')) {
                //On Windows, remotePath path separators are \
                remotePath = remotePath.replace(/\\/g, '/');
              }

              if (error) {
                progress.report({ message: `Failed to deploy ${localPath}` });
                deploymentLog.appendLine(`FAILED: ${localPath} -> ${remotePath}: ${error.message}`);
              } else {
                progress.report({ message: `Deployed ${localPath}` });
                deploymentLog.appendLine(`SUCCESS: ${localPath} -> ${remotePath}`);
              }
            },
            validate: localPath => {
              const relative = path.relative(parameters.localFolder.fsPath, localPath);
              if (relative && parameters.ignoreRules) {
                return !parameters.ignoreRules.ignores(relative);
              }
              else {
                return true;
              }
            }
          });

          progress.report({ message: `Deployment finished.` });
        } catch (e) {
          progress.report({ message: `Deployment failed.` });
          throw e;
        }
      } else {
        deploymentLog.appendLine(`Deployment cancelled. Not sure where to deploy workspace.`);
        throw new Error("Invalid deployment path");
      }
    });
  }

  async function setDeployLocation(node: any) {
    const path = node?.path || await vscode.window.showInputBox({
      prompt: `Enter IFS directory to deploy to`,
    });

    if (path) {
      const storage = instance.getStorage();
      const chosenWorkspaceFolder = await getWorkspaceFolder();

      if (storage && chosenWorkspaceFolder) {
        const existingPaths = storage.getDeployment();
        existingPaths[chosenWorkspaceFolder.uri.fsPath] = path;
        await storage.setDeployment(existingPaths);

        if (await vscode.window.showInformationMessage(`Deployment location set to ${path}`, `Deploy now`)) {
          vscode.commands.executeCommand(`code-for-ibmi.launchDeploy`, chosenWorkspaceFolder.index);
        }
      }
    }
  }

  async function buildWatcher() {
    const invalidFs = [`member`, `streamfile`];
    const watcher = vscode.workspace.createFileSystemWatcher(`**`);

    watcher.onDidChange(uri => {
      if (invalidFs.includes(uri.scheme)) return;
      if (uri.fsPath.includes(`.git`)) return;
      changes.set(uri.fsPath, uri);
    });
    watcher.onDidCreate(async uri => {
      if (invalidFs.includes(uri.scheme)) return;
      if (uri.fsPath.includes(`.git`)) return;
      const fileStat = await vscode.workspace.fs.stat(uri);

      if (fileStat.type === vscode.FileType.File) {
        changes.set(uri.fsPath, uri);
      }
    });
    watcher.onDidDelete(uri => {
      if (invalidFs.includes(uri.scheme)) return;
      if (uri.fsPath.includes(`.git`)) return;
      changes.delete(uri.fsPath);
    });

    return watcher;
  }

  async function showErrorButton() {
    if (await vscode.window.showErrorMessage(`Deployment failed.`, `View Log`)) {
      deploymentLog.show();
    }
  }

  async function getWorkspaceFolder(workspaceIndex?: number) {
    if (workspaceIndex !== undefined) {
      return vscode.workspace.workspaceFolders?.find(dir => dir.index === workspaceIndex);
    } else {
      const workspaces = vscode.workspace.workspaceFolders;
      if (workspaces && workspaces.length > 0) {
        if (workspaces.length === 1) {
          return workspaces[0];
        } else {
          const chosen = await vscode.window.showQuickPick(workspaces.map(dir => dir.name), {
            placeHolder: `Select workspace to deploy`
          });

          if (chosen) {
            return workspaces.find(dir => dir.name === chosen);
          }
        }
      }
    }
  }

  function toMD5Entry(line: string): MD5Entry {
    const parts = line.split(/\s+/);
    return {
      md5: parts[0].trim(),
      path: parts[1].trim().substring(2) //these path starts with ./
    };
  }

  function md5Hash(file: vscode.Uri): string {
    const bytes = readFileSync(file.fsPath);
    return Crypto.createHash("md5")
      .update(bytes)
      .digest("hex")
      .toLowerCase();
  }

  function toRelative(root: vscode.Uri, file: vscode.Uri) {
    return path.relative(root.path, file.path).replace(/\\/g, `/`);
  }

  async function findFiles(parameters: DeploymentParameters, includePattern: string, excludePattern?: string) {
    const root = parameters.localFolder.fsPath;
    return (await vscode.workspace.findFiles(new vscode.RelativePattern(root, includePattern),
      excludePattern ? new vscode.RelativePattern(root, excludePattern) : null))
      .filter(file => {
        if (parameters.ignoreRules) {
          const relative = toRelative(parameters.localFolder, file);
          return !parameters.ignoreRules.ignores(relative);
        }
        else {
          return true;
        }
      });
  }
}<|MERGE_RESOLUTION|>--- conflicted
+++ resolved
@@ -166,14 +166,6 @@
         if (getConnection().remoteFeatures.md5sum) {
           methods.push({ method: "compare" as DeploymentMethod, label: `Compare`, description: `Synchronizes using MD5 hash comparison` });
         }
-<<<<<<< HEAD
-        methods.push(
-          { method: 'changed' as DeploymentMethod, label: `Changes`, description: `${changes.size} change${changes.size > 1 ? `s` : ``} detected since last upload. ${!changes.size ? `Will skip deploy step.` : ``}` },
-          { method: 'unstaged' as DeploymentMethod, label: `Working Changes`, description: `Unstaged changes in git` },
-          { method: 'staged' as DeploymentMethod, label: `Staged Changes`, description: `` },
-          { method: 'all' as DeploymentMethod, label: `All`, description: `Every file in the local workspace` }
-        );       
-=======
 
         methods.push({ method: DeploymentMethod.changed, label: `Changes`, description: `${changes.size} change${changes.size > 1 ? `s` : ``} detected since last upload. ${!changes.size ? `Will skip deploy step.` : ``}` });
 
@@ -185,7 +177,6 @@
         }
 
         methods.push({ method: DeploymentMethod.all, label: `All`, description: `Every file in the local workspace` });
->>>>>>> ac6b7a28
 
         const method = (await vscode.window.showQuickPick(methods,
           { placeHolder: `Select deployment method to ${remotePath}` }
