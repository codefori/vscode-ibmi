import { parse } from 'csv-parse/sync';
import fs from 'fs';
import path from 'path';
import tmp from 'tmp';
import util from 'util';
import { MarkdownString, window } from 'vscode';
import { ObjectTypes } from '../filesystems/qsys/Objects';
import { AttrOperands, CommandResult, IBMiError, IBMiMember, IBMiObject, IFSFile, QsysPath } from '../typings';
import { ConnectionConfiguration } from './Configuration';
import { FilterType, parseFilter, singleGenericName } from './Filter';
import { default as IBMi } from './IBMi';
import { Tools } from './Tools';
const tmpFile = util.promisify(tmp.file);
const readFileAsync = util.promisify(fs.readFile);
const writeFileAsync = util.promisify(fs.writeFile);

const UTF8_CCSIDS = [`819`, `1208`, `1252`];

type Authority = "*ADD" | "*DLT" | "*EXECUTE" | "*READ" | "*UPD" | "*NONE" | "*ALL" | "*CHANGE" | "*USE" | "*EXCLUDE" | "*AUTLMGT";
export type SortOrder = `name` | `type`;

export type SortOptions = {
  order: "name" | "date"
  ascending?: boolean
}

export default class IBMiContent {
  constructor(readonly ibmi: IBMi) { }

  private get config(): ConnectionConfiguration.Parameters {
    if (!this.ibmi.config) {
      throw new Error("Please connect to an IBM i");
    }
    else {
      return this.ibmi.config;
    }
  }

  private getTempRemote(path: string) {
    const tempRemote = this.ibmi.getTempRemote(path);
    if (!tempRemote) {
      throw new Error(`Could not compute temporary remote location for ${path}`);
    }
    return tempRemote;
  }

  private async getNotUTF8CCSID(attr: string, remotePath: string): Promise<string> {
    const result = await this.ibmi.sendCommand({ command: `${attr} "${remotePath}" CCSID` });
    if (result.code === 0) {
      //What's the point of converting 1208?
      let ccsid = result.stdout.trim();
      if (!UTF8_CCSIDS.includes(ccsid)) {
        return ccsid.padStart(3, `0`);
      }
    }
    return "";
  }

  private async convertToUTF8(iconv: string, from: string, to: string, ccsid: string) {
    const result = await this.ibmi.sendCommand({ command: `${iconv} -f IBM-${ccsid} -t UTF-8 ${Tools.escapePath(from)} > ${Tools.escapePath(to)}` });
    if (result.code === 0) {
      return result.stdout;
    }
    else {
      throw new Error(`Failed to convert ${from} to UTF-8: ${result.stderr}`);
    }
  }

  /**
   *
   * @param remotePath Remote IFS path
   * @param localPath Local path to download file to
   */
  async downloadStreamfileRaw(remotePath: string, localPath?: string) {
    const features = this.ibmi.remoteFeatures;

    if (this.config.autoConvertIFSccsid && features.attr && features.iconv) {
      // If it's not 1208, generate a temp file with the converted content
      const ccsid = await this.getNotUTF8CCSID(features.attr, remotePath);
      if (ccsid) {
        const newTempFile = this.getTempRemote(remotePath);
        await this.convertToUTF8(features.iconv, remotePath, newTempFile, ccsid);
        remotePath = newTempFile;
      }
    }

    if (!localPath) {
      localPath = await tmpFile();
    }

    await this.ibmi.downloadFile(localPath, remotePath);
    const raw = await readFileAsync(localPath);
    return raw;
  }

  /**
   * @deprecated Use downloadStreamfileRaw instead
   */
  async downloadStreamfile(remotePath: string, localPath?: string) {
    const raw = await this.downloadStreamfileRaw(remotePath, localPath);
    return raw.toString(`utf8`);
  }

  /**
   * @param originalPath
   * @param content Raw content
   * @param encoding Optional encoding to write.
   */
  async writeStreamfileRaw(originalPath: string, content: Uint8Array, encoding?: string) {
    const client = this.ibmi.client;
    const features = this.ibmi.remoteFeatures;
    const tmpobj = await tmpFile();

    let ccsid;
    if (this.config.autoConvertIFSccsid && features.attr) {
      // First, find the CCSID of the original file if not UTF-8
      ccsid = await this.getNotUTF8CCSID(features.attr, originalPath);
    }

    await writeFileAsync(tmpobj, content, encoding);

    if (ccsid && features.iconv) {
      // Upload our file to the same temp file, then write convert it back to the original ccsid
      const tempFile = this.getTempRemote(originalPath);
      await client.putFile(tmpobj, tempFile); //TODO: replace with uploadFiles
      return await this.convertToUTF8(features.iconv, tempFile, originalPath, ccsid);
    } else {
      return client.putFile(tmpobj, originalPath);
    }
  }

  /**
   * Write utf8 content to a streamfile
   * @deprecated Use writeStreamfileRaw instead
   */
  async writeStreamfile(originalPath: string, content: string) {
    const buffer = Buffer.from(content, `utf8`);
    return this.writeStreamfileRaw(originalPath, buffer);
  }

  /**
   * Download the contents of a source member
   */
  async downloadMemberContent(asp: string | undefined, library: string, sourceFile: string, member: string, localPath?: string) {
    asp = asp || this.config.sourceASP;
    library = this.ibmi.upperCaseName(library);
    sourceFile = this.ibmi.upperCaseName(sourceFile);
    member = this.ibmi.upperCaseName(member);

    let retry = false;
    let path = Tools.qualifyPath(library, sourceFile, member, asp, true);
    const tempRmt = this.getTempRemote(path);
    while (true) {
      let copyResult: CommandResult;
      if (this.ibmi.dangerousVariants && new RegExp(`[${this.ibmi.variantChars.local}]`).test(path)) {
        copyResult = { code: 0, stdout: '', stderr: '' };
        try {
          await this.ibmi.runSQL([
            `@QSYS/CPYF FROMFILE(${library}/${sourceFile}) TOFILE(QTEMP/QTEMPSRC) FROMMBR(${member}) TOMBR(TEMPMEMBER) MBROPT(*REPLACE) CRTFILE(*YES);`,
            `@QSYS/CPYTOSTMF FROMMBR('${Tools.qualifyPath("QTEMP", "QTEMPSRC", "TEMPMEMBER", undefined)}') TOSTMF('${tempRmt}') STMFOPT(*REPLACE) STMFCCSID(1208) DBFCCSID(${this.config.sourceFileCCSID});`
          ].join("\n"));
        } catch (error: any) {
          copyResult.code = -1;
          copyResult.stderr = String(error);
        }
      }
      else {
        copyResult = await this.ibmi.runCommand({
          command: `QSYS/CPYTOSTMF FROMMBR('${path}') TOSTMF('${tempRmt}') STMFOPT(*REPLACE) STMFCCSID(1208) DBFCCSID(${this.config.sourceFileCCSID})`,
          noLibList: true
        });
      }

      if (copyResult.code === 0) {
        if (!localPath) {
          localPath = await tmpFile();
        }
        await this.ibmi.downloadFile(localPath, tempRmt);
        return await readFileAsync(localPath, `utf8`);
      } else {
        if (!retry) {
          const messageID = String(copyResult.stdout).substring(0, 7);
          switch (messageID) {
            case "CPDA08A":
              //We need to try again after we delete the temp remote
              const result = await this.ibmi.sendCommand({ command: `rm -rf ${tempRmt}`, directory: `.` });
              retry = !result.code || result.code === 0;
              break;
            case "CPFA0A9":
              //The member may be located on SYSBAS
              if (asp) {
                path = Tools.qualifyPath(library, sourceFile, member);
                retry = true;
              }
              break;
            default:
              retry = false;
              break;
          }
        }

        if (!retry) {
          throw new Error(`Failed downloading member: ${copyResult.stderr}`);
        }
      }
    }
  }

  /**
   * Upload to a member
   */
  async uploadMemberContent(asp: string | undefined, library: string, sourceFile: string, member: string, content: string | Uint8Array) {
    asp = asp || this.config.sourceASP;
    library = this.ibmi.upperCaseName(library);
    sourceFile = this.ibmi.upperCaseName(sourceFile);
    member = this.ibmi.upperCaseName(member);

    const client = this.ibmi.client;
    const tmpobj = await tmpFile();

    let retry = false;
    try {
      await writeFileAsync(tmpobj, content, `utf8`);
      let path = Tools.qualifyPath(library, sourceFile, member, asp, true);
      const tempRmt = this.getTempRemote(path);
      await client.putFile(tmpobj, tempRmt);

      while (true) {
        let copyResult: CommandResult;
        if (this.ibmi.dangerousVariants && new RegExp(`[${this.ibmi.variantChars.local}]`).test(path)) {
          copyResult = { code: 0, stdout: '', stderr: '' };
          try {
            await this.ibmi.runSQL([
              `@QSYS/CPYF FROMFILE(${library}/${sourceFile}) FROMMBR(${member}) TOFILE(QTEMP/QTEMPSRC) TOMBR(TEMPMEMBER) MBROPT(*REPLACE) CRTFILE(*YES);`,
              `@QSYS/CPYFRMSTMF FROMSTMF('${tempRmt}') TOMBR('${Tools.qualifyPath("QTEMP", "QTEMPSRC", "TEMPMEMBER", undefined)}') MBROPT(*REPLACE) STMFCCSID(1208) DBFCCSID(${this.config.sourceFileCCSID})`,
              `@QSYS/CPYF FROMFILE(QTEMP/QTEMPSRC) FROMMBR(TEMPMEMBER) TOFILE(${library}/${sourceFile}) TOMBR(${member}) MBROPT(*REPLACE);`
            ].join("\n"));
          } catch (error: any) {
            copyResult.code = -1;
            copyResult.stderr = String(error);
          }
        }
        else {
          copyResult = await this.ibmi.runCommand({
            command: `QSYS/CPYFRMSTMF FROMSTMF('${tempRmt}') TOMBR('${path}') MBROPT(*REPLACE) STMFCCSID(1208) DBFCCSID(${this.config.sourceFileCCSID})`,
            noLibList: true
          });
        }

        if (copyResult.code === 0) {
          const messages = Tools.parseMessages(copyResult.stderr);
          if (messages.findId("CPIA083")) {
            window.showWarningMessage(`${library}/${sourceFile}(${member}) was saved with truncated records!`);
          }
          return true;
        } else {
          if (!retry) {
            const messages = Tools.parseMessages(copyResult.stderr);
            if (messages.findId("CPFA0A9")) {
              //The member may be located on SYSBAS
              if (asp) {
                path = Tools.qualifyPath(library, sourceFile, member);
                retry = true;
              }
            }
            else {
              throw new Error(`Failed uploading member: ${copyResult.stderr}`);
            }
          }
        }
      }
    } catch (error) {
      console.log(`Failed uploading member: ` + error);
      return Promise.reject(error);
    }
  }

  /**
   * @param statements Either an SQL statement or CL statement. CL statements start with @
   * @returns result set
   */
  runStatements(...statements: string[]): Promise<Tools.DB2Row[]> {
    return this.ibmi.runSQL(statements.map(s => s.trimEnd().endsWith(`;`) ? s : `${s};`).join(`\n`));
  }

  /**
   * Run SQL statements.
   * Each statement must be separated by a semi-colon and a new line (i.e. ;\n).
   * If a statement starts with @, it will be run as a CL command.
   *
   * @param statements
   * @returns a Result set
   * @deprecated Use {@linkcode IBMi.runSQL IBMi.runSQL} instead
   */
  runSQL(statements: string) {
    return this.ibmi.runSQL(statements);
  }

  /**
   * Download the contents of a member from a table.
   * @param library
   * @param file
   * @param member Will default to file provided
   * @param deleteTable Will delete the table after download
   */
  async getTable(library: string, file: string, member?: string, deleteTable?: boolean): Promise<Tools.DB2Row[]> {
    if (!member) member = file; //Incase mbr is the same file

    const tempRmt = this.getTempRemote(Tools.qualifyPath(library, file, member));
    const copyResult = await this.ibmi.runCommand({
      command: `QSYS/CPYTOIMPF FROMFILE(${library}/${file} ${member}) ` +
        `TOSTMF('${tempRmt}') ` +
        `MBROPT(*REPLACE) STMFCCSID(1208) RCDDLM(*CRLF) DTAFMT(*DLM) RMVBLANK(*TRAILING) ADDCOLNAM(*SQL) FLDDLM(',') DECPNT(*PERIOD)`,
      noLibList: true
    });

    if (copyResult.code === 0) {
      let result = await this.downloadStreamfile(tempRmt);

      if (this.config.autoClearTempData) {
        Promise.allSettled([
          this.ibmi.sendCommand({ command: `rm -rf ${tempRmt}`, directory: `.` }),
          deleteTable ? this.ibmi.runCommand({ command: `DLTOBJ OBJ(${library}/${file}) OBJTYPE(*FILE)`, noLibList: true }) : Promise.resolve()
        ]);
      }

      return parse(result, {
        columns: true,
        skip_empty_lines: true,
        cast: true,
        onRecord(record) {
          for (const key of Object.keys(record)) {
            record[key] = record[key] === ` ` ? `` : record[key];
          }
          return record;
        }
      });

    } else {
      throw new Error(`Failed fetching table: ${copyResult.stderr}`);
    }

  }

  /**
   * Prepare a table in QTEMP using any number of preparation queries and return its content.
   * @param prepareQueries : SQL statements that should create a table in QTEMP
   * @param table : the name of the table expected to be found in QTEMP
   * @returns : the table's content
   */
  getQTempTable(prepareQueries: string[], table: string): Promise<Tools.DB2Row[]> {
    return this.runStatements(...prepareQueries, `select * from QTEMP.${table}`);
  }

  /**
   * Get list of libraries with description and attribute
   * @param libraries Array of libraries to retrieve
   * @returns an array of libraries as IBMiObject
   */
  async getLibraryList(libraries: string[]): Promise<IBMiObject[]> {
    let objects: IBMiObject[];
    if (this.ibmi.enableSQL) {
      const statement = `
        SELECT
          os.OBJNAME AS NAME,
          os.OBJTYPE AS TYPE,
          os.OBJATTRIBUTE AS ATTRIBUTE,
          OBJTEXT AS TEXT,
          os.IASP_NUMBER AS IASP_NUMBER,
          os.OBJSIZE AS SIZE,
          EXTRACT(EPOCH FROM (os.OBJCREATED)) * 1000 AS CREATED,
          EXTRACT(EPOCH FROM (os.CHANGE_TIMESTAMP)) * 1000 AS CHANGED,
          os.OBJOWNER AS OWNER,
          os.OBJDEFINER AS CREATED_BY
        from table( SYSTOOLS.SPLIT( INPUT_LIST => '${libraries.toString()}', DELIMITER => ',' ) ) libs,
        table( QSYS2.OBJECT_STATISTICS( OBJECT_SCHEMA => 'QSYS', OBJTYPELIST => '*LIB', OBJECT_NAME => libs.ELEMENT ) ) os
      `;
      const results = await this.ibmi.runSQL(statement);

      objects = results.map(object => ({
        library: 'QSYS',
        name: this.ibmi.sysNameInLocal(String(object.NAME)),
        type: String(object.TYPE),
        attribute: String(object.ATTRIBUTE),
        text: String(object.TEXT || ""),
        sourceFile: Boolean(object.IS_SOURCE),
        sourceLength: object.SOURCE_LENGTH !== undefined ? Number(object.SOURCE_LENGTH) : undefined,
        size: Number(object.SIZE),
        created: new Date(Number(object.CREATED)),
        changed: new Date(Number(object.CHANGED)),
        created_by: object.CREATED_BY,
        owner: object.OWNER,
        asp: this.ibmi.aspInfo[Number(object.IASP_NUMBER)]
      } as IBMiObject));
    } else {
      let results = await this.getQTempTable(libraries.map(library => `@DSPOBJD OBJ(QSYS/${library}) OBJTYPE(*LIB) DETAIL(*TEXTATR) OUTPUT(*OUTFILE) OUTFILE(QTEMP/LIBLIST) OUTMBR(*FIRST *ADD)`), "LIBLIST");
      if (results.length === 1 && !results[0].ODOBNM?.toString().trim()) {
        return [];
      }
      results = results.filter(object => libraries.includes(this.ibmi.sysNameInLocal(String(object.ODOBNM))));

      objects = results.map(object => ({
        library: 'QSYS',
        type: '*LIB',
        name: this.ibmi.sysNameInLocal(String(object.ODOBNM)),
        attribute: object.ODOBAT,
        text: object.ODOBTX
      } as IBMiObject));
    };

    return libraries.map(library => {
      return objects.find(info => info.name === library) ||
      {
        library: 'QSYS',
        type: '*LIB',
        name: library,
        attribute: ``,
        text: `*** NOT FOUND ***`
      };
    });
  }

  /**
   * Validates a list of libraries
   * @param newLibl Array of libraries to validate
   * @returns Bad libraries
   */
  async validateLibraryList(newLibl: string[]): Promise<string[]> {
    let badLibs: string[] = [];

    newLibl = newLibl.filter(lib => {
      if (lib.match(/^\d/)) {
        badLibs.push(lib);
        return false;
      }

      if (lib.length > 10) {
        badLibs.push(lib);
        return false;
      }

      return true;
    });

    const sanitized = Tools.sanitizeLibraryNames(newLibl);

    const result = await this.ibmi.sendQsh({
      command: [
        `liblist -d ` + Tools.sanitizeLibraryNames(this.ibmi.defaultUserLibraries).join(` `),
        ...sanitized.map(lib => `liblist -a ` + lib)
      ].join(`; `)
    });

    if (result.stderr) {
      const lines = result.stderr.split(`\n`);

      lines.forEach(line => {
        const isNotFound = line.includes(`CPF2110`);
        if (isNotFound) {
          const libraryReference = sanitized.find(lib => line.includes(lib));

          // If there is an error about the library, remove it
          if (libraryReference) {
            badLibs.push(libraryReference);
          }
        }
      });
    }

    return badLibs;
  }

  async getLibraries(filters: { library: string; filterType?: FilterType }) {
    return this.getObjectList({ library: "QSYS", object: filters.library, types: ["*LIB"], filterType: filters.filterType });
  }

  /**
   * @param filters
   * @param sortOrder
   * @returns an array of IBMiObject
   */
  async getObjectList(filters: { library: string; object?: string; types?: string[]; filterType?: FilterType }, sortOrder?: SortOrder): Promise<IBMiObject[]> {
    const library = this.ibmi.upperCaseName(filters.library);
    const americanLibrary = this.ibmi.sysNameInAmerican(library);
    if (!await this.checkObject({ library: "QSYS", name: library, type: "*LIB" })) {
      throw new Error(`Library ${library} does not exist.`);
    }

    const singleEntry = filters.filterType !== 'regex' ? singleGenericName(filters.object) : undefined;
    const nameFilter = parseFilter(filters.object, filters.filterType);
    const objectFilter = filters.object && (nameFilter.noFilter || singleEntry) && filters.object !== `*` ? this.ibmi.upperCaseName(filters.object) : undefined;
    const objectNameLike = () => objectFilter ? ` and t.SYSTEM_TABLE_NAME ${(objectFilter.includes('*') ? ` like ` : ` = `)} '${this.ibmi.sysNameInAmerican(objectFilter).replace('*', '%')}'` : '';
    const objectName = () => objectFilter ? `, OBJECT_NAME => '${objectFilter}'` : '';

    const typeFilter = filters.types && filters.types.length > 1 ? (t: string) => filters.types?.includes(t) : undefined;
    const type = filters.types && filters.types.length === 1 && filters.types[0] !== '*' ? filters.types[0] : '*ALL';

    const sourceFilesOnly = filters.types && filters.types.length === 1 && filters.types.includes(`*SRCPF`);
    const withSourceFiles = ['*ALL', '*SRCPF', '*FILE'].includes(type);

    let createOBJLIST: string[];
    if (sourceFilesOnly) {
      //DSPFD only
      createOBJLIST = [
        `select `,
        `  t.SYSTEM_TABLE_NAME as NAME,`,
        `  '*FILE'             as TYPE,`,
        `  'PF'                as ATTRIBUTE,`,
        `  t.TABLE_TEXT        as TEXT,`,
        `  1                   as IS_SOURCE,`,
        `  t.ROW_LENGTH        as SOURCE_LENGTH,`,
        `  t.IASP_NUMBER       as IASP_NUMBER`,
        `from QSYS2.SYSTABLES as t`,
        `where t.table_schema = '${americanLibrary}' and t.file_type = 'S'${objectNameLike()}`,
      ];
    } else if (!withSourceFiles) {
      //DSPOBJD only
      createOBJLIST = [
        `select `,
        `  OBJNAME          as NAME,`,
        `  OBJTYPE          as TYPE,`,
        `  OBJATTRIBUTE     as ATTRIBUTE,`,
        `  OBJTEXT          as TEXT,`,
        `  0                as IS_SOURCE,`,
        `  IASP_NUMBER      as IASP_NUMBER,`,
        `  OBJSIZE          as SIZE,`,
        `  extract(epoch from (OBJCREATED))*1000       as CREATED,`,
        `  extract(epoch from (CHANGE_TIMESTAMP))*1000 as CHANGED,`,
        `  OBJOWNER         as OWNER,`,
        `  OBJDEFINER       as CREATED_BY`,
        `from table(QSYS2.OBJECT_STATISTICS(OBJECT_SCHEMA => '${library.padEnd(10)}', OBJTYPELIST => '${type}'${objectName()}))`,
      ];
    }
    else {
      //Both DSPOBJD and DSPFD
      createOBJLIST = [
        `with SRCPF as (`,
        `  select `,
        `    Replace(Replace(Replace(t.SYSTEM_TABLE_NAME, '${this.ibmi.variantChars.american[2]}','${this.ibmi.variantChars.local[2]}'), '${this.ibmi.variantChars.american[1]}', '${this.ibmi.variantChars.local[1]}'), '${this.ibmi.variantChars.american[0]}', '${this.ibmi.variantChars.local[0]}') as NAME,`,
        `    '*FILE'             as TYPE,`,
        `    'PF'                as ATTRIBUTE,`,
        `    t.TABLE_TEXT        as TEXT,`,
        `    1                   as IS_SOURCE,`,
        `    t.ROW_LENGTH        as SOURCE_LENGTH`,
        `  from QSYS2.SYSTABLES as t`,
        `  where t.table_schema = '${americanLibrary}' and t.file_type = 'S'${objectNameLike()}`,
        `), OBJD as (`,
        `  select `,
        `    OBJNAME           as NAME,`,
        `    OBJTYPE           as TYPE,`,
        `    OBJATTRIBUTE      as ATTRIBUTE,`,
        `    OBJTEXT           as TEXT,`,
        `    0                 as IS_SOURCE,`,
        `    IASP_NUMBER       as IASP_NUMBER,`,
        `    OBJSIZE           as SIZE,`,
        `    extract(epoch from (OBJCREATED))*1000       as CREATED,`,
        `    extract(epoch from (CHANGE_TIMESTAMP))*1000 as CHANGED,`,
        `    OBJOWNER          as OWNER,`,
        `    OBJDEFINER        as CREATED_BY`,
        `  from table(QSYS2.OBJECT_STATISTICS(OBJECT_SCHEMA => '${library.padEnd(10)}', OBJTYPELIST => '${type}'${objectName()}))`,
        `  )`,
        `select`,
        `  o.NAME,`,
        `  o.TYPE,`,
        `  o.ATTRIBUTE,`,
        `  o.TEXT,`,
        `  case when s.IS_SOURCE is not null then s.IS_SOURCE else o.IS_SOURCE end as IS_SOURCE,`,
        `  s.SOURCE_LENGTH,`,
        `  o.IASP_NUMBER,`,
        `  o.SIZE,`,
        `  o.CREATED,`,
        `  o.CHANGED,`,
        `  o.OWNER,`,
        `  o.CREATED_BY`,
        `from OBJD o left join SRCPF s on o.NAME = s.NAME`,
      ];
    }

    const objects = (await this.runStatements(createOBJLIST.join(`\n`)));

    return objects.map(object => ({
      library,
      name: sourceFilesOnly ? this.ibmi.sysNameInLocal(String(object.NAME)) : String(object.NAME),
      type: String(object.TYPE),
      attribute: String(object.ATTRIBUTE),
      text: String(object.TEXT || ""),
      sourceFile: Boolean(object.IS_SOURCE),
      sourceLength: object.SOURCE_LENGTH !== undefined ? Number(object.SOURCE_LENGTH) : undefined,
      size: Number(object.SIZE),
      created: new Date(Number(object.CREATED)),
      changed: new Date(Number(object.CHANGED)),
      created_by: object.CREATED_BY,
      owner: object.OWNER,
      asp: this.ibmi.aspInfo[Number(object.IASP_NUMBER)]
    } as IBMiObject))
      .filter(object => !typeFilter || typeFilter(object.type))
      .filter(object => objectFilter || nameFilter.test(object.name))
      .sort((a, b) => {
        if (a.library.localeCompare(b.library) != 0) {
          return a.library.localeCompare(b.library)
        }
        else if (sortOrder === `name`) {
          return a.name.localeCompare(b.name)
        }
        else {
          return ((ObjectTypes.get(a.type) || 0) - (ObjectTypes.get(b.type) || 0)) || a.name.localeCompare(b.name);
        }
      });
  }

  /**
   *
   * @param filter: the criterias used to list the members
   * @returns
   */
  async getMemberList(filter: { library: string, sourceFile: string, members?: string, extensions?: string, sort?: SortOptions, filterType?: FilterType }): Promise<IBMiMember[]> {
    const sort = filter.sort || { order: 'name' };
    const library = this.ibmi.upperCaseName(filter.library);
    const sourceFile = this.ibmi.upperCaseName(filter.sourceFile);

    const memberFilter = parseFilter(filter.members, filter.filterType);
    const singleMember = memberFilter.noFilter && filter.members && !filter.members.includes(",") ? this.ibmi.upperCaseName(filter.members).replace(/[*]/g, `%`) : undefined;

    const memberExtensionFilter = parseFilter(filter.extensions, filter.filterType);
    const singleMemberExtension = memberExtensionFilter.noFilter && filter.extensions && !filter.extensions.includes(",") ? this.ibmi.upperCaseName(filter.extensions).replace(/[*]/g, `%`) : undefined;

    const statement =
      `With MEMBERS As (
        SELECT
          rtrim(cast(a.system_table_schema as char(10) for bit data)) as LIBRARY,
          b.avgrowsize as RECORD_LENGTH,
          a.iasp_number as ASP,
          rtrim(cast(a.system_table_name as char(10) for bit data)) AS SOURCE_FILE,
          rtrim(cast(b.system_table_member as char(10) for bit data)) as NAME,
          coalesce(rtrim(cast(b.source_type as varchar(10) for bit data)), '') as TYPE,
          coalesce(rtrim(varchar(b.partition_text)), '') as TEXT,
          b.NUMBER_ROWS as LINES,
          extract(epoch from (b.CREATE_TIMESTAMP))*1000 as CREATED,
          extract(epoch from (b.LAST_SOURCE_UPDATE_TIMESTAMP))*1000 as CHANGED
        FROM qsys2.systables AS a
          JOIN qsys2.syspartitionstat AS b
            ON b.table_schema = a.table_schema AND
              b.table_name = a.table_name
      )
      Select * From MEMBERS
      Where LIBRARY = '${this.ibmi.sysNameInAmerican(library)}'
        ${sourceFile !== `*ALL` ? `And SOURCE_FILE = '${this.ibmi.sysNameInAmerican(sourceFile)}'` : ``}
        ${singleMember ? `And NAME Like '${this.ibmi.sysNameInAmerican(singleMember)}'` : ''}
        ${singleMemberExtension ? `And TYPE Like '${this.ibmi.sysNameInAmerican(singleMemberExtension)}'` : ''}
      Order By ${sort.order === 'name' ? 'NAME' : 'CHANGED'} ${!sort.ascending ? 'DESC' : 'ASC'}`;

    const results = await this.ibmi.runSQL(statement);
    if (results.length) {
      const asp = this.ibmi.aspInfo[Number(results[0].ASP)];
      return results.map(result => ({
        asp,
        library,
        file: this.ibmi.sysNameInLocal(String(result.SOURCE_FILE)),
        name: this.ibmi.sysNameInLocal(String(result.NAME)),
        extension: this.ibmi.sysNameInLocal(String(result.TYPE)),
        recordLength: Number(result.RECORD_LENGTH) - 12,
        text: `${result.TEXT || ``}${sourceFile === `*ALL` ? ` (${result.SOURCE_FILE})` : ``}`.trim(),
        lines: Number(result.LINES),
        created: new Date(result.CREATED ? Number(result.CREATED) : 0),
        changed: new Date(result.CHANGED ? Number(result.CHANGED) : 0)
      } as IBMiMember))
        .filter(member => memberFilter.test(member.name))
        .filter(member => memberExtensionFilter.test(member.extension));
    }
    else {
      return [];
    }
  }

  /**
   *
   * @param filter: the criterias used to list the members
   * @returns
   */
  async getMemberInfo(library: string, sourceFile: string, member: string): Promise<IBMiMember | undefined> {
    if (this.ibmi.remoteFeatures[`GETMBRINFO.SQL`]) {
      const tempLib = this.config.tempLibrary;
      const statement = `select * from table(${tempLib}.GETMBRINFO('${library}', '${sourceFile}', '${member}'))`;

      let results: Tools.DB2Row[] = [];
      if (this.config.enableSQL) {
        try {
          results = await this.runSQL(statement);
        } catch (e) { }; // Ignore errors, will return undefined.
      }
      else {
        results = await this.getQTempTable([`create table QTEMP.MEMBERINFO as (${statement}) with data`], "MEMBERINFO");
      }

      if (results.length === 1 && results[0].ISSOURCE === 'Y') {
        const result = results[0];
        const asp = this.ibmi.aspInfo[Number(results[0].ASP)];
        return {
          library: result.LIBRARY,
          file: result.FILE,
          name: result.MEMBER,
          extension: result.EXTENSION,
          text: result.DESCRIPTION,
          created: new Date(result.CREATED ? Number(result.CREATED) : 0),
          changed: new Date(result.CHANGED ? Number(result.CHANGED) : 0)
        } as IBMiMember
      }
      else {
        return undefined;
      }
    }
  }

  /**
   * Get list of items in a path
   * @param remotePath
   * @return an array of IFSFile
   */
  async getFileList(remotePath: string, sort: SortOptions = { order: "name" }, onListError?: (errors: string[]) => void): Promise<IFSFile[]> {
    const { 'stat': STAT } = this.ibmi.remoteFeatures;
    const { 'sort': SORT } = this.ibmi.remoteFeatures;

    const items: IFSFile[] = [];
    let fileListResult: CommandResult;

    if (STAT && SORT) {
      fileListResult = (await this.ibmi.sendCommand({
        command: `cd '${remotePath}' && ${STAT} --dereference --printf="%A\t%h\t%U\t%G\t%s\t%Y\t%n\n" * .* ${sort.order === `date` ? `| ${SORT} --key=6` : ``} ${(sort.order === `date` && !sort.ascending) ? ` --reverse` : ``}`
      }));

      if (fileListResult.stdout !== '') {
        const fileStatList = fileListResult.stdout;
        const fileList = fileStatList.split(`\n`);

        //Remove current and dir up.
        fileList.forEach(item => {
          let auth: string, hardLinks: string, owner: string, group: string, size: string, modified: string, name: string;
          [auth, hardLinks, owner, group, size, modified, name] = item.split(`\t`);

          if (name !== `..` && name !== `.`) {
            const type = (auth.startsWith(`d`) ? `directory` : `streamfile`);
            items.push({
              type: type,
              name: name,
              path: path.posix.join(remotePath, name),
              size: Number(size),
              modified: new Date(Number(modified) * 1000),
              owner: owner
            });
          };
        });
      }
    } else {
      fileListResult = (await this.ibmi.sendCommand({
        command: `${this.ibmi.remoteFeatures.ls} -a -p -L ${sort.order === "date" ? "-t" : ""} ${(sort.order === 'date' && sort.ascending) ? "-r" : ""} ${Tools.escapePath(remotePath)}`
      }));

      if (fileListResult.stdout !== '') {
        const fileList = fileListResult.stdout;

        //Remove current and dir up.
        fileList.split(`\n`)
          .filter(item => item !== `../` && item !== `./`)
          .forEach(item => {
            const type = (item.endsWith(`/`) ? `directory` : `streamfile`);
            items.push({
              type: type,
              name: (type === `directory` ? item.substring(0, item.length - 1) : item),
              path: path.posix.join(remotePath, item)
            });
          });
      }
    }

    if (sort.order === "name") {
      items.sort((f1, f2) => f1.name.localeCompare(f2.name));
      if (sort.ascending === false) {
        items.reverse();
      }
    }

    if (fileListResult.code !== 0) {
      //Filter out the errors occurring when stat is run on a directory with no hidden or regular files
      const errors = fileListResult.stderr.split("\n")
        .filter(e => !e.toLowerCase().includes("cannot stat '*'") && !e.toLowerCase().includes("cannot stat '.*'"))
        .filter(Tools.distinct);

      if (errors.length) {
        onListError ? onListError(errors) : errors.forEach(console.log);
      }
    }

    return items;
  }

  async memberResolve(member: string, files: QsysPath[]): Promise<IBMiMember | undefined> {
    const inAmerican = (s: string) => { return this.ibmi.sysNameInAmerican(s) };
    const inLocal = (s: string) => { return this.ibmi.sysNameInLocal(s) };

    // Escape names for shell
    const pathList = files
      .map(file => {
        const asp = file.asp || this.config.sourceASP;
        if (asp && asp.length > 0) {
          return [
            Tools.qualifyPath(inAmerican(file.library), inAmerican(file.name), inAmerican(member), asp, true),
            Tools.qualifyPath(inAmerican(file.library), inAmerican(file.name), inAmerican(member), undefined, true)
          ].join(` `);
        } else {
          return Tools.qualifyPath(inAmerican(file.library), inAmerican(file.name), inAmerican(member), undefined, true);
        }
      })
      .join(` `)
      .toUpperCase();

    const command = `for f in ${pathList}; do if [ -f $f ]; then echo $f; break; fi; done`;
    const result = await this.ibmi.sendCommand({
      command,
    });

    if (result.code === 0) {
      const firstMost = result.stdout;

      if (firstMost) {
        try {
          const simplePath = inLocal(Tools.unqualifyPath(firstMost));

          // This can error if the path format is wrong for some reason.
          // Not that this would ever happen, but better to be safe than sorry
          return this.ibmi.parserMemberPath(simplePath, true);
        } catch (e) {
          console.log(e);
        }
      }
    }

    return undefined;
  }

  async objectResolve(object: string, libraries: string[]): Promise<string | undefined> {
    const command = `for f in ${libraries.map(lib => `/QSYS.LIB/${this.ibmi.sysNameInAmerican(lib)}.LIB/${this.ibmi.sysNameInAmerican(object)}.*`).join(` `)}; do if [ -f $f ] || [ -d $f ]; then echo $f; break; fi; done`;

    const result = await this.ibmi.sendCommand({
      command,
    });

    if (result.code === 0) {
      const firstMost = result.stdout;

      if (firstMost) {
        const lib = this.ibmi.sysNameInLocal(Tools.unqualifyPath(firstMost));

        return lib.split('/')[1];
      }
    }

    return undefined;
  }

  async streamfileResolve(names: string[], directories: string[]): Promise<string | undefined> {
    const command = `for f in ${directories.flatMap(dir => names.map(name => `"${path.posix.join(dir, name)}"`)).join(` `)}; do if [ -f "$f" ]; then echo $f; break; fi; done`;

    const result = await this.ibmi.sendCommand({
      command,
    });

    if (result.code === 0 && result.stdout) {
      const firstMost = result.stdout;

      return firstMost;
    }

    return undefined;
  }

  /**
   * @param errorsString; several lines of `code:text`...
   * @returns errors
   */
  parseIBMiErrors(errorsString: string): IBMiError[] {
    return errorsString.split(`\n`)
      .map(error => error.split(':'))
      .map(codeText => ({ code: codeText[0], text: codeText[1] }));
  }

  /**
   * Return `true` if `remotePath` denotes a directory
   *
   * @param remotePath: a remote IFS path
   */
  async isDirectory(remotePath: string) {
    return (await this.ibmi.sendCommand({
      command: `cd ${Tools.escapePath(remotePath)}`
    })).code === 0;
  }

  async checkObject(object: { library: string, name: string, type: string, member?: string }, authorities: Authority[] = [`*NONE`]) {
    return (await this.ibmi.runCommand({
      command: this.toCl(`CHKOBJ`, {
        obj: `${this.ibmi.upperCaseName(object.library)}/${this.ibmi.upperCaseName(object.name)}`,
        objtype: object.type.toLocaleUpperCase(),
        aut: authorities.join(" "),
        mbr: object.member
      }),
      noLibList: true
    })).code === 0;
  }

  async testStreamFile(path: string, right: "e" | "f" | "d" | "r" | "w" | "x") {
    return (await this.ibmi.sendCommand({ command: `test -${right} ${Tools.escapePath(path)}` })).code === 0;
  }

  isProtectedPath(path: string) {
    if (path.startsWith('/')) { //IFS path
      return this.config.protectedPaths.some(p => path.startsWith(p));
    }
    else { //QSYS path
      const qsysObject = Tools.parseQSysPath(path);
      return this.config.protectedPaths.includes(this.ibmi.upperCaseName(qsysObject.library));
    }
  }

  /**
   *
   * @param command Optionally qualified CL command
   * @param parameters A key/value object of parameters
   * @returns Formatted CL string
   */
  toCl(command: string, parameters: { [parameter: string]: string | number | undefined }) {
    let cl = command;

    for (const [key, value] of Object.entries(parameters)) {
      let parmValue;

      if (value !== undefined) {
        if (typeof value === 'string') {
          if (value === this.ibmi.upperCaseName(value)) {
            parmValue = value;
          } else {
            parmValue = value.replace(/'/g, `''`);
            parmValue = `'${parmValue}'`;
          }
        } else {
          parmValue = String(value);
        }

        cl += ` ${key.toUpperCase()}(${parmValue})`;
      }
    }

    return cl;
  }

<<<<<<< HEAD
  async getAttributes(path: string | (QsysPath & { member?: string }), ...operands: AttrOperands[]) {    
    const target = (path = typeof path === 'string' ? path : this.ibmi.sysNameInAmerican(Tools.qualifyPath(path.library, path.name, path.member, path.asp)));
=======
  async getAttributes(path: string | (QsysPath & { member?: string }), ...operands: AttrOperands[]) {
    const target = (path = typeof path === 'string' ? Tools.escapePath(path) : Tools.qualifyPath(path.library, path.name, path.member, path.asp));
>>>>>>> bb439c4a
    const result = await this.ibmi.sendCommand({ command: `${this.ibmi.remoteFeatures.attr} -p ${target} ${operands.join(" ")}` });
    if (result.code === 0) {
      return result.stdout
        .split('\n')
        .map(line => line.split('='))
        .reduce((attributes, [key, value]) => {
          attributes[key] = value;
          return attributes;
        }, {} as Record<string, string>)
    }
  }

  async countMembers(path: QsysPath) {
    return this.countFiles(Tools.qualifyPath(path.library, path.name, undefined, path.asp))
  }

  async countFiles(directory: string) {
    return Number((await this.ibmi.sendCommand({ command: `cd "${directory}" && (ls | wc -l)` })).stdout.trim());
  }

  objectToToolTip(path: string, object: IBMiObject) {
    const tooltip = new MarkdownString(Tools.generateTooltipHtmlTable(path, {
      type: object.type,
      attribute: object.attribute,
      text: object.text,
      size: object.size,
      created: object.created?.toISOString().slice(0, 19).replace(`T`, ` `),
      changed: object.changed?.toISOString().slice(0, 19).replace(`T`, ` `),
      created_by: object.created_by,
      owner: object.owner,
      iasp: object.asp
    }));
    tooltip.supportHtml = true;
    return tooltip;
  }

  async sourcePhysicalFileToToolTip(path: string, object: IBMiObject) {
    const tooltip = new MarkdownString(Tools.generateTooltipHtmlTable(path, {
      text: object.text,
      members: await this.countMembers(object),
      length: object.sourceLength,
      CCSID: (await this.getAttributes(object, "CCSID"))?.CCSID || '?',
      iasp: object.asp
    }));
    tooltip.supportHtml = true;
    return tooltip;
  }

  memberToToolTip(path: string, member: IBMiMember) {
    const tooltip = new MarkdownString(Tools.generateTooltipHtmlTable(path, {
      text: member.text,
      lines: member.lines,
      created: member.created?.toISOString().slice(0, 19).replace(`T`, ` `),
      changed: member.changed?.toISOString().slice(0, 19).replace(`T`, ` `)
    }));
    tooltip.supportHtml = true;
    return tooltip;
  }

  ifsFileToToolTip(path: string, ifsFile: IFSFile) {
    const tooltip = new MarkdownString(Tools.generateTooltipHtmlTable(path, {
      size: ifsFile.size,
      modified: ifsFile.modified ? new Date(ifsFile.modified.getTime() - ifsFile.modified.getTimezoneOffset() * 60 * 1000).toISOString().slice(0, 19).replace(`T`, ` `) : ``,
      owner: ifsFile.owner ? ifsFile.owner.toUpperCase() : ``
    }));
    tooltip.supportHtml = true;
    return tooltip;
  }

  /**
   * Creates an empty unicode streamfile
   * @param path the full path to the streamfile
   * @throws an Error if the file could not be correctly created
   */
  async createStreamFile(path: string) {
    path = Tools.escapePath(path);
    const result = (await this.ibmi.sendCommand({ command: `echo "" > ${path} && ${this.ibmi.remoteFeatures.attr} ${path} CCSID=1208` }));
    if (result.code !== 0) {
      throw new Error(result.stderr);
    }
  }
}<|MERGE_RESOLUTION|>--- conflicted
+++ resolved
@@ -951,13 +951,9 @@
     return cl;
   }
 
-<<<<<<< HEAD
   async getAttributes(path: string | (QsysPath & { member?: string }), ...operands: AttrOperands[]) {    
-    const target = (path = typeof path === 'string' ? path : this.ibmi.sysNameInAmerican(Tools.qualifyPath(path.library, path.name, path.member, path.asp)));
-=======
-  async getAttributes(path: string | (QsysPath & { member?: string }), ...operands: AttrOperands[]) {
-    const target = (path = typeof path === 'string' ? Tools.escapePath(path) : Tools.qualifyPath(path.library, path.name, path.member, path.asp));
->>>>>>> bb439c4a
+    const target = (path = typeof path === 'string' ? Tools.escapePath(path) : this.ibmi.sysNameInAmerican(Tools.qualifyPath(path.library, path.name, path.member, path.asp)));
+
     const result = await this.ibmi.sendCommand({ command: `${this.ibmi.remoteFeatures.attr} -p ${target} ${operands.join(" ")}` });
     if (result.code === 0) {
       return result.stdout
