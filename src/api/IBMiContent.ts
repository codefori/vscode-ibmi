--- conflicted
+++ resolved
@@ -1086,7 +1086,6 @@
       throw new Error(result.stderr);
     }
   }
-<<<<<<< HEAD
 
   async uploadFiles(files: { local: string | Uri, remote: string }[], options?: node_ssh.SSHPutFilesOptions) {
     await this.ibmi.client.putFiles(files.map(f => { return { local: Tools.fileToPath(f.local), remote: f.remote } }), options);
@@ -1102,7 +1101,7 @@
 
   async downloadDirectory(localDirectory: string | Uri, remoteDirectory: string, options?: node_ssh.SSHGetPutDirectoryOptions) {
     await this.ibmi.client.getDirectory(Tools.fileToPath(localDirectory), remoteDirectory, options);
-=======
+  }
 }
 
 function safeIsoValue(date: Date|undefined) {
@@ -1110,6 +1109,5 @@
     return date ? date.toISOString().slice(0, 19).replace(`T`, ` `) : ``;
   } catch (e) {
     return `Unknown`;
->>>>>>> a6fd17a9
   }
 }