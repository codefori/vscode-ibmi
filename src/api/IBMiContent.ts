import { parse } from 'csv-parse/sync';
import fs from 'fs';
import path from 'path';
import tmp from 'tmp';
import util from 'util';
import { ObjectTypes } from '../schemas/Objects';
import { IBMiError, IBMiFile, IBMiMember, IBMiObject, IFSFile, QsysPath, IBMiSpooledFile, IBMiSplfUser, CommandResult } from '../typings';
import { ConnectionConfiguration } from './Configuration';
import { default as IBMi } from './IBMi';
import { Tools } from './Tools';
const tmpFile = util.promisify(tmp.file);
const readFileAsync = util.promisify(fs.readFile);
const writeFileAsync = util.promisify(fs.writeFile);

const UTF8_CCSIDS = [`819`, `1208`, `1252`];

type Authority = "*ADD" | "*DLT" | "*EXECUTE" | "*READ" | "*UPD" | "*NONE" | "*ALL" | "*CHANGE" | "*USE" | "*EXCLUDE" | "*AUTLMGT";

export type SortOptions = {
  order: "name" | "date" | "?"
  ascending?: boolean
}

export default class IBMiContent {

  constructor(readonly ibmi: IBMi) { }

  private get config(): ConnectionConfiguration.Parameters {
    if (!this.ibmi.config) {
      throw new Error("Please connect to an IBM i");
    }
    else {
      return this.ibmi.config;
    }
  }

  private getTempRemote(path: string) {
    const tempRemote = this.ibmi.getTempRemote(path);
    if (!tempRemote) {
      throw new Error(`Could not compute temporary remote location for ${path}`);
    }
    return tempRemote;
  }

  private async getNotUTF8CCSID(attr: string, remotePath: string): Promise<string> {
    const result = await this.ibmi.sendCommand({ command: `${attr} "${remotePath}" CCSID` });
    if (result.code === 0) {
      //What's the point of converting 1208?
      let ccsid = result.stdout.trim();
      if (!UTF8_CCSIDS.includes(ccsid)) {
        return ccsid.padStart(3, `0`);
      }
    }
    return "";
  }

  private async convertToUTF8(iconv: string, from: string, to: string, ccsid: string) {
    const result = await this.ibmi.sendCommand({ command: `${iconv} -f IBM-${ccsid} -t UTF-8 "${from}" > ${to}` });
    if (result.code === 0) {
      return result.stdout;
    }
    else {
      throw new Error(`Failed to convert ${from} to UTF-8: ${result.stderr}`);
    }
  }

  async downloadStreamfile(remotePath: string, localPath?: string) {
    const client = this.ibmi.client;
    const features = this.ibmi.remoteFeatures;

    if (this.config.autoConvertIFSccsid && features.attr && features.iconv) {
      // If it's not 1208, generate a temp file with the converted content
      const ccsid = await this.getNotUTF8CCSID(features.attr, remotePath);
      if (ccsid) {
        const newTempFile = this.getTempRemote(remotePath);
        await this.convertToUTF8(features.iconv, remotePath, newTempFile, ccsid);
        remotePath = newTempFile;
      }
    }

    if (!localPath) {
      localPath = await tmpFile();
    }
    await client.getFile(localPath, remotePath); //TODO: replace with downloadfile
    return readFileAsync(localPath, `utf8`);
  }

  async writeStreamfile(originalPath: any, content: any) {
    const client = this.ibmi.client;
    const features = this.ibmi.remoteFeatures;
    const tmpobj = await tmpFile();

    let ccsid;
    if (this.config.autoConvertIFSccsid && features.attr) {
      // First, find the CCSID of the original file if not UTF-8
      ccsid = await this.getNotUTF8CCSID(features.attr, originalPath);
    }

    await writeFileAsync(tmpobj, content, `utf8`);

    if (ccsid && features.iconv) {
      // Upload our file to the same temp file, then write convert it back to the original ccsid
      const tempFile = this.getTempRemote(originalPath);
      await client.putFile(tmpobj, tempFile); //TODO: replace with uploadFiles
      return await this.convertToUTF8(features.iconv, tempFile, originalPath, ccsid);
    } else {
      return client.putFile(tmpobj, originalPath);
    }
  }

  /**
   * Download the contents of a source member
   */
  async downloadMemberContent(asp: string | undefined, library: string, sourceFile: string, member: string) {
    asp = asp || this.config.sourceASP;
    library = library.toUpperCase();
    sourceFile = sourceFile.toUpperCase();
    member = member.toUpperCase();

    const path = Tools.qualifyPath(library, sourceFile, member, asp);
    const tempRmt = this.getTempRemote(path);
    const tmpobj = await tmpFile();
    const client = this.ibmi.client;

    let retried = false;
    let retry = 1;

    while (retry > 0) {
      retry--;
      try {
        //If this command fails we need to try again after we delete the temp remote
        await this.ibmi.remoteCommand(
          `CPYTOSTMF FROMMBR('${path}') TOSTMF('${tempRmt}') STMFOPT(*REPLACE) STMFCCSID(1208) DBFCCSID(${this.config.sourceFileCCSID})`, `.`
        );
      } catch (e) {
        if (String(e).startsWith(`CPDA08A`)) {
          if (!retried) {
            await this.ibmi.sendCommand({ command: `rm -f ${tempRmt}`, directory: `.` });
            retry++;
            retried = true;
          } else {
            throw e;
          }
        } else {
          throw e;
        }
      }
    }

    await client.getFile(tmpobj, tempRmt);
    return await readFileAsync(tmpobj, `utf8`);
  }

  /**
   * Upload to a member
   */
  async uploadMemberContent(asp: string | undefined, library: string, sourceFile: string, member: string, content: string | Uint8Array) {
    asp = asp || this.config.sourceASP;
    library = library.toUpperCase();
    sourceFile = sourceFile.toUpperCase();
    member = member.toUpperCase();

    const client = this.ibmi.client;
    const path = Tools.qualifyPath(library, sourceFile, member, asp);
    const tempRmt = this.getTempRemote(path);
    const tmpobj = await tmpFile();

    try {
      await writeFileAsync(tmpobj, content, `utf8`);

      await client.putFile(tmpobj, tempRmt);
      await this.ibmi.remoteCommand(
        `QSYS/CPYFRMSTMF FROMSTMF('${tempRmt}') TOMBR('${path}') MBROPT(*REPLACE) STMFCCSID(1208) DBFCCSID(${this.config.sourceFileCCSID})`,
      );

      return true;
    } catch (error) {
      console.log(`Failed uploading member: ` + error);
      return Promise.reject(error);
    }
  }

  /**
   * Run an SQL statement
   * @param statement
   * @returns a Result set
   */
  async runSQL(statement: string): Promise<Tools.DB2Row[]> {
    const { 'QZDFMDB2.PGM': QZDFMDB2 } = this.ibmi.remoteFeatures;

    if (QZDFMDB2) {
      // Well, the fun part about db2 is that it always writes to standard out.
      // It does not write to standard error at all.

      // if comments present in sql statement, sql string needs to be checked
      if (statement.search(`--`) > -1) {
        statement = this.fixCommentsInSQLString(statement);
      }

      const output = await this.ibmi.sendCommand({
        command: `LC_ALL=EN_US.UTF-8 system "call QSYS/QZDFMDB2 PARM('-d' '-i' '-t')"`,
        stdin: statement,
      })

      if (output.stdout) {
        return Tools.db2Parse(output.stdout);
      } else {
        throw new Error(`There was an error running the SQL statement.`);
      }

    } else {
      throw new Error(`There is no way to run SQL on this system.`);
    }
  }

  /**
   * @param ileCommand Command that would change the library list, like CHGLIBL
   */
  async getLibraryListFromCommand(ileCommand: string): Promise<{ currentLibrary: string; libraryList: string[]; } | undefined> {
    if (this.ibmi.remoteFeatures[`GETNEWLIBL.PGM`]) {
      const tempLib = this.config.tempLibrary;
      const resultSet = await this.runSQL(`CALL ${tempLib}.GETNEWLIBL('${ileCommand.replace(new RegExp(`'`, 'g'), `''`)}')`);

      let result = {
        currentLibrary: `QGPL`,
        libraryList: [] as string[]
      };

      resultSet.forEach(row => {
        const libraryName = String(row.SYSTEM_SCHEMA_NAME);
        switch (row.PORTION) {
          case `CURRENT`:
            result.currentLibrary = libraryName;
            break;
          case `USER`:
            result.libraryList.push(libraryName);
            break;
        }
      })

      return result;
    }

    return undefined;
  }

  /**
   * Download the contents of a table.
   * @param library 
   * @param file 
   * @param member Will default to file provided 
   * @param deleteTable Will delete the table after download
   */
  async getTable(library: string, file: string, member: string, deleteTable?: boolean): Promise<Tools.DB2Row[]> {
    if (!member) member = file; //Incase mbr is the same file

    if (file === member && this.config.enableSQL) {
      const data = await this.runSQL(`SELECT * FROM ${library}.${file}`);

      if (deleteTable && this.config.autoClearTempData) {
        this.ibmi.remoteCommand(`DLTOBJ OBJ(${library}/${file}) OBJTYPE(*FILE)`, `.`);
      }

      return data;

    } else {
      const tempRmt = this.getTempRemote(Tools.qualifyPath(library, file, member));
      await this.ibmi.remoteCommand(
        `WCPYTOIMPF FROMFILE(${library}/${file} ${member}) ` +
        `TOSTMF('${tempRmt}') ` +
        `MBROPT(*REPLACE) STMFCCSID(1208) RCDDLM(*CRLF) DTAFMT(*DLM) RMVBLANK(*TRAILING) ADDCOLNAM(*SQL) FLDDLM(',') DECPNT(*PERIOD)`
      );

      let result = await this.downloadStreamfile(tempRmt);

      if (this.config.autoClearTempData) {
        await this.ibmi.sendCommand({ command: `rm -f ${tempRmt}`, directory: `.` });
        if (deleteTable) {
          this.ibmi.remoteCommand(`DLTOBJ OBJ(${library}/${file}) OBJTYPE(*FILE)`, `.`);
        }
      }

      return parse(result, {
        columns: true,
        skip_empty_lines: true,
        cast: true,
      });
    }

  }

  /**
   * Get list of libraries with description and attribute
   * @param libraries Array of libraries to retrieve
   * @returns an array of libraries as IBMiObject
   */
  async getLibraryList(libraries: string[]): Promise<IBMiObject[]> {
    const config = this.ibmi.config;
    const tempLib = this.config.tempLibrary;
    const TempName = Tools.makeid();
    let results: Tools.DB2Row[];

    if (this.config.enableSQL) {
      const statement = `
        select os.OBJNAME as ODOBNM
             , coalesce(os.OBJTEXT, '') as ODOBTX
             , os.OBJATTRIBUTE as ODOBAT
          from table( SYSTOOLS.SPLIT( INPUT_LIST => '${libraries.toString()}', DELIMITER => ',' ) ) libs
             , table( QSYS2.OBJECT_STATISTICS( OBJECT_SCHEMA => 'QSYS', OBJTYPELIST => '*LIB', OBJECT_NAME => libs.ELEMENT ) ) os
      `;
      results = await this.runSQL(statement);
    } else {
      await this.ibmi.remoteCommand(`DSPOBJD OBJ(QSYS/*ALL) OBJTYPE(*LIB) DETAIL(*TEXTATR) OUTPUT(*OUTFILE) OUTFILE(${tempLib}/${TempName})`);
      results = await this.getTable(tempLib, TempName, TempName, true);

      if (results.length === 1 && !results[0].ODOBNM?.toString().trim()) {
        return [];
      }

      results = results.filter(object => libraries.includes(this.ibmi.sysNameInLocal(String(object.ODOBNM))));
    };

    const objects = results.map(object => ({
      library: 'QSYS',
      type: '*LIB',
      name: this.config.enableSQL ? object.ODOBNM : this.ibmi.sysNameInLocal(String(object.ODOBNM)),
      attribute: object.ODOBAT,
      text: object.ODOBTX
    } as IBMiObject));

    return libraries.map(library => {
      return objects.find(info => info.name === library) ||
      {
        library: 'QSYS',
        type: '*LIB',
        name: library,
        attribute: ``,
        text: `*** NOT FOUND ***`
      };
    });
  }

  /**
   * Validates a list of libraries
   * @param newLibl Array of libraries to validate
   * @returns Bad libraries
   */
  async validateLibraryList(newLibl: string[]): Promise<string[]> {
    let badLibs: string[] = [];

    newLibl = newLibl.filter(lib => {
      if (lib.match(/^\d/)) {
        badLibs.push(lib);
        return false;
      }

      if (lib.length > 10) {
        badLibs.push(lib);
        return false;
      }

      return true;
    });

    const result = await this.ibmi.sendQsh({
      command: [
        `liblist -d ` + this.ibmi.defaultUserLibraries.join(` `).replace(/\$/g, `\\$`),
        ...newLibl.map(lib => `liblist -a ` + lib.replace(/\$/g, `\\$`))
      ].join(`; `)
    });

    if (result.stderr) {
      const lines = result.stderr.split(`\n`);

      lines.forEach(line => {
        const badLib = newLibl.find(lib => line.includes(`ibrary ${lib}`));

        // If there is an error about the library, remove it
        if (badLib) badLibs.push(badLib);
      });
    }

    return badLibs;
  }

  /**
   * @param filters 
   * @param sortOrder
   * @returns an array of IBMiFile 
   */
  async getObjectList(filters: { library: string; object?: string; types?: string[]; member?: string; memberType?: string; }, sortOrder?: `name` | `type`): Promise<IBMiFile[]> {
    const library = filters.library.toUpperCase();
    const object = (filters.object && filters.object !== `*` ? filters.object.toUpperCase() : `*ALL`);
    const sourceFilesOnly = (filters.types && filters.types.includes(`*SRCPF`));
    const member = (filters.member ? filters.member.toUpperCase() : filters.member);
    const mbrtype = (filters.memberType ? filters.memberType.toUpperCase() : filters.memberType);

    const tempLib = this.config.tempLibrary;
    const tempName = Tools.makeid();
    var objQuery;

    if (sourceFilesOnly) {
      await this.ibmi.remoteCommand(`DSPFD FILE(${library}/${object}) TYPE(*ATR) FILEATR(*PF) OUTPUT(*OUTFILE) OUTFILE(${tempLib}/${tempName})`);

      const results = await this.getTable(tempLib, tempName, tempName, true);
      if (results.length === 1 && !results[0].PHFILE?.toString().trim()) {
        return [];
      }

      return results.filter(object => object.PHDTAT === `S`)
        .map(object => ({
          library,
          name: this.ibmi.sysNameInLocal(String(object.PHFILE)),
          type: `*FILE`,
          attribute: String(object.PHFILA),
          text: String(object.PHTXT),
          count: Number(object.PHNOMB),
        } as IBMiFile))
        .sort((a, b) => a.library.localeCompare(b.library) || a.name.localeCompare(b.name));
    } else {
      const objectTypes = (filters.types && filters.types.length ? filters.types.map(type => type.toUpperCase()).join(` `) : `*ALL`);

      await this.ibmi.remoteCommand(`DSPOBJD OBJ(${library}/${object}) OBJTYPE(${objectTypes}) OUTPUT(*OUTFILE) OUTFILE(${tempLib}/${tempName})`);
      const results = await this.getTable(tempLib, tempName, tempName, true);

      if (results.length === 1 && !results[0].ODOBNM?.toString().trim()) {
        return [];
      }

      return results.map(object => ({
        library,
        name: this.ibmi.sysNameInLocal(String(object.ODOBNM)),
        type: String(object.ODOBTP),
        attribute: String(object.ODOBAT),
        text: String(object.ODOBTX)
      } as IBMiFile))
        .sort((a, b) => {
          if (a.library.localeCompare(b.library) != 0) {
            return a.library.localeCompare(b.library)
          }
          else if (sortOrder === `name`) {
            return a.name.localeCompare(b.name)
          }
          else {
            return ((ObjectTypes.get(a.type) || 0) - (ObjectTypes.get(b.type) || 0)) || a.name.localeCompare(b.name);
          }
        });
    }
  }

  /**
   * @param lib 
   * @param spf
   * @param mbr
   * @returns an array of IBMiMember 
   */
  async getMemberList(lib: string, spf: string, mbr: string = `*`, ext: string = `*`, sort: SortOptions = { order: "name" }): Promise<IBMiMember[]> {
    sort.order = sort.order === '?' ? 'name' : sort.order;

    const library = lib.toUpperCase();
    const sourceFile = spf.toUpperCase();
    let member = (mbr !== `*` ? mbr.toUpperCase() : null);
    let memberExt = (ext !== `*` ? ext.toUpperCase() : null);

    let results: Tools.DB2Row[];

    if (this.config.enableSQL) {

      if (member) {
        member = member.replace(/[*]/g, `%`);
      }

      if (memberExt) {
        memberExt = memberExt.replace(/[*]/g, `%`);
      }
      const statement = `SELECT
        b.avgrowsize as MBMXRL,
        a.iasp_number as MBASP,
        cast(a.system_table_name as char(10) for bit data) AS MBFILE,
        cast(b.system_table_member as char(10) for bit data) as MBNAME,
        coalesce(cast(b.source_type as varchar(10) for bit data), '') as MBSEU2,
        coalesce(b.partition_text, '') as MBMTXT,
        b.NUMBER_ROWS as MBNRCD,
        extract(epoch from (b.CREATE_TIMESTAMP))*1000 as CREATED,
        extract(epoch from (b.LAST_SOURCE_UPDATE_TIMESTAMP))*1000 as CHANGED
      FROM qsys2.systables AS a
        JOIN qsys2.syspartitionstat AS b
          ON b.table_schema = a.table_schema AND
            b.table_name = a.table_name
      WHERE
        cast(a.system_table_schema as char(10) for bit data) = '${library}' 
        ${sourceFile !== `*ALL` ? `AND cast(a.system_table_name as char(10) for bit data) = '${sourceFile}'` : ``}
        ${member ? `AND rtrim(cast(b.system_table_member as char(10) for bit data)) like '${member}'` : ``}
        ${memberExt ? `AND rtrim(coalesce(cast(b.source_type as varchar(10) for bit data), '')) like '${memberExt}'` : ``}        
    `;
      results = await this.runSQL(statement);
    } else {
      const tempLib = this.config.tempLibrary;
      const TempName = Tools.makeid();

      await this.ibmi.remoteCommand(`DSPFD FILE(${library}/${sourceFile}) TYPE(*MBR) OUTPUT(*OUTFILE) OUTFILE(${tempLib}/${TempName})`);
      results = await this.getTable(tempLib, TempName, TempName, true);
      if (results.length === 1 && String(results[0].MBNAME).trim() === ``) {
        return [];
      }

      if (member || memberExt) {
        let pattern: RegExp | undefined, patternExt: RegExp | undefined;
        if (member) {
          pattern = new RegExp(`^` + member.replace(/[*]/g, `.*`).replace(/[$]/g, `\\$`) + `$`);
        }
        if (memberExt) {
          patternExt = new RegExp(`^` + memberExt.replace(/[*]/g, `.*`).replace(/[$]/g, `\\$`) + `$`);
        }

        results = results.filter(row => (
          (!pattern || pattern.test(String(row.MBNAME))) &&
          (!patternExt || patternExt.test(String(row.MBSEU2)))))
      }

      results.forEach(element => {
        element.CREATED = this.getDspfdDate(String(element.MBCCEN), String(element.MBCDAT), String(element.MBCTIM)).valueOf();
        element.CHANGED = this.getDspfdDate(String(element.MBMRCN), String(element.MBMRDT), String(element.MBMRTM)).valueOf();
      });
    }

    if (results.length === 0) {
      return [];
    }

    results = results.sort((a, b) => String(a.MBNAME).localeCompare(String(b.MBNAME)));

    const asp = this.ibmi.aspInfo[Number(results[0].MBASP)];

    let sorter: (r1: IBMiMember, r2: IBMiMember) => number;
    if (sort.order === 'name') {
      sorter = (r1, r2) => r1.name.localeCompare(r2.name);
    }
    else {
      sorter = (r1, r2) => r1.changed!.valueOf() - r2.changed!.valueOf();
    }

    const members = results.map(result => ({
      asp: asp,
      library: library,
      file: String(result.MBFILE),
      name: String(result.MBNAME),
      extension: String(result.MBSEU2),
      recordLength: Number(result.MBMXRL) - 12,
      text: `${result.MBMTXT || ``}${sourceFile === `*ALL` ? ` (${result.MBFILE})` : ``}`.trim(),
      lines: Number(result.MBNRCD),
      created: new Date(result.CREATED ? Number(result.CREATED) : 0),
      changed: new Date(result.CHANGED ? Number(result.CHANGED) : 0)
    } as IBMiMember)).sort(sorter);

    if (sort.ascending === false) {
      members.reverse();
    }

    return members;
  }

  /**
   * Get list of items in a path
   * @param remotePath 
   * @return an array of IFSFile
   */
  async getFileList(remotePath: string, sort: SortOptions = { order: "name" }, onListError?: (errors: string[]) => void): Promise<IFSFile[]> {
    sort.order = sort.order === '?' ? 'name' : sort.order;
    const { 'stat': STAT } = this.ibmi.remoteFeatures;
    const { 'sort': SORT } = this.ibmi.remoteFeatures;

    const items: IFSFile[] = [];
    let fileListResult: CommandResult;

    if (STAT && SORT) {
      fileListResult = (await this.ibmi.sendCommand({
        command: `cd '${remotePath}' && ${STAT} --dereference --printf="%A\t%h\t%U\t%G\t%s\t%Y\t%n\n" * .* ${sort.order === `date` ? `| ${SORT} --key=6` : ``} ${(sort.order === `date` && !sort.ascending) ? ` --reverse` : ``}`
      }));

      if (fileListResult.stdout !== '') {
        const fileStatList = fileListResult.stdout;
        const fileList = fileStatList.split(`\n`);

        //Remove current and dir up.
        fileList.forEach(item => {
          let auth: string, hardLinks: string, owner: string, group: string, size: string, modified: string, name: string;
          [auth, hardLinks, owner, group, size, modified, name] = item.split(`\t`);

          if (name !== `..` && name !== `.`) {
            const type = (auth.startsWith(`d`) ? `directory` : `streamfile`);
            items.push({
              type: type,
              name: name,
              path: path.posix.join(remotePath, name),
              size: Number(size),
              modified: new Date(Number(modified) * 1000),
              owner: owner
            });
          };
        });
      }
    } else {
      fileListResult = (await this.ibmi.sendCommand({
        command: `${this.ibmi.remoteFeatures.ls} -a -p -L ${sort.order === "date" ? "-t" : ""} ${(sort.order === 'date' && sort.ascending) ? "-r" : ""} ${Tools.escapePath(remotePath)}`
      }));

      if (fileListResult.stdout !== '') {
        const fileList = fileListResult.stdout;

        //Remove current and dir up.
        fileList.split(`\n`)
          .filter(item => item !== `../` && item !== `./`)
          .forEach(item => {
            const type = (item.endsWith(`/`) ? `directory` : `streamfile`);
            items.push({
              type: type,
              name: (type === `directory` ? item.substring(0, item.length - 1) : item),
              path: path.posix.join(remotePath, item)
            });
          });
      }
    }

    if (sort.order === "name") {
      items.sort((f1, f2) => f1.name.localeCompare(f2.name));
      if (sort.ascending === false) {
        items.reverse();
      }
    }

    if (fileListResult.code !== 0) {
      //Filter out the error occurring when is stat is run on an empty directory
      const errors = fileListResult.stderr.split("\n")
        .filter(e => !e.toLowerCase().includes("cannot stat '*'"))
        .filter(Tools.distinct);

      if (errors.length) {
        onListError ? onListError(errors) : errors.forEach(console.log);
      }
    }

    return items;
  }

  async memberResolve(member: string, files: QsysPath[]): Promise<IBMiMember | undefined> {
    const command = `for f in ${files.map(file => `/QSYS.LIB/${file.library.toUpperCase()}.LIB/${file.name.toUpperCase()}.FILE/${member.toUpperCase()}.MBR`).join(` `)}; do if [ -f $f ]; then echo $f; break; fi; done`;

    const result = await this.ibmi.sendCommand({
      command,
    });

    if (result.code === 0) {
      const firstMost = result.stdout;

      if (firstMost) {
        try {
          const simplePath = Tools.unqualifyPath(firstMost);

          // This can error if the path format is wrong for some reason.
          // Not that this would ever happen, but better to be safe than sorry
          return this.ibmi.parserMemberPath(simplePath);
        } catch (e) {
          console.log(e);
        }
      }
    }

    return undefined;
  }

  async objectResolve(object: string, libraries: string[]): Promise<string | undefined> {
    const command = `for f in ${libraries.map(lib => `/QSYS.LIB/${lib.toUpperCase()}.LIB/${object.toUpperCase()}.*`).join(` `)}; do if [ -f $f ] || [ -d $f ]; then echo $f; break; fi; done`;

    const result = await this.ibmi.sendCommand({
      command,
    });

    if (result.code === 0) {
      const firstMost = result.stdout;

      if (firstMost) {
        const lib = Tools.unqualifyPath(firstMost);

        return lib.split('/')[1];
      }
    }

    return undefined;
  }

  async streamfileResolve(name: string, directories: string[]): Promise<string | undefined> {
    const command = `for f in ${directories.map(dir => path.posix.join(dir, name)).join(` `)}; do if [ -f $f ]; then echo $f; break; fi; done`;

    const result = await this.ibmi.sendCommand({
      command,
    });

    if (result.code === 0 && result.stdout) {
      const firstMost = result.stdout;

      return firstMost;
    }

    return undefined;
  }

  /**
  * @param filter
  * @param sortOrder
  * @returns an array of IBMiSplfUser 
  */
  async getUserSpooledFileFilter(user: string, sort: SortOptions = { order: "date" }, splfName?: string): Promise<IBMiSpooledFile[]> {
    sort.order = sort.order === '?' ? 'name' : sort.order;
    user = user.toUpperCase();

    const tempLib = this.config.tempLibrary;
    const tempName = Tools.makeid();
    var objQuery;
    let results: Tools.DB2Row[];

    objQuery = `select QE.SPOOLED_FILE_NAME, QE.SPOOLED_FILE_NUMBER, QE.STATUS, QE.CREATION_TIMESTAMP, QE.USER_DATA, QE.SIZE, QE.TOTAL_PAGES, QE.QUALIFIED_JOB_NAME, QE.JOB_NAME, QE.JOB_USER, QE.JOB_NUMBER, QE.FORM_TYPE, QE.OUTPUT_QUEUE_LIBRARY, QE.OUTPUT_QUEUE
from table (QSYS2.SPOOLED_FILE_INFO(USER_NAME => '${user}') ) QE where FILE_AVAILABLE = '*FILEEND' ${splfName ? ` and SPOOLED_FILE_NAME = '${splfName}'` : ""}`;
    results = await this.runSQL(objQuery);
    if (results.length === 0) {
      return [];
    }
    results = results.sort((a, b) => String(a.MBSPOOLED_FILE_NAMENAME).localeCompare(String(b.SPOOLED_FILE_NAME)));

    let sorter: (r1: IBMiSpooledFile, r2: IBMiSpooledFile) => number;
    if (sort.order === 'name') {
      sorter = (r1, r2) => r1.name.localeCompare(r2.name);
    }
    else {
      sorter = (r1, r2) => r1.creation_timestamp.localeCompare(r2.creation_timestamp);
    }
    return results
      .map(object => ({
        user: user,
        name: this.ibmi.sysNameInLocal(String(object.SPOOLED_FILE_NAME)),
        number: Number(object.SPOOLED_FILE_NUMBER),
        status: this.ibmi.sysNameInLocal(String(object.STATUS)),
        creation_timestamp: object.CREATION_TIMESTAMP,
        user_data: this.ibmi.sysNameInLocal(String(object.USER_DATA)),
        size: Number(object.SIZE),
        total_pages: Number(object.TOTAL_PAGES),
        qualified_job_name: this.ibmi.sysNameInLocal(String(object.QUALIFIED_JOB_NAME)),
        job_name: this.ibmi.sysNameInLocal(String(object.JOB_NAME)),
        job_user: this.ibmi.sysNameInLocal(String(object.JOB_USER)),
        job_number: String(object.JOB_NUMBER),
        form_type: this.ibmi.sysNameInLocal(String(object.FORM_TYPE)),
        queue_library: this.ibmi.sysNameInLocal(String(object.OUTPUT_QUEUE_LIBRARY)),
        queue: this.ibmi.sysNameInLocal(String(object.OUTPUT_QUEUE)),
      } as IBMiSpooledFile))
      .sort(sorter);
  }
  /**
  * @param filter
  * @returns an array of IBMiSplfUser 
  */
  // async saveUserSpooledFileFiltertoFS(filter: string, userSplfList: Promise<IBMiSpooledFile[]>) {
  async saveUserSpooledFileFiltertoFS(filter: string, content: string) {

    const client = this.ibmi.client;
    const tempRmt = this.getTempRemote(filter);
    const tmpobj = await tmpFile();
    // const content = JSON.stringify(userSplfList);

    try {
      await writeFileAsync(tmpobj, content, `utf8`);

      await client.putFile(tmpobj, tempRmt);

      return tempRmt;
    } catch (error) {
      console.log(`Failed saving list of spooled files to search through: ` + error);
      return undefined;
    }
  }

  /**
  * @param user
  * @returns a string that is the quantity of spooled files owned by user
  */
  async getUserSpooledFileCount(user: string): Promise<String> {
    user = user.toUpperCase();

    const tempLib = this.config.tempLibrary;
    const tempName = Tools.makeid();
    let results: Tools.DB2Row[];

    const objQuery = `select count(*) USER_SPLF_COUNT
    from table (QSYS2.SPOOLED_FILE_INFO(USER_NAME => '${user}') ) QE 
    where FILE_AVAILABLE = '*FILEEND' group by QE.JOB_USER`;
    results = await this.runSQL(objQuery);
    if (results.length === 0) {
      return ` ${user} user has no spooled files`;
    }
    return String(results[0].USER_SPLF_COUNT);
  }
  /**
  * @param user
  * @returns a string for user profile text 
  */
  async getUserProfileText(user: string): Promise<string | undefined> {
    user = user.toUpperCase();

    const tempLib = this.config.tempLibrary;
    const tempName = Tools.makeid();
    let results: Tools.DB2Row[];

    const objQuery = `select UT.OBJTEXT USER_PROFILE_TEXT
    from table ( QSYS2.OBJECT_STATISTICS(OBJECT_SCHEMA => 'QSYS', OBJTYPELIST => '*USRPRF', OBJECT_NAME => '${user}') ) UT 
    where 1=1`;
    results = await this.runSQL(objQuery);
    if (results.length === 0) {
      return ` I dont know where to find the text for ${user}`;
    }
    const userText: string = String(results[0].USER_PROFILE_TEXT);
    return userText;
  }

  /**
   * Fix Comments in an SQL string so that the comments always start at position 0 of the line.
   * Required to work with QZDFMDB2.
   * @param inSql; sql statement
   * @returns correctly formattted sql string containing comments
   */
  private fixCommentsInSQLString(inSql: string): string {
    const newLine: string = `\n`;
    let parsedSql: string = ``;

    inSql.split(newLine)
      .forEach(item => {
        let goodLine = item + newLine;

        const pos = item.search(`--`);
        if (pos > 0) {
          goodLine = item.slice(0, pos) +
            newLine +
            item.slice(pos) +
            newLine;
        }
        parsedSql += goodLine;

      });

    return parsedSql;
  }

  /**
   * @param errorsString; several lines of `code:text`...
   * @returns errors
   */
  parseIBMiErrors(errorsString: string): IBMiError[] {
    return errorsString.split(`\n`)
      .map(error => error.split(':'))
      .map(codeText => ({ code: codeText[0], text: codeText[1] }));
  }

  /**
   * @param century; century code (1=20xx, 0=19xx)
   * @param dateString: string in YYMMDD
   * @param timeString: string in HHMMSS
   * @returns date
   */
  getDspfdDate(century: string = `0`, YYMMDD: string = `010101`, HHMMSS: string = `000000`): Date {
    let year: string, month: string, day: string, hours: string, minutes: string, seconds: string;
    let dateString: string = (century === `1` ? `20` : `19`).concat(YYMMDD.padStart(6, `0`)).concat(HHMMSS.padStart(6, `0`));
    [, year, month, day, hours, minutes, seconds] = /(\d{4})(\d{2})(\d{2})(\d{2})(\d{2})(\d{2})/.exec(dateString) || [];
    return new Date(Date.UTC(Number(year), Number(month) - 1, Number(day), Number(hours), Number(minutes), Number(seconds)));
  }

  /**
   * Return `true` if `remotePath` denotes a directory
   * 
   * @param remotePath: a remote IFS path
   */
  async isDirectory(remotePath: string) {
    return (await this.ibmi.sendCommand({
      command: `cd ${remotePath}`
    })).code === 0;
  }

<<<<<<< HEAD
  /**
  * Download the contents of a source member
  */
  async downloadSpooledFileContent(uriPath: string, name: string, qualified_job_name: string, splf_number: string, fileExtension: string, additionalPath? :string) {
    name = name.toUpperCase();
    qualified_job_name = qualified_job_name.toUpperCase();

    const tempRmt = this.getTempRemote(uriPath);
    const tmpobj = await tmpFile();

    const tmpName = path.basename(tempRmt);
    const tmpFolder = path.dirname(tempRmt) + (additionalPath? `/${additionalPath}`:``);

    // const path = homeDirectory +(folder !== undefined ? '/'+folder :'');
    const client = this.ibmi.client;

    let retried = false;
    let retry = 1;
    let fileEncoding = `utf8`;
    while (retry > 0) {
      retry--;
      try {
        //If this command fails we need to try again after we delete the temp remote
        switch (fileExtension.toLowerCase()) {
          case `pdf`:

            await this.ibmi.runCommand({
              // command: `ISPHERE/CVTSPLF FROMFILE(${name}) TOSTREAM(${tmpName}) TODIR(${tmpFolder}) JOB(${qualified_job_name}) SPLNBR(${splf_number}) TOFMT(*PDF) STOPT(*REPLACE)`
              // command: `CPYSPLF FILE(${name}) TOFILE(*TOSTMF) JOB(${qualified_job_name}) SPLNBR(${splf_number}) TOSTMF('${tempRmt}_a') WSCST(*PDF) STMFOPT(*REPLACE)`
              command: `CPYSPLF FILE(${name}) TOFILE(*TOSTMF) JOB(${qualified_job_name}) SPLNBR(${splf_number}) TOSTMF('${tempRmt}') WSCST(*PDF) STMFOPT(*REPLACE)\nDLYJOB DLY(1)\nCPY OBJ('${tempRmt}') TOOBJ('${tempRmt}') TOCCSID(1208) DTAFMT(*TEXT) REPLACE(*YES)`
              , environment: `ile`
            });
            // fileEncoding = 'binary';
            break;
          default:
            // With the use of CPYSPLF and CPY to create a text based stream file in 1208, there are possibilities that the data becomes corrupt
            // in the tempRmt object
            this.ibmi.sendCommand({
              command: `rm -f ${tempRmt}`
            });

            // fileExtension = `txt`;
            // DLYJOB to ensure the CPY command completes in time.
            await this.ibmi.runCommand({
              command: `CPYSPLF FILE(${name}) TOFILE(*TOSTMF) JOB(${qualified_job_name}) SPLNBR(${splf_number}) TOSTMF('${tempRmt}') WSCST(*NONE) STMFOPT(*REPLACE)\nDLYJOB DLY(1)\nCPY OBJ('${tempRmt}') TOOBJ('${tempRmt}') TOCCSID(1208) DTAFMT(*TEXT) REPLACE(*YES)`
              , environment: `ile`
            });
        }
      } catch (e) {
        if (String(e).startsWith(`CPDA08A`)) {
          if (!retried) {
            await this.ibmi.sendCommand({ command: `rm -f ${tempRmt}`, directory: `.` });
            retry++;
            retried = true;
          } else {
            throw e;
          }
        } else {
          throw e;
        }
      }
    }

    await client.getFile(tmpobj, tempRmt);
    return await readFileAsync(tmpobj, fileEncoding);

=======
  async checkObject(object: { library: string, name: string, type: string }, ...authorities: Authority[]) {
    return (await this.ibmi.runCommand({
      command: `CHKOBJ OBJ(${object.library.toLocaleUpperCase()}/${object.name.toLocaleUpperCase()}) OBJTYPE(${object.type.toLocaleUpperCase()}) AUT(${authorities.join(" ")})`
    }))?.code === 0;
>>>>>>> f43cd30d
  }
}<|MERGE_RESOLUTION|>--- conflicted
+++ resolved
@@ -4,7 +4,7 @@
 import tmp from 'tmp';
 import util from 'util';
 import { ObjectTypes } from '../schemas/Objects';
-import { IBMiError, IBMiFile, IBMiMember, IBMiObject, IFSFile, QsysPath, IBMiSpooledFile, IBMiSplfUser, CommandResult } from '../typings';
+import { CommandResult, IBMiError, IBMiFile, IBMiMember, IBMiObject, IFSFile, QsysPath } from '../typings';
 import { ConnectionConfiguration } from './Configuration';
 import { default as IBMi } from './IBMi';
 import { Tools } from './Tools';
@@ -266,7 +266,7 @@
     } else {
       const tempRmt = this.getTempRemote(Tools.qualifyPath(library, file, member));
       await this.ibmi.remoteCommand(
-        `WCPYTOIMPF FROMFILE(${library}/${file} ${member}) ` +
+        `QSYS/CPYTOIMPF FROMFILE(${library}/${file} ${member}) ` +
         `TOSTMF('${tempRmt}') ` +
         `MBROPT(*REPLACE) STMFCCSID(1208) RCDDLM(*CRLF) DTAFMT(*DLM) RMVBLANK(*TRAILING) ADDCOLNAM(*SQL) FLDDLM(',') DECPNT(*PERIOD)`
       );
@@ -388,16 +388,13 @@
    * @param sortOrder
    * @returns an array of IBMiFile 
    */
-  async getObjectList(filters: { library: string; object?: string; types?: string[]; member?: string; memberType?: string; }, sortOrder?: `name` | `type`): Promise<IBMiFile[]> {
+  async getObjectList(filters: { library: string; object?: string; types?: string[]; }, sortOrder?: `name` | `type`): Promise<IBMiFile[]> {
     const library = filters.library.toUpperCase();
     const object = (filters.object && filters.object !== `*` ? filters.object.toUpperCase() : `*ALL`);
     const sourceFilesOnly = (filters.types && filters.types.includes(`*SRCPF`));
-    const member = (filters.member ? filters.member.toUpperCase() : filters.member);
-    const mbrtype = (filters.memberType ? filters.memberType.toUpperCase() : filters.memberType);
 
     const tempLib = this.config.tempLibrary;
     const tempName = Tools.makeid();
-    var objQuery;
 
     if (sourceFilesOnly) {
       await this.ibmi.remoteCommand(`DSPFD FILE(${library}/${object}) TYPE(*ATR) FILEATR(*PF) OUTPUT(*OUTFILE) OUTFILE(${tempLib}/${tempName})`);
@@ -465,7 +462,6 @@
     let results: Tools.DB2Row[];
 
     if (this.config.enableSQL) {
-
       if (member) {
         member = member.replace(/[*]/g, `%`);
       }
@@ -473,26 +469,28 @@
       if (memberExt) {
         memberExt = memberExt.replace(/[*]/g, `%`);
       }
-      const statement = `SELECT
-        b.avgrowsize as MBMXRL,
-        a.iasp_number as MBASP,
-        cast(a.system_table_name as char(10) for bit data) AS MBFILE,
-        cast(b.system_table_member as char(10) for bit data) as MBNAME,
-        coalesce(cast(b.source_type as varchar(10) for bit data), '') as MBSEU2,
-        coalesce(b.partition_text, '') as MBMTXT,
-        b.NUMBER_ROWS as MBNRCD,
-        extract(epoch from (b.CREATE_TIMESTAMP))*1000 as CREATED,
-        extract(epoch from (b.LAST_SOURCE_UPDATE_TIMESTAMP))*1000 as CHANGED
-      FROM qsys2.systables AS a
-        JOIN qsys2.syspartitionstat AS b
-          ON b.table_schema = a.table_schema AND
-            b.table_name = a.table_name
-      WHERE
-        cast(a.system_table_schema as char(10) for bit data) = '${library}' 
-        ${sourceFile !== `*ALL` ? `AND cast(a.system_table_name as char(10) for bit data) = '${sourceFile}'` : ``}
-        ${member ? `AND rtrim(cast(b.system_table_member as char(10) for bit data)) like '${member}'` : ``}
-        ${memberExt ? `AND rtrim(coalesce(cast(b.source_type as varchar(10) for bit data), '')) like '${memberExt}'` : ``}        
-    `;
+
+      const statement = `
+        SELECT
+          b.avgrowsize as MBMXRL,
+          a.iasp_number as MBASP,
+          cast(a.system_table_name as char(10) for bit data) AS MBFILE,
+          cast(b.system_table_member as char(10) for bit data) as MBNAME,
+          coalesce(cast(b.source_type as varchar(10) for bit data), '') as MBSEU2,
+          coalesce(b.partition_text, '') as MBMTXT,
+          b.NUMBER_ROWS as MBNRCD,
+          extract(epoch from (b.CREATE_TIMESTAMP))*1000 as CREATED,
+          extract(epoch from (b.LAST_SOURCE_UPDATE_TIMESTAMP))*1000 as CHANGED
+        FROM qsys2.systables AS a
+          JOIN qsys2.syspartitionstat AS b
+            ON b.table_schema = a.table_schema AND
+              b.table_name = a.table_name
+        WHERE
+          cast(a.system_table_schema as char(10) for bit data) = '${library}' 
+          ${sourceFile !== `*ALL` ? `AND cast(a.system_table_name as char(10) for bit data) = '${sourceFile}'` : ``}
+          ${member ? `AND rtrim(cast(b.system_table_member as char(10) for bit data)) like '${member}'` : ``}
+          ${memberExt ? `AND rtrim(coalesce(cast(b.source_type as varchar(10) for bit data), '')) like '${memberExt}'` : ``}        
+      `;
       results = await this.runSQL(statement);
     } else {
       const tempLib = this.config.tempLibrary;
@@ -565,7 +563,7 @@
    * @param remotePath 
    * @return an array of IFSFile
    */
-  async getFileList(remotePath: string, sort: SortOptions = { order: "name" }, onListError?: (errors: string[]) => void): Promise<IFSFile[]> {
+  async getFileList(remotePath: string, sort: SortOptions = { order: "name" }, onListError?:(errors:string[]) => void): Promise<IFSFile[]> {
     sort.order = sort.order === '?' ? 'name' : sort.order;
     const { 'stat': STAT } = this.ibmi.remoteFeatures;
     const { 'sort': SORT } = this.ibmi.remoteFeatures;
@@ -706,121 +704,6 @@
   }
 
   /**
-  * @param filter
-  * @param sortOrder
-  * @returns an array of IBMiSplfUser 
-  */
-  async getUserSpooledFileFilter(user: string, sort: SortOptions = { order: "date" }, splfName?: string): Promise<IBMiSpooledFile[]> {
-    sort.order = sort.order === '?' ? 'name' : sort.order;
-    user = user.toUpperCase();
-
-    const tempLib = this.config.tempLibrary;
-    const tempName = Tools.makeid();
-    var objQuery;
-    let results: Tools.DB2Row[];
-
-    objQuery = `select QE.SPOOLED_FILE_NAME, QE.SPOOLED_FILE_NUMBER, QE.STATUS, QE.CREATION_TIMESTAMP, QE.USER_DATA, QE.SIZE, QE.TOTAL_PAGES, QE.QUALIFIED_JOB_NAME, QE.JOB_NAME, QE.JOB_USER, QE.JOB_NUMBER, QE.FORM_TYPE, QE.OUTPUT_QUEUE_LIBRARY, QE.OUTPUT_QUEUE
-from table (QSYS2.SPOOLED_FILE_INFO(USER_NAME => '${user}') ) QE where FILE_AVAILABLE = '*FILEEND' ${splfName ? ` and SPOOLED_FILE_NAME = '${splfName}'` : ""}`;
-    results = await this.runSQL(objQuery);
-    if (results.length === 0) {
-      return [];
-    }
-    results = results.sort((a, b) => String(a.MBSPOOLED_FILE_NAMENAME).localeCompare(String(b.SPOOLED_FILE_NAME)));
-
-    let sorter: (r1: IBMiSpooledFile, r2: IBMiSpooledFile) => number;
-    if (sort.order === 'name') {
-      sorter = (r1, r2) => r1.name.localeCompare(r2.name);
-    }
-    else {
-      sorter = (r1, r2) => r1.creation_timestamp.localeCompare(r2.creation_timestamp);
-    }
-    return results
-      .map(object => ({
-        user: user,
-        name: this.ibmi.sysNameInLocal(String(object.SPOOLED_FILE_NAME)),
-        number: Number(object.SPOOLED_FILE_NUMBER),
-        status: this.ibmi.sysNameInLocal(String(object.STATUS)),
-        creation_timestamp: object.CREATION_TIMESTAMP,
-        user_data: this.ibmi.sysNameInLocal(String(object.USER_DATA)),
-        size: Number(object.SIZE),
-        total_pages: Number(object.TOTAL_PAGES),
-        qualified_job_name: this.ibmi.sysNameInLocal(String(object.QUALIFIED_JOB_NAME)),
-        job_name: this.ibmi.sysNameInLocal(String(object.JOB_NAME)),
-        job_user: this.ibmi.sysNameInLocal(String(object.JOB_USER)),
-        job_number: String(object.JOB_NUMBER),
-        form_type: this.ibmi.sysNameInLocal(String(object.FORM_TYPE)),
-        queue_library: this.ibmi.sysNameInLocal(String(object.OUTPUT_QUEUE_LIBRARY)),
-        queue: this.ibmi.sysNameInLocal(String(object.OUTPUT_QUEUE)),
-      } as IBMiSpooledFile))
-      .sort(sorter);
-  }
-  /**
-  * @param filter
-  * @returns an array of IBMiSplfUser 
-  */
-  // async saveUserSpooledFileFiltertoFS(filter: string, userSplfList: Promise<IBMiSpooledFile[]>) {
-  async saveUserSpooledFileFiltertoFS(filter: string, content: string) {
-
-    const client = this.ibmi.client;
-    const tempRmt = this.getTempRemote(filter);
-    const tmpobj = await tmpFile();
-    // const content = JSON.stringify(userSplfList);
-
-    try {
-      await writeFileAsync(tmpobj, content, `utf8`);
-
-      await client.putFile(tmpobj, tempRmt);
-
-      return tempRmt;
-    } catch (error) {
-      console.log(`Failed saving list of spooled files to search through: ` + error);
-      return undefined;
-    }
-  }
-
-  /**
-  * @param user
-  * @returns a string that is the quantity of spooled files owned by user
-  */
-  async getUserSpooledFileCount(user: string): Promise<String> {
-    user = user.toUpperCase();
-
-    const tempLib = this.config.tempLibrary;
-    const tempName = Tools.makeid();
-    let results: Tools.DB2Row[];
-
-    const objQuery = `select count(*) USER_SPLF_COUNT
-    from table (QSYS2.SPOOLED_FILE_INFO(USER_NAME => '${user}') ) QE 
-    where FILE_AVAILABLE = '*FILEEND' group by QE.JOB_USER`;
-    results = await this.runSQL(objQuery);
-    if (results.length === 0) {
-      return ` ${user} user has no spooled files`;
-    }
-    return String(results[0].USER_SPLF_COUNT);
-  }
-  /**
-  * @param user
-  * @returns a string for user profile text 
-  */
-  async getUserProfileText(user: string): Promise<string | undefined> {
-    user = user.toUpperCase();
-
-    const tempLib = this.config.tempLibrary;
-    const tempName = Tools.makeid();
-    let results: Tools.DB2Row[];
-
-    const objQuery = `select UT.OBJTEXT USER_PROFILE_TEXT
-    from table ( QSYS2.OBJECT_STATISTICS(OBJECT_SCHEMA => 'QSYS', OBJTYPELIST => '*USRPRF', OBJECT_NAME => '${user}') ) UT 
-    where 1=1`;
-    results = await this.runSQL(objQuery);
-    if (results.length === 0) {
-      return ` I dont know where to find the text for ${user}`;
-    }
-    const userText: string = String(results[0].USER_PROFILE_TEXT);
-    return userText;
-  }
-
-  /**
    * Fix Comments in an SQL string so that the comments always start at position 0 of the line.
    * Required to work with QZDFMDB2.
    * @param inSql; sql statement
@@ -882,78 +765,9 @@
     })).code === 0;
   }
 
-<<<<<<< HEAD
-  /**
-  * Download the contents of a source member
-  */
-  async downloadSpooledFileContent(uriPath: string, name: string, qualified_job_name: string, splf_number: string, fileExtension: string, additionalPath? :string) {
-    name = name.toUpperCase();
-    qualified_job_name = qualified_job_name.toUpperCase();
-
-    const tempRmt = this.getTempRemote(uriPath);
-    const tmpobj = await tmpFile();
-
-    const tmpName = path.basename(tempRmt);
-    const tmpFolder = path.dirname(tempRmt) + (additionalPath? `/${additionalPath}`:``);
-
-    // const path = homeDirectory +(folder !== undefined ? '/'+folder :'');
-    const client = this.ibmi.client;
-
-    let retried = false;
-    let retry = 1;
-    let fileEncoding = `utf8`;
-    while (retry > 0) {
-      retry--;
-      try {
-        //If this command fails we need to try again after we delete the temp remote
-        switch (fileExtension.toLowerCase()) {
-          case `pdf`:
-
-            await this.ibmi.runCommand({
-              // command: `ISPHERE/CVTSPLF FROMFILE(${name}) TOSTREAM(${tmpName}) TODIR(${tmpFolder}) JOB(${qualified_job_name}) SPLNBR(${splf_number}) TOFMT(*PDF) STOPT(*REPLACE)`
-              // command: `CPYSPLF FILE(${name}) TOFILE(*TOSTMF) JOB(${qualified_job_name}) SPLNBR(${splf_number}) TOSTMF('${tempRmt}_a') WSCST(*PDF) STMFOPT(*REPLACE)`
-              command: `CPYSPLF FILE(${name}) TOFILE(*TOSTMF) JOB(${qualified_job_name}) SPLNBR(${splf_number}) TOSTMF('${tempRmt}') WSCST(*PDF) STMFOPT(*REPLACE)\nDLYJOB DLY(1)\nCPY OBJ('${tempRmt}') TOOBJ('${tempRmt}') TOCCSID(1208) DTAFMT(*TEXT) REPLACE(*YES)`
-              , environment: `ile`
-            });
-            // fileEncoding = 'binary';
-            break;
-          default:
-            // With the use of CPYSPLF and CPY to create a text based stream file in 1208, there are possibilities that the data becomes corrupt
-            // in the tempRmt object
-            this.ibmi.sendCommand({
-              command: `rm -f ${tempRmt}`
-            });
-
-            // fileExtension = `txt`;
-            // DLYJOB to ensure the CPY command completes in time.
-            await this.ibmi.runCommand({
-              command: `CPYSPLF FILE(${name}) TOFILE(*TOSTMF) JOB(${qualified_job_name}) SPLNBR(${splf_number}) TOSTMF('${tempRmt}') WSCST(*NONE) STMFOPT(*REPLACE)\nDLYJOB DLY(1)\nCPY OBJ('${tempRmt}') TOOBJ('${tempRmt}') TOCCSID(1208) DTAFMT(*TEXT) REPLACE(*YES)`
-              , environment: `ile`
-            });
-        }
-      } catch (e) {
-        if (String(e).startsWith(`CPDA08A`)) {
-          if (!retried) {
-            await this.ibmi.sendCommand({ command: `rm -f ${tempRmt}`, directory: `.` });
-            retry++;
-            retried = true;
-          } else {
-            throw e;
-          }
-        } else {
-          throw e;
-        }
-      }
-    }
-
-    await client.getFile(tmpobj, tempRmt);
-    return await readFileAsync(tmpobj, fileEncoding);
-
-=======
   async checkObject(object: { library: string, name: string, type: string }, ...authorities: Authority[]) {
     return (await this.ibmi.runCommand({
       command: `CHKOBJ OBJ(${object.library.toLocaleUpperCase()}/${object.name.toLocaleUpperCase()}) OBJTYPE(${object.type.toLocaleUpperCase()}) AUT(${authorities.join(" ")})`
     }))?.code === 0;
->>>>>>> f43cd30d
   }
 }