--- conflicted
+++ resolved
@@ -973,59 +973,6 @@
     return Number((await this.ibmi.sendCommand({ command: `cd "${directory}" && (ls | wc -l)` })).stdout.trim());
   }
 
-<<<<<<< HEAD
-  /**
-   * Returns MarkdownString content
-   */
-  objectToToolTip(path: string, object: IBMiObject): string {
-    return Tools.generateTooltipHtmlTable(path, {
-      type: object.type,
-      attribute: object.attribute,
-      text: object.text,
-      size: object.size,
-      created: object.created?.toISOString().slice(0, 19).replace(`T`, ` `),
-      changed: object.changed?.toISOString().slice(0, 19).replace(`T`, ` `),
-      created_by: object.created_by,
-      owner: object.owner,
-      iasp: object.asp
-    });
-  }
-
-  /**
-   * Returns MarkdownString content
-   */
-  async sourcePhysicalFileToToolTip(path: string, object: IBMiObject): Promise<string> {
-    return Tools.generateTooltipHtmlTable(path, {
-      text: object.text,
-      members: await this.countMembers(object),
-      length: object.sourceLength,
-      CCSID: (await this.getAttributes(object, "CCSID"))?.CCSID || '?',
-      iasp: object.asp
-    });
-  }
-
-  /**
-   * Returns MarkdownString content
-   */
-  memberToToolTip(path: string, member: IBMiMember): string {
-    return Tools.generateTooltipHtmlTable(path, {
-      text: member.text,
-      lines: member.lines,
-      created: member.created?.toISOString().slice(0, 19).replace(`T`, ` `),
-      changed: member.changed?.toISOString().slice(0, 19).replace(`T`, ` `)
-    });
-  }
-
-  /**
-   * Returns MarkdownString content
-   */
-  ifsFileToToolTip(path: string, ifsFile: IFSFile): string {
-    return Tools.generateTooltipHtmlTable(path, {
-      size: ifsFile.size,
-      modified: ifsFile.modified ? new Date(ifsFile.modified.getTime() - ifsFile.modified.getTimezoneOffset() * 60 * 1000).toISOString().slice(0, 19).replace(`T`, ` `) : ``,
-      owner: ifsFile.owner ? ifsFile.owner.toUpperCase() : ``
-    })
-=======
   objectToToolTip(path: string, object: IBMiObject) {
     const tooltip = new MarkdownString(Tools.generateTooltipHtmlTable(path, {
       "Type": object.type,
@@ -1073,7 +1020,6 @@
     }));
     tooltip.supportHtml = true;
     return tooltip;
->>>>>>> 75625696
   }
 
   /**
