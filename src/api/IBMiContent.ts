import { default as IBMi } from './IBMi';

import path from 'path';
import util from 'util';
import tmp from 'tmp';
import { parse } from 'csv-parse/sync';
import { Tools } from './Tools';
import { ObjectTypes } from '../schemas/Objects';
import fs from 'fs';
import { ConnectionConfiguration } from './Configuration';
<<<<<<< HEAD
import { IBMiError, IBMiFile, IBMiMember, IBMiObject, IFSFile, QsysPath } from '../typings';
=======
import { IBMiError, IBMiFile, IBMiMember, IBMiObject, IFSFile } from '../typings';

>>>>>>> cf8b9444
const tmpFile = util.promisify(tmp.file);
const readFileAsync = util.promisify(fs.readFile);
const writeFileAsync = util.promisify(fs.writeFile);

const UTF8_CCSIDS = [`819`, `1208`, `1252`];

export type SortOptions = {
  order: "name" | "date" | "?"
  ascending?: boolean
}

export default class IBMiContent {

  constructor(readonly ibmi: IBMi) { }

  private get config(): ConnectionConfiguration.Parameters {
    if (!this.ibmi.config) {
      throw new Error("Please connect to an IBM i");
    }
    else {
      return this.ibmi.config;
    }
  }

  private getTempRemote(path: string) {
    const tempRemote = this.ibmi.getTempRemote(path);
    if (!tempRemote) {
      throw new Error(`Could not compute temporary remote location for ${path}`);
    }
    return tempRemote;
  }

  private async getNotUTF8CCSID(attr: string, remotePath: string): Promise<string> {
    const result = await this.ibmi.sendCommand({ command: `${attr} "${remotePath}" CCSID` });
    if (result.code === 0) {
      //What's the point of converting 1208?
      let ccsid = result.stdout.trim();
      if (!UTF8_CCSIDS.includes(ccsid)) {
        return ccsid.padStart(3, `0`);
      }
    }
    return "";
  }

  private async convertToUTF8(iconv: string, from: string, to: string, ccsid: string) {
    const result = await this.ibmi.sendCommand({ command: `${iconv} -f IBM-${ccsid} -t UTF-8 "${from}" > ${to}` });
    if (result.code === 0) {
      return result.stdout;
    }
    else {
      throw new Error(`Failed to convert ${from} to UTF-8: ${result.stderr}`);
    }
  }

  async downloadStreamfile(remotePath: string, localPath?: string) {
    const client = this.ibmi.client;
    const features = this.ibmi.remoteFeatures;

    if (this.config.autoConvertIFSccsid && features.attr && features.iconv) {
      // If it's not 1208, generate a temp file with the converted content
      const ccsid = await this.getNotUTF8CCSID(features.attr, remotePath);
      if (ccsid) {
        const newTempFile = this.getTempRemote(remotePath);
        await this.convertToUTF8(features.iconv, remotePath, newTempFile, ccsid);
        remotePath = newTempFile;
      }
    }

    if (!localPath) {
      localPath = await tmpFile();
    }
    await client.getFile(localPath, remotePath); //TODO: replace with downloadfile
    return readFileAsync(localPath, `utf8`);
  }

  async writeStreamfile(originalPath: any, content: any) {
    const client = this.ibmi.client;
    const features = this.ibmi.remoteFeatures;
    const tmpobj = await tmpFile();

    let ccsid;
    if (this.config.autoConvertIFSccsid && features.attr) {
      // First, find the CCSID of the original file if not UTF-8
      ccsid = await this.getNotUTF8CCSID(features.attr, originalPath);
    }

    await writeFileAsync(tmpobj, content, `utf8`);

    if (ccsid && features.iconv) {
      // Upload our file to the same temp file, then write convert it back to the original ccsid
      const tempFile = this.getTempRemote(originalPath);
      await client.putFile(tmpobj, tempFile); //TODO: replace with uploadFiles
      return await this.convertToUTF8(features.iconv, tempFile, originalPath, ccsid);
    } else {
      return client.putFile(tmpobj, originalPath);
    }
  }

  /**
   * Download the contents of a source member
   */
  async downloadMemberContent(asp: string | undefined, library: string, sourceFile: string, member: string) {
    asp = asp || this.config.sourceASP;
    library = library.toUpperCase();
    sourceFile = sourceFile.toUpperCase();
    member = member.toUpperCase();

    const path = Tools.qualifyPath(library, sourceFile, member, asp);
    const tempRmt = this.getTempRemote(path);
    const tmpobj = await tmpFile();
    const client = this.ibmi.client;

    let retried = false;
    let retry = 1;

    while (retry > 0) {
      retry--;
      try {
        //If this command fails we need to try again after we delete the temp remote
        await this.ibmi.remoteCommand(
          `CPYTOSTMF FROMMBR('${path}') TOSTMF('${tempRmt}') STMFOPT(*REPLACE) STMFCCSID(1208) DBFCCSID(${this.config.sourceFileCCSID})`, `.`
        );
      } catch (e) {
        if (String(e).startsWith(`CPDA08A`)) {
          if (!retried) {
            await this.ibmi.sendCommand({ command: `rm -f ${tempRmt}`, directory: `.` });
            retry++;
            retried = true;
          } else {
            throw e;
          }
        } else {
          throw e;
        }
      }
    }

    await client.getFile(tmpobj, tempRmt);
    return await readFileAsync(tmpobj, `utf8`);
  }

  /**
   * Upload to a member
   */
  async uploadMemberContent(asp: string | undefined, library: string, sourceFile: string, member: string, content: string | Uint8Array) {
    asp = asp || this.config.sourceASP;
    library = library.toUpperCase();
    sourceFile = sourceFile.toUpperCase();
    member = member.toUpperCase();

    const client = this.ibmi.client;
    const path = Tools.qualifyPath(library, sourceFile, member, asp);
    const tempRmt = this.getTempRemote(path);
    const tmpobj = await tmpFile();

    try {
      await writeFileAsync(tmpobj, content, `utf8`);

      await client.putFile(tmpobj, tempRmt);
      await this.ibmi.remoteCommand(
        `QSYS/CPYFRMSTMF FROMSTMF('${tempRmt}') TOMBR('${path}') MBROPT(*REPLACE) STMFCCSID(1208) DBFCCSID(${this.config.sourceFileCCSID})`,
      );

      return true;
    } catch (error) {
      console.log(`Failed uploading member: ` + error);
      return Promise.reject(error);
    }
  }

  /**
   * Run an SQL statement
   * @param statement
   * @returns a Result set
   */
  async runSQL(statement: string): Promise<Tools.DB2Row[]> {
    const { 'QZDFMDB2.PGM': QZDFMDB2 } = this.ibmi.remoteFeatures;

    if (QZDFMDB2) {
      // Well, the fun part about db2 is that it always writes to standard out.
      // It does not write to standard error at all.

      // if comments present in sql statement, sql string needs to be checked
      if (statement.search(`--`) > -1) {
        statement = this.fixCommentsInSQLString(statement);
      }

      const output = await this.ibmi.sendCommand({
        command: `LC_ALL=EN_US.UTF-8 system "call QSYS/QZDFMDB2 PARM('-d' '-i' '-t')"`,
        stdin: statement,
      })

      if (output.stdout) {
        return Tools.db2Parse(output.stdout);
      } else {
        throw new Error(`There was an error running the SQL statement.`);
      }

    } else {
      throw new Error(`There is no way to run SQL on this system.`);
    }
  }

  /**
   * @param ileCommand Command that would change the library list, like CHGLIBL
   */
  async getLibraryListFromCommand(ileCommand: string): Promise<{ currentLibrary: string; libraryList: string[]; } | undefined> {
    if (this.ibmi.remoteFeatures[`GETNEWLIBL.PGM`]) {
      const tempLib = this.config.tempLibrary;
      const resultSet = await this.runSQL(`CALL ${tempLib}.GETNEWLIBL('${ileCommand.replace(new RegExp(`'`, 'g'), `''`)}')`);
      
      let result = {
        currentLibrary: `QGPL`,
        libraryList: [] as string[]
      };

      resultSet.forEach(row => {
        const libraryName = String(row.SYSTEM_SCHEMA_NAME);
        switch (row.PORTION) {
          case `CURRENT`:
            result.currentLibrary = libraryName;
            break;
          case `USER`:
            result.libraryList.push(libraryName);
            break;
        }
      })

      return result;
    }

    return undefined;
  }

  /**
   * Download the contents of a table.
   * @param library 
   * @param file 
   * @param member Will default to file provided 
   * @param deleteTable Will delete the table after download
   */
  async getTable(library: string, file: string, member: string, deleteTable?: boolean): Promise<Tools.DB2Row[]> {
    if (!member) member = file; //Incase mbr is the same file

    if (file === member && this.config.enableSQL) {
      const data = await this.runSQL(`SELECT * FROM ${library}.${file}`);

      if (deleteTable && this.config.autoClearTempData) {
        this.ibmi.remoteCommand(`DLTOBJ OBJ(${library}/${file}) OBJTYPE(*FILE)`, `.`);
      }

      return data;

    } else {
      const tempRmt = this.getTempRemote(Tools.qualifyPath(library, file, member));
      await this.ibmi.remoteCommand(
        `QSYS/CPYTOIMPF FROMFILE(${library}/${file} ${member}) ` +
        `TOSTMF('${tempRmt}') ` +
        `MBROPT(*REPLACE) STMFCCSID(1208) RCDDLM(*CRLF) DTAFMT(*DLM) RMVBLANK(*TRAILING) ADDCOLNAM(*SQL) FLDDLM(',') DECPNT(*PERIOD)`
      );

      let result = await this.downloadStreamfile(tempRmt);

      if (this.config.autoClearTempData) {
        await this.ibmi.sendCommand({ command: `rm -f ${tempRmt}`, directory: `.` });
        if (deleteTable) {
          this.ibmi.remoteCommand(`DLTOBJ OBJ(${library}/${file}) OBJTYPE(*FILE)`, `.`);
        }
      }

      return parse(result, {
        columns: true,
        skip_empty_lines: true,
        cast: true,
      });
    }

  }

  /**
   * Get list of libraries with description and attribute
   * @param libraries Array of libraries to retrieve
   * @returns an array of libraries as IBMiObject
   */
  async getLibraryList(libraries: string[]): Promise<IBMiObject[]> {
    const config = this.ibmi.config;
    const tempLib = this.config.tempLibrary;
    const TempName = Tools.makeid();
    let results: Tools.DB2Row[];

    if (this.config.enableSQL) {
      const statement = `
        select os.OBJNAME as ODOBNM
             , coalesce(os.OBJTEXT, '') as ODOBTX
             , os.OBJATTRIBUTE as ODOBAT
          from table( SYSTOOLS.SPLIT( INPUT_LIST => '${libraries.toString()}', DELIMITER => ',' ) ) libs
             , table( QSYS2.OBJECT_STATISTICS( OBJECT_SCHEMA => 'QSYS', OBJTYPELIST => '*LIB', OBJECT_NAME => libs.ELEMENT ) ) os
      `;
      results = await this.runSQL(statement);
    } else {
      await this.ibmi.remoteCommand(`DSPOBJD OBJ(QSYS/*ALL) OBJTYPE(*LIB) DETAIL(*TEXTATR) OUTPUT(*OUTFILE) OUTFILE(${tempLib}/${TempName})`);
      results = await this.getTable(tempLib, TempName, TempName, true);

      if (results.length === 1 && !results[0].ODOBNM?.toString().trim()) {
        return [];
      }

      results = results.filter(object => libraries.includes(this.ibmi.sysNameInLocal(String(object.ODOBNM))));
    };

    const objects = results.map(object => ({
      library: 'QSYS',
      type: '*LIB',
      name: this.config.enableSQL ? object.ODOBNM : this.ibmi.sysNameInLocal(String(object.ODOBNM)),
      attribute: object.ODOBAT,
      text: object.ODOBTX
    } as IBMiObject));

    return libraries.map(library => {
      return objects.find(info => info.name === library) ||
      {
        library: 'QSYS',
        type: '*LIB',
        name: library,
        attribute: ``,
        text: `*** NOT FOUND ***`
      };
    });
  }

  /**
   * Validates a list of libraries
   * @param newLibl Array of libraries to validate
   * @returns Bad libraries
   */
  async validateLibraryList(newLibl: string[]): Promise<string[]> {
    let badLibs: string[] = [];

    newLibl = newLibl.filter(lib => {
      if (lib.match(/^\d/)) {
        badLibs.push(lib);
        return false;
      }

      if (lib.length > 10) {
        badLibs.push(lib);
        return false;
      }

      return true;
    });

    const result = await this.ibmi.sendQsh({
      command: [
        `liblist -d ` + this.ibmi.defaultUserLibraries.join(` `).replace(/\$/g, `\\$`),
        ...newLibl.map(lib => `liblist -a ` + lib.replace(/\$/g, `\\$`))
      ].join(`; `)
    });

    if (result.stderr) {
      const lines = result.stderr.split(`\n`);

      lines.forEach(line => {
        const badLib = newLibl.find(lib => line.includes(`ibrary ${lib}`));

        // If there is an error about the library, remove it
        if (badLib) badLibs.push(badLib);
      });
    }

    return badLibs;
  }

  /**
   * @param filters 
   * @param sortOrder
   * @returns an array of IBMiFile 
   */
  async getObjectList(filters: { library: string; object?: string; types?: string[]; }, sortOrder?: `name` | `type`): Promise<IBMiFile[]> {
    const library = filters.library.toUpperCase();
    const object = (filters.object && filters.object !== `*` ? filters.object.toUpperCase() : `*ALL`);
    const sourceFilesOnly = (filters.types && filters.types.includes(`*SRCPF`));

    const tempLib = this.config.tempLibrary;
    const tempName = Tools.makeid();

    if (sourceFilesOnly) {
      await this.ibmi.remoteCommand(`DSPFD FILE(${library}/${object}) TYPE(*ATR) FILEATR(*PF) OUTPUT(*OUTFILE) OUTFILE(${tempLib}/${tempName})`);

      const results = await this.getTable(tempLib, tempName, tempName, true);
      if (results.length === 1 && !results[0].PHFILE?.toString().trim()) {
        return [];
      }

      return results.filter(object => object.PHDTAT === `S`)
        .map(object => ({
          library,
          name: this.ibmi.sysNameInLocal(String(object.PHFILE)),
          type: `*FILE`,
          attribute: String(object.PHFILA),
          text: String(object.PHTXT),
          count: Number(object.PHNOMB),
        } as IBMiFile))
        .sort((a, b) => a.library.localeCompare(b.library) || a.name.localeCompare(b.name));
    } else {
      const objectTypes = (filters.types && filters.types.length ? filters.types.map(type => type.toUpperCase()).join(` `) : `*ALL`);

      await this.ibmi.remoteCommand(`DSPOBJD OBJ(${library}/${object}) OBJTYPE(${objectTypes}) OUTPUT(*OUTFILE) OUTFILE(${tempLib}/${tempName})`);
      const results = await this.getTable(tempLib, tempName, tempName, true);

      if (results.length === 1 && !results[0].ODOBNM?.toString().trim()) {
        return [];
      }

      return results.map(object => ({
        library,
        name: this.ibmi.sysNameInLocal(String(object.ODOBNM)),
        type: String(object.ODOBTP),
        attribute: String(object.ODOBAT),
        text: String(object.ODOBTX)
      } as IBMiFile))
        .sort((a, b) => {
          if (a.library.localeCompare(b.library) != 0) {
            return a.library.localeCompare(b.library)
          }
          else if (sortOrder === `name`) {
            return a.name.localeCompare(b.name)
          }
          else {
            return ((ObjectTypes.get(a.type) || 0) - (ObjectTypes.get(b.type) || 0)) || a.name.localeCompare(b.name);
          }
        });
    }
  }

  /**
   * @param lib 
   * @param spf
   * @param mbr
   * @returns an array of IBMiMember 
   */
  async getMemberList(lib: string, spf: string, mbr: string = `*`, ext: string = `*`, sort: SortOptions = { order: "name" }): Promise<IBMiMember[]> {
    sort.order = sort.order === '?' ? 'name' : sort.order;
    
    const library = lib.toUpperCase();
    const sourceFile = spf.toUpperCase();
    let member = (mbr !== `*` ? mbr : null);
    let memberExt = (ext !== `*` ? ext : null);

    let results: Tools.DB2Row[];

    if (this.config.enableSQL) {
      if (member) {
        member = member.replace(/[*]/g, `%`);
      }

      if (memberExt) {
        memberExt = memberExt.replace(/[*]/g, `%`);
      }

      const statement = `
        SELECT
          b.avgrowsize as MBMXRL,
          a.iasp_number as MBASP,
          cast(a.system_table_name as char(10) for bit data) AS MBFILE,
          cast(b.system_table_member as char(10) for bit data) as MBNAME,
          coalesce(cast(b.source_type as varchar(10) for bit data), '') as MBSEU2,
          coalesce(b.partition_text, '') as MBMTXT,
          b.NUMBER_ROWS as MBNRCD,
          extract(epoch from (b.CREATE_TIMESTAMP - current_timezone))*1000 as CREATED,
          extract(epoch from (b.LAST_CHANGE_TIMESTAMP - current_timezone))*1000 as CHANGED
        FROM qsys2.systables AS a
          JOIN qsys2.syspartitionstat AS b
            ON b.table_schema = a.table_schema AND
              b.table_name = a.table_name
        WHERE
          cast(a.system_table_schema as char(10) for bit data) = '${library}' 
          ${sourceFile !== `*ALL` ? `AND cast(a.system_table_name as char(10) for bit data) = '${sourceFile}'` : ``}
          ${member ? `AND rtrim(cast(b.system_table_member as char(10) for bit data)) like '${member}'` : ``}
          ${memberExt ? `AND rtrim(coalesce(cast(b.source_type as varchar(10) for bit data), '')) like '${memberExt}'` : ``}        
      `;
      results = await this.runSQL(statement);
    } else {
      const tempLib = this.config.tempLibrary;
      const TempName = Tools.makeid();

      await this.ibmi.remoteCommand(`DSPFD FILE(${library}/${sourceFile}) TYPE(*MBR) OUTPUT(*OUTFILE) OUTFILE(${tempLib}/${TempName})`);
      results = await this.getTable(tempLib, TempName, TempName, true);
      if (results.length === 1 && String(results[0].MBNAME).trim() === ``) {
        return [];
      }

      if (member || memberExt) {
        let pattern: RegExp | undefined, patternExt: RegExp | undefined;
        if (member) {
          pattern = new RegExp(`^` + member.replace(/[*]/g, `.*`).replace(/[$]/g, `\\$`) + `$`);
        }
        if (memberExt) {
          patternExt = new RegExp(`^` + memberExt.replace(/[*]/g, `.*`).replace(/[$]/g, `\\$`) + `$`);
        }
        
        results = results.filter(row => (
          (!pattern || pattern.test(String(row.MBNAME))) &&
          (!patternExt || patternExt.test(String(row.MBSEU2)))))
      }
          
      results.forEach(element => {
        element.CREATED = this.getDspfdDate(String(element.MBCCEN),String(element.MBCDAT),String(element.MBCTIM)).valueOf();
        element.CHANGED = this.getDspfdDate(String(element.MBMRCN),String(element.MBMRDT),String(element.MBMRTM)).valueOf();
      });
    }

    if (results.length === 0) {
      return [];
    }

    results = results.sort((a, b) => String(a.MBNAME).localeCompare(String(b.MBNAME)));

    const asp = this.ibmi.aspInfo[Number(results[0].MBASP)];

    let sorter: (r1: IBMiMember, r2: IBMiMember) => number;
    if (sort.order === 'name') {
      sorter = (r1, r2) => r1.name.localeCompare(r2.name);
    }
    else {
      sorter = (r1, r2) => r1.changed!.valueOf() - r2.changed!.valueOf();
    }

    const members = results.map(result => ({
      asp: asp,
      library: library,
      file: String(result.MBFILE),
      name: String(result.MBNAME),
      extension: String(result.MBSEU2),
      recordLength: Number(result.MBMXRL) - 12,
      text: `${result.MBMTXT || ``}${sourceFile === `*ALL` ? ` (${result.MBFILE})` : ``}`.trim(),
      lines: Number(result.MBNRCD),
      created: new Date(result.CREATED ? Number(result.CREATED) : 0),
      changed: new Date(result.CHANGED ? Number(result.CHANGED) : 0)
    } as IBMiMember)).sort(sorter);

    if (sort.ascending === false) {
      members.reverse();
    }

    return members;
  }

  /**
   * Get list of items in a path
   * @param remotePath 
   * @return an array of IFSFile
   */
  async getFileList(remotePath: string, sort: SortOptions = { order: "name" }): Promise<IFSFile[]> {
    sort.order = sort.order === '?' ? 'name' : sort.order;
    const { 'stat': STAT } = this.ibmi.remoteFeatures;
    const { 'sort': SORT } = this.ibmi.remoteFeatures;

    const items: IFSFile[] = [];
    let fileListResult;

    if (STAT && SORT) {
      fileListResult = (await this.ibmi.sendCommand({
        command: `${STAT} --dereference --printf="%A\t%h\t%U\t%G\t%s\t%Y\t%n\n" * .* ${sort.order === `date` ? `| ${SORT} --key=6` : ``} ${(sort.order === `date` && !sort.ascending) ? ` --reverse` : ``}`,
        directory: `${remotePath}`
      }));
    
      if (fileListResult.code === 0) {
        const fileStatList = fileListResult.stdout;
        const fileList = fileStatList.split(`\n`);
    
        //Remove current and dir up.
        fileList.forEach(item => {
          let auth: string, hardLinks: string, owner: string, group: string, size: string, modified: string, name: string;
          [auth, hardLinks, owner, group, size, modified, name] = item.split(`\t`);
    
          if (name !== `..` && name !== `.`) {
            const type = (auth.startsWith(`d`) ? `directory` : `streamfile`);
            items.push({
              type: type,
              name: name,
              path: path.posix.join(remotePath, name),
              size: Number(size),
              modified: new Date(Number(modified)*1000),
              owner: owner
            });
          };
        });
      } else {
        // Ignore error on empty directories...
        if (fileListResult.stderr.includes(`No such file or directory`)) {
          fileListResult.code = 0;
        }
      }

    } else {

      fileListResult = (await this.ibmi.sendCommand({
        command: `ls -a -p -L ${sort.order === "date" ? "-t" : ""} ${(sort.order === 'date' && sort.ascending) ? "-r" : ""} ${Tools.escapePath(remotePath)}`
      }));

      if (fileListResult.code === 0) {
        const fileList = fileListResult.stdout;

        //Remove current and dir up.
        fileList.split(`\n`)
          .filter(item => item !== `../` && item !== `./`)
          .forEach(item => {
            const type = (item.endsWith(`/`) ? `directory` : `streamfile`);
            items.push({
              type: type,
              name: (type === `directory` ? item.substring(0, item.length - 1) : item),
              path: path.posix.join(remotePath, item)
            });
          });
        }
    }

    if (fileListResult.code === 0) {
      if (sort.order === "name") {
        items.sort((f1, f2) => f1.name.localeCompare(f2.name));
        if (sort.ascending === false) {
          items.reverse();
        }
      }

      return items;

    } else {
      throw new Error(fileListResult.stderr);
    }
  }

  async memberResolve(member: string, files: QsysPath[]): Promise<IBMiMember|undefined> {
    const find = this.ibmi.remoteFeatures.find;
    if (find) {
      const command = [
        find,
        // TODO: think about how to get the ASP for each library?
        ...files.map(file => `/QSYS.LIB/${file.library.toUpperCase()}.LIB/${file.name.toUpperCase()}.FILE`),
        `-name '${member.toUpperCase()}.*'`
      ].join(` `);

      const result = await this.ibmi.sendCommand({
        command,
      });

      if (result.code === 0) {
        const [firstMost] = result.stdout.split(`\n`);

        if (firstMost) {
          try {
            const simplePath = Tools.unqualifyPath(firstMost);
            
            // This can error if the path format is wrong for some reason.
            // Not that this would ever happen, but better to be safe than sorry
            return this.ibmi.parserMemberPath(simplePath);
          } catch (e) {
            console.log(e);
          }
        }
      }
    }

    return undefined;
  }

  async streamfileResolve(name: string, directories: string[]): Promise<string|undefined> {
    const find = this.ibmi.remoteFeatures.find;
    if (find) {
      const command = [
        find,
        ...directories,
        `-name '${name}'`
      ].join(` `);

      const result = await this.ibmi.sendCommand({
        command,
      });

      if (result.code === 0 && result.stdout) {
        const [firstMost] = result.stdout.split(`\n`);

        return firstMost;
      }
    }

    return undefined;
  }

  /**
   * Fix Comments in an SQL string so that the comments always start at position 0 of the line.
   * Required to work with QZDFMDB2.
   * @param inSql; sql statement
   * @returns correctly formattted sql string containing comments
   */
  private fixCommentsInSQLString(inSql: string): string {
    const newLine: string = `\n`;
    let parsedSql: string = ``;

    inSql.split(newLine)
      .forEach(item => {
        let goodLine = item + newLine;

        const pos = item.search(`--`);
        if (pos > 0) {
          goodLine = item.slice(0, pos) + 
                     newLine +
                     item.slice(pos) +
                     newLine;
        }
        parsedSql += goodLine;
        
      });

    return parsedSql;
  }

  /**
   * @param errorsString; several lines of `code:text`...
   * @returns errors
   */
  parseIBMiErrors(errorsString: string): IBMiError[] {
    return errorsString.split(`\n`)
      .map(error => error.split(':'))
      .map(codeText => ({ code: codeText[0], text: codeText[1] }));
  }
  
  /**
   * @param century; century code (1=20xx, 0=19xx)
   * @param dateString: string in YYMMDD
   * @param timeString: string in HHMMSS
   * @returns date
   */
  getDspfdDate(century: string = `0`, YYMMDD: string = `010101`, HHMMSS: string = `000000`): Date {
    let year: string, month: string, day: string, hours: string, minutes: string, seconds: string;
    let dateString: string = (century === `1` ? `20` : `19`).concat(YYMMDD).concat(HHMMSS);
    [, year, month, day, hours, minutes, seconds] = /(\d{4})(\d{2})(\d{2})(\d{2})(\d{2})(\d{2})/.exec(dateString) || [];
    return new Date(Number(year), Number(month)-1, Number(day), Number(hours), Number(minutes), Number(seconds));
  }
}<|MERGE_RESOLUTION|>--- conflicted
+++ resolved
@@ -8,12 +8,7 @@
 import { ObjectTypes } from '../schemas/Objects';
 import fs from 'fs';
 import { ConnectionConfiguration } from './Configuration';
-<<<<<<< HEAD
 import { IBMiError, IBMiFile, IBMiMember, IBMiObject, IFSFile, QsysPath } from '../typings';
-=======
-import { IBMiError, IBMiFile, IBMiMember, IBMiObject, IFSFile } from '../typings';
-
->>>>>>> cf8b9444
 const tmpFile = util.promisify(tmp.file);
 const readFileAsync = util.promisify(fs.readFile);
 const writeFileAsync = util.promisify(fs.writeFile);
