import { default as IBMi } from './IBMi';

import path from 'path';
import util from 'util';
import tmp from 'tmp';
import { parse } from 'csv-parse/sync';
import { Tools } from './Tools';
import { ObjectTypes } from '../schemas/Objects';
import fs from 'fs';
import { ConnectionConfiguration } from './Configuration';
import { IBMiError, IBMiFile, IBMiMember, IBMiObject, IFSFile } from '../typings';

const tmpFile = util.promisify(tmp.file);
const readFileAsync = util.promisify(fs.readFile);
const writeFileAsync = util.promisify(fs.writeFile);

const UTF8_CCSIDS = [`819`, `1208`, `1252`];

export type SortOptions = {
  order: "name" | "date" | "?"
  ascending?: boolean
}

export default class IBMiContent {

  constructor(readonly ibmi: IBMi) { }

  private get config(): ConnectionConfiguration.Parameters {
    if (!this.ibmi.config) {
      throw new Error("Please connect to an IBM i");
    }
    else {
      return this.ibmi.config;
    }
  }

  private getTempRemote(path: string) {
    const tempRemote = this.ibmi.getTempRemote(path);
    if (!tempRemote) {
      throw new Error(`Could not compute temporary remote location for ${path}`);
    }
    return tempRemote;
  }

  private async getNotUTF8CCSID(attr: string, remotePath: string): Promise<string> {
    const result = await this.ibmi.sendCommand({ command: `${attr} "${remotePath}" CCSID` });
    if (result.code === 0) {
      //What's the point of converting 1208?
      let ccsid = result.stdout.trim();
      if (!UTF8_CCSIDS.includes(ccsid)) {
        return ccsid.padStart(3, `0`);
      }
    }
    return "";
  }

  private async convertToUTF8(iconv: string, from: string, to: string, ccsid: string) {
    const result = await this.ibmi.sendCommand({ command: `${iconv} -f IBM-${ccsid} -t UTF-8 "${from}" > ${to}` });
    if (result.code === 0) {
      return result.stdout;
    }
    else {
      throw new Error(`Failed to convert ${from} to UTF-8: ${result.stderr}`);
    }
  }

  async downloadStreamfile(remotePath: string, localPath?: string) {
    const client = this.ibmi.client;
    const features = this.ibmi.remoteFeatures;

    if (this.config.autoConvertIFSccsid && features.attr && features.iconv) {
      // If it's not 1208, generate a temp file with the converted content
      const ccsid = await this.getNotUTF8CCSID(features.attr, remotePath);
      if (ccsid) {
        const newTempFile = this.getTempRemote(remotePath);
        await this.convertToUTF8(features.iconv, remotePath, newTempFile, ccsid);
        remotePath = newTempFile;
      }
    }

    if (!localPath) {
      localPath = await tmpFile();
    }
    await client.getFile(localPath, remotePath); //TODO: replace with downloadfile
    return readFileAsync(localPath, `utf8`);
  }

  async writeStreamfile(originalPath: any, content: any) {
    const client = this.ibmi.client;
    const features = this.ibmi.remoteFeatures;
    const tmpobj = await tmpFile();

    let ccsid;
    if (this.config.autoConvertIFSccsid && features.attr) {
      // First, find the CCSID of the original file if not UTF-8
      ccsid = await this.getNotUTF8CCSID(features.attr, originalPath);
    }

    await writeFileAsync(tmpobj, content, `utf8`);

    if (ccsid && features.iconv) {
      // Upload our file to the same temp file, then write convert it back to the original ccsid
      const tempFile = this.getTempRemote(originalPath);
      await client.putFile(tmpobj, tempFile); //TODO: replace with uploadFiles
      return await this.convertToUTF8(features.iconv, tempFile, originalPath, ccsid);
    } else {
      return client.putFile(tmpobj, originalPath);
    }
  }

  /**
   * Download the contents of a source member
   */
  async downloadMemberContent(asp: string | undefined, library: string, sourceFile: string, member: string) {
    asp = asp || this.config.sourceASP;
    library = library.toUpperCase();
    sourceFile = sourceFile.toUpperCase();
    member = member.toUpperCase();

    const path = Tools.qualifyPath(library, sourceFile, member, asp);
    const tempRmt = this.getTempRemote(path);
    const tmpobj = await tmpFile();
    const client = this.ibmi.client;

    let retried = false;
    let retry = 1;

    while (retry > 0) {
      retry--;
      try {
        //If this command fails we need to try again after we delete the temp remote
        await this.ibmi.remoteCommand(
          `CPYTOSTMF FROMMBR('${path}') TOSTMF('${tempRmt}') STMFOPT(*REPLACE) STMFCCSID(1208) DBFCCSID(${this.config.sourceFileCCSID})`, `.`
        );
      } catch (e) {
        if (String(e).startsWith(`CPDA08A`)) {
          if (!retried) {
            await this.ibmi.sendCommand({ command: `rm -f ${tempRmt}`, directory: `.` });
            retry++;
            retried = true;
          } else {
            throw e;
          }
        } else {
          throw e;
        }
      }
    }

    await client.getFile(tmpobj, tempRmt);
    return await readFileAsync(tmpobj, `utf8`);
  }

  /**
   * Upload to a member
   */
  async uploadMemberContent(asp: string | undefined, library: string, sourceFile: string, member: string, content: string | Uint8Array) {
    asp = asp || this.config.sourceASP;
    library = library.toUpperCase();
    sourceFile = sourceFile.toUpperCase();
    member = member.toUpperCase();

    const client = this.ibmi.client;
    const path = Tools.qualifyPath(library, sourceFile, member, asp);
    const tempRmt = this.getTempRemote(path);
    const tmpobj = await tmpFile();

    try {
      await writeFileAsync(tmpobj, content, `utf8`);

      await client.putFile(tmpobj, tempRmt);
      await this.ibmi.remoteCommand(
        `QSYS/CPYFRMSTMF FROMSTMF('${tempRmt}') TOMBR('${path}') MBROPT(*REPLACE) STMFCCSID(1208) DBFCCSID(${this.config.sourceFileCCSID})`,
      );

      return true;
    } catch (error) {
      console.log(`Failed uploading member: ` + error);
      return Promise.reject(error);
    }
  }

  /**
   * Run an SQL statement
   * @param statement
   * @returns a Result set
   */
  async runSQL(statement: string): Promise<Tools.DB2Row[]> {
    const { 'QZDFMDB2.PGM': QZDFMDB2 } = this.ibmi.remoteFeatures;

    if (QZDFMDB2) {
      // Well, the fun part about db2 is that it always writes to standard out.
      // It does not write to standard error at all.

      // if comments present in sql statement, sql string needs to be checked
      if (statement.search(`--`) > -1) {
        statement = this.fixCommentsInSQLString(statement);
      }

      const output = await this.ibmi.sendCommand({
        command: `LC_ALL=EN_US.UTF-8 system "call QSYS/QZDFMDB2 PARM('-d' '-i' '-t')"`,
        stdin: statement,
      })

      if (output.stdout) {
        return Tools.db2Parse(output.stdout);
      } else {
        throw new Error(`There was an error running the SQL statement.`);
      }

    } else {
      throw new Error(`There is no way to run SQL on this system.`);
    }
  }

  /**
   * @param ileCommand Command that would change the library list, like CHGLIBL
   */
  async getLibraryListFromCommand(ileCommand: string): Promise<{ currentLibrary: string; libraryList: string[]; } | undefined> {
    if (this.ibmi.remoteFeatures[`GETNEWLIBL.PGM`]) {
      const tempLib = this.config.tempLibrary;
      const resultSet = await this.runSQL(`CALL ${tempLib}.GETNEWLIBL('${ileCommand.replace(new RegExp(`'`, 'g'), `''`)}')`);
      
      let result = {
        currentLibrary: `QGPL`,
        libraryList: [] as string[]
      };

      resultSet.forEach(row => {
        const libraryName = String(row.SYSTEM_SCHEMA_NAME);
        switch (row.PORTION) {
          case `CURRENT`:
            result.currentLibrary = libraryName;
            break;
          case `USER`:
            result.libraryList.push(libraryName);
            break;
        }
      })

      return result;
    }

    return undefined;
  }

  /**
   * Download the contents of a table.
   * @param library 
   * @param file 
   * @param member Will default to file provided 
   * @param deleteTable Will delete the table after download
   */
  async getTable(library: string, file: string, member: string, deleteTable?: boolean): Promise<Tools.DB2Row[]> {
    if (!member) member = file; //Incase mbr is the same file

    if (file === member && this.config.enableSQL) {
      const data = await this.runSQL(`SELECT * FROM ${library}.${file}`);

      if (deleteTable && this.config.autoClearTempData) {
        this.ibmi.remoteCommand(`DLTOBJ OBJ(${library}/${file}) OBJTYPE(*FILE)`, `.`);
      }

      return data;

    } else {
      const tempRmt = this.getTempRemote(Tools.qualifyPath(library, file, member));
      await this.ibmi.remoteCommand(
        `QSYS/CPYTOIMPF FROMFILE(${library}/${file} ${member}) ` +
        `TOSTMF('${tempRmt}') ` +
        `MBROPT(*REPLACE) STMFCCSID(1208) RCDDLM(*CRLF) DTAFMT(*DLM) RMVBLANK(*TRAILING) ADDCOLNAM(*SQL) FLDDLM(',') DECPNT(*PERIOD)`
      );

      let result = await this.downloadStreamfile(tempRmt);

      if (this.config.autoClearTempData) {
        await this.ibmi.sendCommand({ command: `rm -f ${tempRmt}`, directory: `.` });
        if (deleteTable) {
          this.ibmi.remoteCommand(`DLTOBJ OBJ(${library}/${file}) OBJTYPE(*FILE)`, `.`);
        }
      }

      return parse(result, {
        columns: true,
        skip_empty_lines: true,
        cast: true,
      });
    }

  }

  /**
   * Get list of libraries with description and attribute
   * @param libraries Array of libraries to retrieve
   * @returns an array of libraries as IBMiObject
   */
  async getLibraryList(libraries: string[]): Promise<IBMiObject[]> {
    const config = this.ibmi.config;
    const tempLib = this.config.tempLibrary;
    const TempName = Tools.makeid();
    let results: Tools.DB2Row[];

    if (this.config.enableSQL) {
      const statement = `
        select os.OBJNAME as ODOBNM
             , coalesce(os.OBJTEXT, '') as ODOBTX
             , os.OBJATTRIBUTE as ODOBAT
          from table( SYSTOOLS.SPLIT( INPUT_LIST => '${libraries.toString()}', DELIMITER => ',' ) ) libs
             , table( QSYS2.OBJECT_STATISTICS( OBJECT_SCHEMA => 'QSYS', OBJTYPELIST => '*LIB', OBJECT_NAME => libs.ELEMENT ) ) os
      `;
      results = await this.runSQL(statement);
    } else {
      await this.ibmi.remoteCommand(`DSPOBJD OBJ(QSYS/*ALL) OBJTYPE(*LIB) DETAIL(*TEXTATR) OUTPUT(*OUTFILE) OUTFILE(${tempLib}/${TempName})`);
      results = await this.getTable(tempLib, TempName, TempName, true);

      if (results.length === 1 && !results[0].ODOBNM?.toString().trim()) {
        return [];
      }

      results = results.filter(object => libraries.includes(this.ibmi.sysNameInLocal(String(object.ODOBNM))));
    };

    const objects = results.map(object => ({
      library: 'QSYS',
      type: '*LIB',
      name: this.config.enableSQL ? object.ODOBNM : this.ibmi.sysNameInLocal(String(object.ODOBNM)),
      attribute: object.ODOBAT,
      text: object.ODOBTX
    } as IBMiObject));

    return libraries.map(library => {
      return objects.find(info => info.name === library) ||
      {
        library: 'QSYS',
        type: '*LIB',
        name: library,
        attribute: ``,
        text: `*** NOT FOUND ***`
      };
    });
  }

  /**
   * Validates a list of libraries
   * @param newLibl Array of libraries to validate
   * @returns Bad libraries
   */
  async validateLibraryList(newLibl: string[]): Promise<string[]> {
    let badLibs: string[] = [];

    newLibl = newLibl.filter(lib => {
      if (lib.match(/^\d/)) {
        badLibs.push(lib);
        return false;
      }

      if (lib.length > 10) {
        badLibs.push(lib);
        return false;
      }

      return true;
    });

    const result = await this.ibmi.sendQsh({
      command: [
        `liblist -d ` + this.ibmi.defaultUserLibraries.join(` `).replace(/\$/g, `\\$`),
        ...newLibl.map(lib => `liblist -a ` + lib.replace(/\$/g, `\\$`))
      ].join(`; `)
    });

    if (result.stderr) {
      const lines = result.stderr.split(`\n`);

      lines.forEach(line => {
        const badLib = newLibl.find(lib => line.includes(`ibrary ${lib}`));

        // If there is an error about the library, remove it
        if (badLib) badLibs.push(badLib);
      });
    }

    return badLibs;
  }

  /**
   * @param filters 
   * @param sortOrder
   * @returns an array of IBMiFile 
   */
  async getObjectList(filters: { library: string; object?: string; types?: string[]; }, sortOrder?: `name` | `type`): Promise<IBMiFile[]> {
    const library = filters.library.toUpperCase();
    const object = (filters.object && filters.object !== `*` ? filters.object.toUpperCase() : `*ALL`);
    const sourceFilesOnly = (filters.types && filters.types.includes(`*SRCPF`));

    const tempLib = this.config.tempLibrary;
    const tempName = Tools.makeid();

    if (sourceFilesOnly) {
      await this.ibmi.remoteCommand(`DSPFD FILE(${library}/${object}) TYPE(*ATR) FILEATR(*PF) OUTPUT(*OUTFILE) OUTFILE(${tempLib}/${tempName})`);

      const results = await this.getTable(tempLib, tempName, tempName, true);
      if (results.length === 1 && !results[0].PHFILE?.toString().trim()) {
        return [];
      }

      return results.filter(object => object.PHDTAT === `S`)
        .map(object => ({
          library,
          name: this.ibmi.sysNameInLocal(String(object.PHFILE)),
          type: `*FILE`,
          attribute: String(object.PHFILA),
          text: String(object.PHTXT),
          count: Number(object.PHNOMB),
        } as IBMiFile))
        .sort((a, b) => a.library.localeCompare(b.library) || a.name.localeCompare(b.name));
    } else {
      const objectTypes = (filters.types && filters.types.length ? filters.types.map(type => type.toUpperCase()).join(` `) : `*ALL`);

      await this.ibmi.remoteCommand(`DSPOBJD OBJ(${library}/${object}) OBJTYPE(${objectTypes}) OUTPUT(*OUTFILE) OUTFILE(${tempLib}/${tempName})`);
      const results = await this.getTable(tempLib, tempName, tempName, true);

      if (results.length === 1 && !results[0].ODOBNM?.toString().trim()) {
        return [];
      }

      return results.map(object => ({
        library,
        name: this.ibmi.sysNameInLocal(String(object.ODOBNM)),
        type: String(object.ODOBTP),
        attribute: String(object.ODOBAT),
        text: String(object.ODOBTX)
      } as IBMiFile))
        .sort((a, b) => {
          if (a.library.localeCompare(b.library) != 0) {
            return a.library.localeCompare(b.library)
          }
          else if (sortOrder === `name`) {
            return a.name.localeCompare(b.name)
          }
          else {
            return ((ObjectTypes.get(a.type) || 0) - (ObjectTypes.get(b.type) || 0)) || a.name.localeCompare(b.name);
          }
        });
    }
  }

  /**
   * @param lib 
   * @param spf
   * @param mbr
   * @returns an array of IBMiMember 
   */
  async getMemberList(lib: string, spf: string, mbr: string = `*`, ext: string = `*`, sort: SortOptions = { order: "name" }): Promise<IBMiMember[]> {
    sort.order = sort.order === '?' ? 'name' : sort.order;
    
    const library = lib.toUpperCase();
    const sourceFile = spf.toUpperCase();
    let member = (mbr !== `*` ? mbr : null);
    let memberExt = (ext !== `*` ? ext : null);

    let results: Tools.DB2Row[];

    if (this.config.enableSQL) {
      if (member) {
        member = member.replace(/[*]/g, `%`);
      }

      if (memberExt) {
        memberExt = memberExt.replace(/[*]/g, `%`);
      }

      const statement = `
        SELECT
          b.avgrowsize as MBMXRL,
          a.iasp_number as MBASP,
          cast(a.system_table_name as char(10) for bit data) AS MBFILE,
          cast(b.system_table_member as char(10) for bit data) as MBNAME,
          coalesce(cast(b.source_type as varchar(10) for bit data), '') as MBSEU2,
          coalesce(b.partition_text, '') as MBMTXT,
          b.last_change_timestamp as CHANGED
        FROM qsys2.systables AS a
          JOIN qsys2.syspartitionstat AS b
            ON b.table_schema = a.table_schema AND
              b.table_name = a.table_name
        WHERE
          cast(a.system_table_schema as char(10) for bit data) = '${library}' 
          ${sourceFile !== `*ALL` ? `AND cast(a.system_table_name as char(10) for bit data) = '${sourceFile}'` : ``}
          ${member ? `AND rtrim(cast(b.system_table_member as char(10) for bit data)) like '${member}'` : ``}
          ${memberExt ? `AND rtrim(coalesce(cast(b.source_type as varchar(10) for bit data), '')) like '${memberExt}'` : ``}        
      `;
      results = await this.runSQL(statement);
    } else {
      const tempLib = this.config.tempLibrary;
      const TempName = Tools.makeid();

      await this.ibmi.remoteCommand(`DSPFD FILE(${library}/${sourceFile}) TYPE(*MBR) OUTPUT(*OUTFILE) OUTFILE(${tempLib}/${TempName})`);
      results = await this.getTable(tempLib, TempName, TempName, true);
      if (results.length === 1 && String(results[0].MBNAME).trim() === ``) {
        return [];
      }

      if (member || memberExt) {
        let pattern: RegExp | undefined, patternExt: RegExp | undefined;
        if (member) {
          pattern = new RegExp(`^` + member.replace(/[*]/g, `.*`).replace(/[$]/g, `\\$`) + `$`);
        }
        if (memberExt) {
          patternExt = new RegExp(`^` + memberExt.replace(/[*]/g, `.*`).replace(/[$]/g, `\\$`) + `$`);
        }

        results = results.filter(row => (
          (!pattern || pattern.test(String(row.MBNAME))) &&
          (!patternExt || patternExt.test(String(row.MBSEU2)))))
      }
    }

    if (results.length === 0) {
      return [];
    }

    results = results.sort((a, b) => String(a.MBNAME).localeCompare(String(b.MBNAME)));

    const asp = this.ibmi.aspInfo[Number(results[0].MBASP)];

    let sorter: (r1: IBMiMember, r2: IBMiMember) => number;
    if (sort.order === 'name') {
      sorter = (r1, r2) => r1.name.localeCompare(r2.name);
    }
    else {
      sorter = (r1, r2) => r1.changed.localeCompare(r2.changed);
    }

    const members = results.map(result => ({
      asp: asp,
      library: library,
      file: String(result.MBFILE),
      name: String(result.MBNAME),
      extension: String(result.MBSEU2),
<<<<<<< HEAD
      recordLength: Number(result.MBMXRL),
      text: `${result.MBMTXT || ``}${sourceFile === `*ALL` ? ` (${result.MBFILE})` : ``}`.trim(),
      changed: `${result.CHANGED ? result.CHANGED : `${result.MBCHGD}${result.MBCHGT}`}`
    } as IBMiMember)).sort(sorter);

    if (sort.ascending === false) {
      members.reverse();
    }

    return members;
=======
      recordLength: Number(result.MBMXRL) - 12,
      text: `${result.MBMTXT || ``}${sourceFile === `*ALL` ? ` (${result.MBFILE})` : ``}`.trim()
    }));
>>>>>>> 8f25b60a
  }

  /**
   * Get list of items in a path
   * @param remotePath 
   * @return an array of IFSFile
   */
  async getFileList(remotePath: string, sort: SortOptions = { order: "name" }): Promise<IFSFile[]> {
    sort.order = sort.order === '?' ? 'name' : sort.order;
    
    const fileListResult = (await this.ibmi.sendCommand({
      command: `ls -a -p -L ${sort.order === "date" ? "-t" : ""} ${(sort.order === 'date' && sort.ascending) ? "-r" : ""} ${Tools.escapePath(remotePath)}`
    }));

    if (fileListResult.code === 0) {
      const fileList = fileListResult.stdout;

      //Remove current and dir up.
      const items: IFSFile[] = fileList.split(`\n`)
        .filter(item => item !== `../` && item !== `./`)
        .map(item => {
          const type = (item.endsWith(`/`) ? `directory` : `streamfile`);
          return {
            type,
            name: (type === `directory` ? item.substring(0, item.length - 1) : item),
            path: path.posix.join(remotePath, item)
          };
        });

      if (sort.order === "name") {
        items.sort((f1, f2) => f1.name.localeCompare(f2.name));
        if (sort.ascending === false) {
          items.reverse();
        }
      }

      return items;

    } else {
      throw new Error(fileListResult.stderr);
    }

  }

  /**
   * Fix Comments in an SQL string so that the comments always start at position 0 of the line.
   * Required to work with QZDFMDB2.
   * @param inSql; sql statement
   * @returns correctly formattted sql string containing comments
   */
  private fixCommentsInSQLString(inSql: string): string {
    const newLine: string = `\n`;
    let parsedSql: string = ``;

    inSql.split(newLine)
      .forEach(item => {
        let goodLine = item + newLine;

        const pos = item.search(`--`);
        if (pos > 0) {
          goodLine = item.slice(0, pos) + 
                     newLine +
                     item.slice(pos) +
                     newLine;
        }
        parsedSql += goodLine;
        
      });

    return parsedSql;
  }

  /**
   * @param errorsString; several lines of `code:text`...
   * @returns errors
   */
  parseIBMiErrors(errorsString: string): IBMiError[] {
    return errorsString.split(`\n`)
      .map(error => error.split(':'))
      .map(codeText => ({ code: codeText[0], text: codeText[1] }));
  }
}<|MERGE_RESOLUTION|>--- conflicted
+++ resolved
@@ -537,8 +537,7 @@
       file: String(result.MBFILE),
       name: String(result.MBNAME),
       extension: String(result.MBSEU2),
-<<<<<<< HEAD
-      recordLength: Number(result.MBMXRL),
+      recordLength: Number(result.MBMXRL) - 12,
       text: `${result.MBMTXT || ``}${sourceFile === `*ALL` ? ` (${result.MBFILE})` : ``}`.trim(),
       changed: `${result.CHANGED ? result.CHANGED : `${result.MBCHGD}${result.MBCHGT}`}`
     } as IBMiMember)).sort(sorter);
@@ -548,11 +547,6 @@
     }
 
     return members;
-=======
-      recordLength: Number(result.MBMXRL) - 12,
-      text: `${result.MBMTXT || ``}${sourceFile === `*ALL` ? ` (${result.MBFILE})` : ``}`.trim()
-    }));
->>>>>>> 8f25b60a
   }
 
   /**
