--- conflicted
+++ resolved
@@ -3,13 +3,8 @@
 import path from 'path';
 import tmp from 'tmp';
 import util from 'util';
-<<<<<<< HEAD
-import { ObjectTypes } from '../schemas/Objects';
+import { ObjectTypes } from '../filesystems/qsys/Objects';
 import { CommandResult, IBMiError, IBMiFile, IBMiMember, IBMiObject, IFSFile, QsysPath, IBMiSpooledFile } from '../typings';
-=======
-import { ObjectTypes } from '../filesystems/qsys/Objects';
-import { CommandResult, IBMiError, IBMiFile, IBMiMember, IBMiObject, IFSFile, QsysPath } from '../typings';
->>>>>>> fcbcda01
 import { ConnectionConfiguration } from './Configuration';
 import { default as IBMi } from './IBMi';
 import { Tools } from './Tools';
