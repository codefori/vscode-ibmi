--- conflicted
+++ resolved
@@ -465,7 +465,6 @@
     return 0;
   }
 
-<<<<<<< HEAD
   export function fileToPath(file: string | vscode.Uri): string {
     if (typeof file === "string") {
       return Tools.fixWindowsPath(file);
@@ -473,7 +472,8 @@
     else {
       return file.fsPath;
     }
-=======
+  }
+  
   /**
    * Transforms a file path into an OS agnostic path.
    * - Replaces full home directory path by ~
@@ -501,6 +501,5 @@
   export function resolvePath(path: string) {
     path = path.replace("~", os.homedir());
     return process.platform === "win32" ? path.replaceAll('/', '\\') : path;
->>>>>>> b0c613b9
   }
 }