--- conflicted
+++ resolved
@@ -198,11 +198,10 @@
     return array.indexOf(value) === index;
   }
 
-<<<<<<< HEAD
   export function sleep(ms:number) {
     return new Promise(resolve => setTimeout(resolve, ms));
  }
-=======
+
   export function md5Hash(file: vscode.Uri): string {
     const bytes = readFileSync(file.fsPath);
     return Crypto.createHash("md5")
@@ -210,5 +209,4 @@
       .digest("hex")
       .toLowerCase();
   }
->>>>>>> fcbcda01
 }