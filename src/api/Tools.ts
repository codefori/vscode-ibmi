--- conflicted
+++ resolved
@@ -181,11 +181,7 @@
     const memberPath = member ? `/${member}.MBR` : '';
     const subPath = `${filePath}${memberPath}`;
 
-<<<<<<< HEAD
-    const result = (iasp && iasp.length > 0 ? `/${iasp}` : ``) + `/${libraryPath}${subPath && sanitise ? subPath : Tools.escapePath(subPath)}`;
-=======
     const result = (iasp && iasp.length > 0 ? `/${iasp}` : ``) + `/${libraryPath}/${noEscape ? subPath : Tools.escapePath(subPath)}`;
->>>>>>> 815ed05b
     return result;
   }
 
