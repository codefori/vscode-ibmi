
import path from 'path';
<<<<<<< HEAD
import vscode, { CustomExecution, EventEmitter, Pseudoterminal, TaskGroup, TaskPanelKind, TaskRevealKind, WorkspaceFolder, commands, tasks, window, workspace } from 'vscode';
import { GlobalConfiguration } from './Configuration';
import { CustomUI } from './CustomUI';
import { getLocalActions } from './local/actions';
import { getEnvConfig } from './local/env';
=======
import vscode, { CustomExecution, EventEmitter, Pseudoterminal, TaskGroup, WorkspaceFolder, tasks, window } from 'vscode';
>>>>>>> 91b79272
import { parseFSOptions } from '../filesystems/qsys/QSysFs';
import { Action, CommandResult, DeploymentMethod, RemoteCommand, StandardIO } from '../typings';
import { GlobalConfiguration } from './Configuration';
import { CustomUI } from './CustomUI';
import IBMi from './IBMi';
import Instance from './Instance';
import { Tools } from './Tools';
import { EvfEventInfo, refreshDiagnosticsFromLocal, refreshDiagnosticsFromServer, registerDiagnostics } from './errors/diagnostics';
import { getLocalActions } from './local/actions';
import { DeployTools } from './local/deployTools';
import { getEnvConfig } from './local/env';

const NEWLINE = `\r\n`;

export interface ILELibrarySettings {
  currentLibrary: string;
  libraryList: string[];
}

export namespace CompileTools {
  type Variables = Map<string, string>

  interface CommandObject {
    object: string
    library?: string
  }

  const PARM_REGEX = /(PNLGRP|OBJ|PGM|MODULE)\((?<object>.+?)\)/;

  const actionUsed: Map<string, number> = new Map;

  export function register(context: vscode.ExtensionContext) {
    context.subscriptions.push(
      ...registerDiagnostics()
    );
  }

  function replaceValues(string: string, variables: Variables) {
    variables.forEach((value, key) => {
      if (value) {
        string = string.replace(new RegExp(key, `g`), value);
      }
    });

    return string;
  }

  function getDefaultVariables(instance: Instance, librarySettings: ILELibrarySettings): Variables {
    const variables: Variables = new Map;

    const connection = instance.getConnection();
    const config = instance.getConfig();
    if (connection && config) {
      variables.set(`&BUILDLIB`, librarySettings ? librarySettings.currentLibrary : config.currentLibrary);
      variables.set(`&CURLIB`, librarySettings ? librarySettings.currentLibrary : config.currentLibrary);
      variables.set(`\\*CURLIB`, librarySettings ? librarySettings.currentLibrary : config.currentLibrary);
      variables.set(`&USERNAME`, connection.currentUser);
      variables.set(`{usrprf}`, connection.currentUser);
      variables.set(`&HOST`, connection.currentHost);
      variables.set(`{host}`, connection.currentHost);
      variables.set(`&HOME`, config.homeDirectory);

      const libraryList = buildLibraryList(librarySettings);
      variables.set(`&LIBLS`, libraryList.join(` `));

      for (const variable of config.customVariables) {
        variables.set(`&${variable.name.toUpperCase()}`, variable.value);
      }
    }

    return variables;
  }

  export async function runAction(instance: Instance, uri: vscode.Uri, customAction?: Action, method?: DeploymentMethod) : Promise<boolean> {
    const connection = instance.getConnection();
    const config = instance.getConfig();
    const content = instance.getContent();

    const uriOptions = parseFSOptions(uri);

    if (uriOptions.readonly) {
      window.showWarningMessage(`Cannot run Actions against readonly objects.`);
      return false;
    }

    if (config?.readOnlyMode) {
      window.showWarningMessage(`Cannot run Actions while readonly mode is enabled in the connection settings.`);
      return false;
    }

    const workspaceFolder = vscode.workspace.getWorkspaceFolder(uri);

    if (connection && config && content) {
      const extension = uri.path.substring(uri.path.lastIndexOf(`.`) + 1).toUpperCase();
      const fragment = uri.fragment.toUpperCase();

      let availableActions: { label: string; action: Action; }[] = [];
      if (!customAction) {
        // First we grab a copy the predefined Actions in the VS Code settings
        const allActions = [...GlobalConfiguration.get<Action[]>(`actions`) || []];

        // Then, if we're being called from a local file
        // we fetch the Actions defined from the workspace.
        if (workspaceFolder && uri.scheme === `file`) {
          const localActions = await getLocalActions(workspaceFolder);
          allActions.push(...localActions);
        }

        // We make sure all extensions are uppercase
        allActions.forEach(action => {
          if (action.extensions) {
            action.extensions = action.extensions.map(ext => ext.toUpperCase());
          };
        });

        // Then we get all the available Actions for the current context
        availableActions = allActions.filter(action => action.type === uri.scheme && (!action.extensions || action.extensions.includes(extension) || action.extensions.includes(fragment) || action.extensions.includes(`GLOBAL`)))
          .sort((a, b) => (actionUsed.get(b.name) || 0) - (actionUsed.get(a.name) || 0))
          .map(action => ({
            label: action.name,
            action
          }));
      }

      if (customAction || availableActions.length) {
        const chosenAction = customAction || ((availableActions.length === 1) ? availableActions[0] : await vscode.window.showQuickPick(availableActions))?.action;
        if (chosenAction) {
          actionUsed.set(chosenAction.name, Date.now());
          const environment = chosenAction.environment || `ile`;

          let workspaceId: number | undefined = undefined;
          if (workspaceFolder && chosenAction.type === `file` && chosenAction.deployFirst) {
            const deployResult = await DeployTools.launchDeploy(workspaceFolder.index, method);
            if (deployResult !== undefined) {
              workspaceId = deployResult;
            } else {
              vscode.window.showWarningMessage(`Action "${chosenAction.name}" was cancelled.`);
              return false;
            }
          }

          let fromWorkspace: WorkspaceFolder | undefined;

          if (chosenAction.type === `file` && vscode.workspace.workspaceFolders) {
            fromWorkspace = vscode.workspace.workspaceFolders[workspaceId || 0];
          }

          const variables: Variables = new Map;
          const evfeventInfo: EvfEventInfo = {
            object: '',
            library: '',
            extension,
            workspace: fromWorkspace
          };

          if (workspaceFolder) {
            const envFileVars = await getEnvConfig(workspaceFolder);
            Object.entries(envFileVars).forEach(([key, value]) => variables.set(`&${key}`, value));
          }

          switch (chosenAction.type) {
            case `member`:
              const memberDetail = connection.parserMemberPath(uri.path);
              evfeventInfo.library = memberDetail.library;
              evfeventInfo.object = memberDetail.name;
              evfeventInfo.extension = memberDetail.extension;
              evfeventInfo.asp = memberDetail.asp;

              variables.set(`&OPENLIBL`, memberDetail.library.toLowerCase());
              variables.set(`&OPENLIB`, memberDetail.library);

              variables.set(`&OPENSPFL`, memberDetail.file.toLowerCase());
              variables.set(`&OPENSPF`, memberDetail.file);

              variables.set(`&OPENMBRL`, memberDetail.name.toLowerCase());
              variables.set(`&OPENMBR`, memberDetail.name);

              variables.set(`&EXTL`, memberDetail.extension.toLowerCase());
              variables.set(`&EXT`, memberDetail.extension);
              break;

            case `file`:
            case `streamfile`:
              const pathData = path.parse(uri.path);
              const basename = pathData.base;
              const ext = pathData.ext ? (pathData.ext.startsWith(`.`) ? pathData.ext.substring(1) : pathData.ext) : ``;
              const parent = path.parse(pathData.dir).base;
              let name = pathData.name;

              // Logic to handle second extension, caused by bob.
              const bobTypes = [`.PGM`, `.SRVPGM`];
              const secondName = path.parse(name);
              if (secondName.ext && bobTypes.includes(secondName.ext.toUpperCase())) {
                name = secondName.name;
              }

              // Remove bob text convention
              if (name.includes(`-`)) {
                name = name.substring(0, name.indexOf(`-`));
              }

              if (variables.has(`&CURLIB`)) {
                evfeventInfo.library = variables.get(`&CURLIB`)!;

              } else {
                evfeventInfo.library = config.currentLibrary;
              }

              evfeventInfo.library = evfeventInfo.library.toUpperCase();
              evfeventInfo.object = name.toUpperCase();
              evfeventInfo.extension = ext;

              let relativePath;
              let fullPath

              switch (chosenAction.type) {
                case `file`:
                  variables.set(`&LOCALPATH`, uri.fsPath);

                  let baseDir = config.homeDirectory;

                  if (fromWorkspace) {
                    baseDir = fromWorkspace.uri.path;

                    relativePath = path.posix.relative(baseDir, uri.path).split(path.sep).join(path.posix.sep);
                    variables.set(`&RELATIVEPATH`, relativePath);

                    // We need to make sure the remote path is posix
                    fullPath = path.posix.join(config.homeDirectory, relativePath).split(path.sep).join(path.posix.sep);
                    variables.set(`&FULLPATH`, fullPath);
                    variables.set(`{path}`, fullPath);

                    try {
                      const gitApi = Tools.getGitAPI();
                      if (gitApi && gitApi.repositories?.length) {
                        const repo = gitApi.repositories[0];
                        const branch = repo.state.HEAD?.name;

                        if (branch) {
                          variables.set(`&BRANCH`, branch);
                          variables.set(`{branch}`, branch);
                        }
                      }
                    } catch (e) {
                      // writeEmitter.fire(`Error occurred while getting branch name: ${e}`);
                    }
                  }
                  break;

                case `streamfile`:
                  relativePath = path.posix.relative(config.homeDirectory, uri.fsPath).split(path.sep).join(path.posix.sep);
                  variables.set(`&RELATIVEPATH`, relativePath);

                  const fullName = uri.path;
                  variables.set(`&FULLPATH`, fullName);
                  break;
              }

              variables.set(`&PARENT`, parent);

              variables.set(`&BASENAME`, basename);
              variables.set(`{filename}`, basename);

              variables.set(`&NAMEL`, name.toLowerCase());
              variables.set(`&NAME`, name);

              variables.set(`&EXTL`, extension.toLowerCase());
              variables.set(`&EXT`, extension);
              break;

            case `object`:
              const [_, library, fullName] = uri.path.toUpperCase().split(`/`);
              const object = fullName.substring(0, fullName.lastIndexOf(`.`));

              evfeventInfo.library = library;
              evfeventInfo.object = object;

              variables.set(`&LIBRARYL`, library.toLowerCase());
              variables.set(`&LIBRARY`, library);

              variables.set(`&NAMEL`, object.toLowerCase());
              variables.set(`&NAME`, object);

              variables.set(`&TYPEL`, extension.toLowerCase());
              variables.set(`&TYPE`, extension);

              variables.set(`&EXTL`, extension.toLowerCase());
              variables.set(`&EXT`, extension);
              break;
          }

          const command = replaceValues(chosenAction.command, variables);
          const exitCode = await new Promise<number>(resolve =>
            tasks.executeTask({
              isBackground: true,
              name: chosenAction.name,
              definition: { type: `ibmi` },
              scope: workspaceFolder,
              source: 'IBM i',
              presentationOptions: {
                showReuseMessage: true,
                clear: GlobalConfiguration.get<boolean>(`clearOutputEveryTime`)
              },
              problemMatchers: [],
              runOptions: {},
              group: TaskGroup.Build,
              execution: new CustomExecution(async (e) => {
                const writeEmitter = new vscode.EventEmitter<string>();
                const closeEmitter = new vscode.EventEmitter<number>();

                closeEmitter.event(resolve);

                const term: Pseudoterminal = {
                  onDidWrite: writeEmitter.event,
                  onDidClose: closeEmitter.event,
                  open: async (initialDimensions: vscode.TerminalDimensions | undefined) => {
                    let successful = false;
                    try {
                      const commandResult = await runCommand(instance, {
                        title: chosenAction.name,
                        environment,
                        command,
                        env: Object.fromEntries(variables),
                      }, writeEmitter);

<<<<<<< HEAD
          const viewControl = config.postActionView || "none";

          await tasks.executeTask({
            isBackground: true,
            name: chosenAction.name,
            definition: {type: `ibmi`},
            scope: workspaceFolder,
            source: 'IBM i',
            presentationOptions: {
              showReuseMessage: true,
              reveal: (viewControl === `task` ? TaskRevealKind.Always : TaskRevealKind.Never),
              focus: false,
              clear: GlobalConfiguration.get<boolean>(`clearOutputEveryTime`)
            },
            problemMatchers: [],
            runOptions: {},
            group: TaskGroup.Build,
            execution: new CustomExecution(async (e) => {
              const writeEmitter = new vscode.EventEmitter<string>();
              const closeEmitter = new vscode.EventEmitter<number>();
               
              const term: Pseudoterminal = {
                onDidWrite: writeEmitter.event,
                onDidClose: closeEmitter.event,
                open: async (initialDimensions: vscode.TerminalDimensions | undefined) => { 
                  let problemsFetched = false;

                  try {
                    const commandResult = await runCommand(instance, {
                      title: chosenAction.name,
                      environment,
                      command,
                      env: Object.fromEntries(variables),
                    }, writeEmitter);
        
                    const useLocalEvfevent = fromWorkspace && chosenAction.postDownload && chosenAction.postDownload.includes(`.evfevent`);
        
                    if (commandResult) {
                      const isIleCommand = environment === `ile`;
        
                      const possibleObject = getObjectFromCommand(commandResult.command);
                      if (isIleCommand && possibleObject) {
                        Object.assign(evfeventInfo, possibleObject);
                      }
        
                      const actionName = (isIleCommand && possibleObject ? `${chosenAction.name} for ${evfeventInfo.library}/${evfeventInfo.object}` : chosenAction.name);
        
                      if (commandResult.code === 0 || commandResult.code === null) {
                        vscode.window.showInformationMessage(`Action ${actionName} was successful.`);
                      } else {
                        vscode.window.showErrorMessage(
                          `Action ${actionName} was not successful.`
                        )
                      }
        
                      writeEmitter.fire(NEWLINE);
                      
                      if (useLocalEvfevent) {
                        writeEmitter.fire(`Fetching errors from .evfevent.${NEWLINE}`);
        
                      } 
                      else if (evfeventInfo.object && evfeventInfo.library) {
                        if (command.includes(`*EVENTF`)) {
                          writeEmitter.fire(`Fetching errors for ${evfeventInfo.library}/${evfeventInfo.object}.` + NEWLINE);
                          refreshDiagnosticsFromServer(instance, evfeventInfo);
                          problemsFetched = true;
=======
                      const useLocalEvfevent = fromWorkspace && chosenAction.postDownload && chosenAction.postDownload.includes(`.evfevent`);

                      if (commandResult) {
                        const isIleCommand = environment === `ile`;

                        const possibleObject = getObjectFromCommand(commandResult.command);
                        if (isIleCommand && possibleObject) {
                          Object.assign(evfeventInfo, possibleObject);
                        }

                        const actionName = (isIleCommand && possibleObject ? `${chosenAction.name} for ${evfeventInfo.library}/${evfeventInfo.object}` : chosenAction.name);

                        if (commandResult.code === 0 || commandResult.code === null) {
                          vscode.window.showInformationMessage(`Action ${actionName} was successful.`);
                          successful = true;
>>>>>>> 91b79272
                        } else {
                          vscode.window.showErrorMessage(
                            `Action ${actionName} was not successful.`
                          )
                        }

                        writeEmitter.fire(NEWLINE);

                        if (useLocalEvfevent) {
                          writeEmitter.fire(`Fetching errors from .evfevent.${NEWLINE}`);

                        }
                        else if (evfeventInfo.object && evfeventInfo.library) {
                          if (command.includes(`*EVENTF`)) {
                            writeEmitter.fire(`Fetching errors for ${evfeventInfo.library}/${evfeventInfo.object}.` + NEWLINE);
                            refreshDiagnosticsFromServer(instance, evfeventInfo);
                          } else {
                            writeEmitter.fire(`*EVENTF not found in command string. Not fetching errors for ${evfeventInfo.library}/${evfeventInfo.object}.` + NEWLINE);
                          }
                        }
                      }

                      if (chosenAction.type === `file` && chosenAction.postDownload?.length) {
                        if (fromWorkspace) {
                          const client = connection.client;
                          const remoteDir = config.homeDirectory;
                          const localDir = fromWorkspace.uri.path;

                          // First, we need to create or clear the relative directories in the workspace
                          // in case they don't exist. For example, if the path is `.logs/joblog.json`
                          // then we would need to create `.logs`.
                          const downloadDirectories = chosenAction.postDownload.map(path.parse)
                            .map(pathInfo => pathInfo.dir || pathInfo.base) //Get directories or files' parent directory
                            .filter(Tools.distinct) //Remove duplicates
                            .map(downloadDirectory => vscode.Uri.parse((path.posix.join(localDir, downloadDirectory)))); //Create local Uri path

                          for (const downloadPath of downloadDirectories) {
                            try {
                              const stat = await vscode.workspace.fs.stat(downloadPath); //Check if target exists
                              if (stat.type !== vscode.FileType.Directory) {
                                if (await vscode.window.showWarningMessage(`${downloadPath} exists but is a file.`, "Delete and create directory")) {
                                  await vscode.workspace.fs.delete(downloadPath);
                                  throw new Error("Create directory");
                                }
                              }
                              else if (stat.type !== vscode.FileType.Directory) {
                                await vscode.workspace.fs.delete(downloadPath, { recursive: true });
                                throw new Error("Create directory");
                              }
                            }
                            catch (e) {
                              //Either fs.stat did not find the folder or it wasn't a folder and it's been deleted above
                              try {
                                await vscode.workspace.fs.createDirectory(downloadPath)
                              }
                              catch (error) {
                                vscode.window.showWarningMessage(`Failed to create download path ${downloadPath}: ${error}`);
                                console.log(error);
                                closeEmitter.fire(1);
                              }
                            }
                          }

                          // Then we download the files that is specified.
                          const downloads = chosenAction.postDownload.map(
                            async (downloadPath) => {
                              const localPath = vscode.Uri.parse(path.posix.join(localDir, downloadPath)).fsPath;
                              const remotePath = path.posix.join(remoteDir, downloadPath);

                              if (await content.isDirectory(remotePath)) {
                                return client.getDirectory(localPath, remotePath);
                              } else {
                                return client.getFile(localPath, remotePath);
                              }
                            }
                          );

                          Promise.all(downloads)
                            .then(async result => {
                              // Done!
                              writeEmitter.fire(`Downloaded files as part of Action: ${chosenAction.postDownload!.join(`, `)}\n`);

                              // Process locally downloaded evfevent files:
                              if (useLocalEvfevent) {
                                refreshDiagnosticsFromLocal(instance, evfeventInfo);
                              }
                            })
                            .catch(error => {
                              vscode.window.showErrorMessage(`Failed to download files as part of Action.`);
                              writeEmitter.fire(`Failed to download a file after Action: ${error.message}\n`);
                              closeEmitter.fire(1);
                            });
                        }
<<<<<<< HEAD
        
                        // Then we download the files that is specified.
                        const downloads = chosenAction.postDownload.map(
                          async (downloadPath) => {
                            const localPath = vscode.Uri.parse(path.posix.join(localDir, downloadPath)).fsPath;
                            const remotePath = path.posix.join(remoteDir, downloadPath);
                            
                            if (await content.isDirectory(remotePath)) {
                              return client.getDirectory(localPath, remotePath);
                            } else {
                              return client.getFile(localPath, remotePath);
                            }
                          }
                        );
        
                        Promise.all(downloads)
                          .then(async result => {
                            // Done!
                            writeEmitter.fire(`Downloaded files as part of Action: ${chosenAction.postDownload!.join(`, `)}\n`);
        
                            // Process locally downloaded evfevent files:
                            if (useLocalEvfevent) {
                              refreshDiagnosticsFromLocal(instance, evfeventInfo);
                              problemsFetched = true;
                            }
                          })
                          .catch(error => {
                            vscode.window.showErrorMessage(`Failed to download files as part of Action.`);
                            writeEmitter.fire(`Failed to download a file after Action: ${error.message}\n`);
                            closeEmitter.fire(1);
                          });
=======
>>>>>>> 91b79272
                      }

                    } catch (e) {
                      writeEmitter.fire(`${e}\n`);
                      vscode.window.showErrorMessage(`Action ${chosenAction} for ${evfeventInfo.library}/${evfeventInfo.object} failed. (internal error).`);
                      closeEmitter.fire(1);
                    }
<<<<<<< HEAD

                    if (problemsFetched && viewControl === `problems`) {
                      commands.executeCommand(`workbench.action.problems.focus`);
                    }
        
                  } catch (e) {
                    writeEmitter.fire(`${e}\n`);
                    vscode.window.showErrorMessage(`Action ${chosenAction} for ${evfeventInfo.library}/${evfeventInfo.object} failed. (internal error).`);
                    closeEmitter.fire(1);
                  }
=======
>>>>>>> 91b79272

                    closeEmitter.fire(successful ? 0 : 1);
                  },
                  close: function (): void { }
                };

                return term;
              })
            })
          );

          return exitCode === 0;
        }
        else{
          return false;
        }        
      } else {
        //No compile commands
        vscode.window.showErrorMessage(`No compile commands found for ${uri.scheme}-${extension}.`);
        return false;
      }
    }
    else {
      throw new Error("Please connect to an IBM i first")
    }
  }

  /**
   * Execute a command
   */
  export async function runCommand(instance: Instance, options: RemoteCommand, writeEvent?: EventEmitter<string>): Promise<CommandResult | null> {
    const connection = instance.getConnection();
    const config = instance.getConfig();
    if (config && connection) {
      const cwd = options.cwd;

      let ileSetup: ILELibrarySettings = {
        currentLibrary: config.currentLibrary,
        libraryList: config.libraryList,
      };

      if (options.env) {
        const libl: string | undefined = options.env[`&LIBL`];
        const curlib: string | undefined = options.env[`&CURLIB`];

        if (libl) ileSetup.libraryList = libl.split(` `);
        if (curlib) ileSetup.currentLibrary = curlib;
      }

      let commandString = replaceValues(
        options.command,
        getDefaultVariables(instance, ileSetup)
      );

      if (commandString) {
        const commands = commandString.split(`\n`).filter(command => command.trim().length > 0);
        const promptedCommands = [];
        for (let command of commands) {
          if (command.startsWith(`?`)) {
            command = await vscode.window.showInputBox({ prompt: `Run Command`, value: command.substring(1) }) || '';
          } else {
            command = await showCustomInputs(`Run Command`, command, options.title || `Command`);
          }
          promptedCommands.push(command);
          if (!command) break;
        }
        commandString = !promptedCommands.includes(``) ? promptedCommands.join(`\n`) : ``;
      }

      if (commandString) {
        const commands = commandString.split(`\n`).filter(command => command.trim().length > 0);

        if (writeEvent) {
          if (options.environment === `ile`) {
            writeEvent.fire(`Current library: ` + ileSetup.currentLibrary + NEWLINE);
            writeEvent.fire(`Library list: ` + ileSetup.libraryList.join(` `) + NEWLINE);
          }
          writeEvent.fire(`Commands:\n${commands.map(command => `\t${command}\n`).join(``)}` + NEWLINE);
        }

        const callbacks: StandardIO = writeEvent ? {
          onStdout: (data) => {
            writeEvent.fire(data.toString().replaceAll(`\n`, NEWLINE));
          },
          onStderr: (data) => {
            writeEvent.fire(data.toString().replaceAll(`\n`, NEWLINE));
          }
        } : {};

        let commandResult;
        switch (options.environment) {
          case `pase`:
            // We build environment variables for the environment to be ready
            const paseVars: Variables = new Map;

            // Get default variable
            getDefaultVariables(instance, ileSetup).forEach((value: string, key: string) => {
              if ((/^[A-Za-z\&]/i).test(key)) {
                paseVars.set(key.startsWith('&') ? key.substring(1) : key, value);
              }
            });

            // Append any variables passed into the API
            Object.entries(options.env || {}).forEach(([key, value]) => {
              if ((/^[A-Za-z\&]/i).test(key)) {
                paseVars.set(key.startsWith('&') ? key.substring(1) : key, value);
              }
            });

            commandResult = await connection.sendCommand({
              command: commands.join(` && `),
              directory: cwd,
              env: Object.fromEntries(paseVars),
              ...callbacks
            });
            break;

          case `qsh`:
            commandResult = await connection.sendQsh({
              command: [
                ...buildLiblistCommands(connection, ileSetup),
                ...commands,
              ].join(` && `),
              directory: cwd,
              ...callbacks
            });
            break;

          case `ile`:
          default:
            // escape $ and # in commands
            commandResult = await connection.sendQsh({
              command: [
                ...buildLiblistCommands(connection, ileSetup),
                ...commands.map(command =>
                  `${`system ${GlobalConfiguration.get(`logCompileOutput`) ? `` : `-s`} "${command.replace(/[$]/g, `\\$&`)}"; if [[ $? -ne 0 ]]; then exit 1; fi`}`,
                )
              ].join(` && `),
              directory: cwd,
              ...callbacks
            });
            break;
        }

        commandResult.command = commandString;
        return commandResult;
      }
    }
    else {
      throw new Error("Please connect to an IBM i");
    }

    return null;
  }

  /**
   * @param  name action's name
   * @param command action's command string
   * @return the new command
   */
  async function showCustomInputs(name: string, command: string, title?: string): Promise<string> {
    const components = [];
    let loop = true;

    let end = 0;
    while (loop) {
      const idx = command.indexOf(`\${`, end);

      if (idx >= 0) {
        const start = idx;
        end = command.indexOf(`}`, start);

        if (end >= 0) {
          let currentInput = command.substring(start + 2, end);

          const [name, label, initialValue] = currentInput.split(`|`);
          components.push({
            name,
            label,
            initialValue: initialValue || ``,
            start,
            end: end + 1
          });
        } else {
          loop = false;
        }
      } else {
        loop = false;
      }
    }

    if (components.length) {
      const commandUI = new CustomUI();

      if (title) {
        commandUI.addHeading(title, 2);
      }

      for (const component of components) {
        if (component.initialValue.includes(`,`)) {
          //Select box
          commandUI.addSelect(component.name, component.label, component.initialValue.split(`,`).map((value, index) => (
            {
              selected: index === 0,
              value,
              description: value,
              text: `Select ${value}`,
            }
          )));
        } else {
          //Input box
          commandUI.addInput(component.name, component.label, '', { default: component.initialValue });
        }
      }

      commandUI.addButtons({ id: `execute`, label: `Execute` }, { id: `cancel`, label: `Cancel` });

      const page = await commandUI.loadPage<any>(name);
      if (page) {
        page.panel.dispose();
        if (page.data && page.data.buttons !== `cancel`) {
          const dataEntries = Object.entries(page.data);
          for (const component of components.reverse()) {
            const value = dataEntries.find(([key]) => key === component.name)?.[1];
            command = command.substring(0, component.start) + value + command.substring(component.end);
          }
        } else {
          command = '';
        }
      }
    }

    return command;
  }

  function getObjectFromCommand(baseCommand?: string): CommandObject | undefined {
    if (baseCommand) {
      const regex = PARM_REGEX.exec(baseCommand.toUpperCase());
      if (regex) {
        const object = regex.groups?.object.split(`/`);
        if (object) {
          if (object.length === 2) {
            return {
              library: object[0],
              object: object[1]
            };
          } else {
            return {
              object: object[0]
            };
          }
        }
      }
    }
  }

  function buildLibraryList(config: ILELibrarySettings): string[] {
    //We have to reverse it because `liblist -a` adds the next item to the top always 
    return config.libraryList
      .map(library => {
        //We use this for special variables in the libl
        switch (library) {
          case `&BUILDLIB`:
          case `&CURLIB`:
            return config.currentLibrary;
          default: return library;
        }
      }).reverse();
  }

  function buildLiblistCommands(connection: IBMi, config: ILELibrarySettings): string[] {
    return [
      `liblist -d ${connection.defaultUserLibraries.join(` `).replace(/\$/g, `\\$`)}`,
      `liblist -c ${config.currentLibrary.replace(/\$/g, `\\$`)}`,
      `liblist -a ${buildLibraryList(config).join(` `).replace(/\$/g, `\\$`)}`
    ];
  }
}<|MERGE_RESOLUTION|>--- conflicted
+++ resolved
@@ -1,14 +1,6 @@
 
 import path from 'path';
-<<<<<<< HEAD
-import vscode, { CustomExecution, EventEmitter, Pseudoterminal, TaskGroup, TaskPanelKind, TaskRevealKind, WorkspaceFolder, commands, tasks, window, workspace } from 'vscode';
-import { GlobalConfiguration } from './Configuration';
-import { CustomUI } from './CustomUI';
-import { getLocalActions } from './local/actions';
-import { getEnvConfig } from './local/env';
-=======
 import vscode, { CustomExecution, EventEmitter, Pseudoterminal, TaskGroup, WorkspaceFolder, tasks, window } from 'vscode';
->>>>>>> 91b79272
 import { parseFSOptions } from '../filesystems/qsys/QSysFs';
 import { Action, CommandResult, DeploymentMethod, RemoteCommand, StandardIO } from '../typings';
 import { GlobalConfiguration } from './Configuration';
@@ -334,74 +326,6 @@
                         env: Object.fromEntries(variables),
                       }, writeEmitter);
 
-<<<<<<< HEAD
-          const viewControl = config.postActionView || "none";
-
-          await tasks.executeTask({
-            isBackground: true,
-            name: chosenAction.name,
-            definition: {type: `ibmi`},
-            scope: workspaceFolder,
-            source: 'IBM i',
-            presentationOptions: {
-              showReuseMessage: true,
-              reveal: (viewControl === `task` ? TaskRevealKind.Always : TaskRevealKind.Never),
-              focus: false,
-              clear: GlobalConfiguration.get<boolean>(`clearOutputEveryTime`)
-            },
-            problemMatchers: [],
-            runOptions: {},
-            group: TaskGroup.Build,
-            execution: new CustomExecution(async (e) => {
-              const writeEmitter = new vscode.EventEmitter<string>();
-              const closeEmitter = new vscode.EventEmitter<number>();
-               
-              const term: Pseudoterminal = {
-                onDidWrite: writeEmitter.event,
-                onDidClose: closeEmitter.event,
-                open: async (initialDimensions: vscode.TerminalDimensions | undefined) => { 
-                  let problemsFetched = false;
-
-                  try {
-                    const commandResult = await runCommand(instance, {
-                      title: chosenAction.name,
-                      environment,
-                      command,
-                      env: Object.fromEntries(variables),
-                    }, writeEmitter);
-        
-                    const useLocalEvfevent = fromWorkspace && chosenAction.postDownload && chosenAction.postDownload.includes(`.evfevent`);
-        
-                    if (commandResult) {
-                      const isIleCommand = environment === `ile`;
-        
-                      const possibleObject = getObjectFromCommand(commandResult.command);
-                      if (isIleCommand && possibleObject) {
-                        Object.assign(evfeventInfo, possibleObject);
-                      }
-        
-                      const actionName = (isIleCommand && possibleObject ? `${chosenAction.name} for ${evfeventInfo.library}/${evfeventInfo.object}` : chosenAction.name);
-        
-                      if (commandResult.code === 0 || commandResult.code === null) {
-                        vscode.window.showInformationMessage(`Action ${actionName} was successful.`);
-                      } else {
-                        vscode.window.showErrorMessage(
-                          `Action ${actionName} was not successful.`
-                        )
-                      }
-        
-                      writeEmitter.fire(NEWLINE);
-                      
-                      if (useLocalEvfevent) {
-                        writeEmitter.fire(`Fetching errors from .evfevent.${NEWLINE}`);
-        
-                      } 
-                      else if (evfeventInfo.object && evfeventInfo.library) {
-                        if (command.includes(`*EVENTF`)) {
-                          writeEmitter.fire(`Fetching errors for ${evfeventInfo.library}/${evfeventInfo.object}.` + NEWLINE);
-                          refreshDiagnosticsFromServer(instance, evfeventInfo);
-                          problemsFetched = true;
-=======
                       const useLocalEvfevent = fromWorkspace && chosenAction.postDownload && chosenAction.postDownload.includes(`.evfevent`);
 
                       if (commandResult) {
@@ -417,7 +341,6 @@
                         if (commandResult.code === 0 || commandResult.code === null) {
                           vscode.window.showInformationMessage(`Action ${actionName} was successful.`);
                           successful = true;
->>>>>>> 91b79272
                         } else {
                           vscode.window.showErrorMessage(
                             `Action ${actionName} was not successful.`
@@ -511,40 +434,6 @@
                               closeEmitter.fire(1);
                             });
                         }
-<<<<<<< HEAD
-        
-                        // Then we download the files that is specified.
-                        const downloads = chosenAction.postDownload.map(
-                          async (downloadPath) => {
-                            const localPath = vscode.Uri.parse(path.posix.join(localDir, downloadPath)).fsPath;
-                            const remotePath = path.posix.join(remoteDir, downloadPath);
-                            
-                            if (await content.isDirectory(remotePath)) {
-                              return client.getDirectory(localPath, remotePath);
-                            } else {
-                              return client.getFile(localPath, remotePath);
-                            }
-                          }
-                        );
-        
-                        Promise.all(downloads)
-                          .then(async result => {
-                            // Done!
-                            writeEmitter.fire(`Downloaded files as part of Action: ${chosenAction.postDownload!.join(`, `)}\n`);
-        
-                            // Process locally downloaded evfevent files:
-                            if (useLocalEvfevent) {
-                              refreshDiagnosticsFromLocal(instance, evfeventInfo);
-                              problemsFetched = true;
-                            }
-                          })
-                          .catch(error => {
-                            vscode.window.showErrorMessage(`Failed to download files as part of Action.`);
-                            writeEmitter.fire(`Failed to download a file after Action: ${error.message}\n`);
-                            closeEmitter.fire(1);
-                          });
-=======
->>>>>>> 91b79272
                       }
 
                     } catch (e) {
@@ -552,19 +441,6 @@
                       vscode.window.showErrorMessage(`Action ${chosenAction} for ${evfeventInfo.library}/${evfeventInfo.object} failed. (internal error).`);
                       closeEmitter.fire(1);
                     }
-<<<<<<< HEAD
-
-                    if (problemsFetched && viewControl === `problems`) {
-                      commands.executeCommand(`workbench.action.problems.focus`);
-                    }
-        
-                  } catch (e) {
-                    writeEmitter.fire(`${e}\n`);
-                    vscode.window.showErrorMessage(`Action ${chosenAction} for ${evfeventInfo.library}/${evfeventInfo.object} failed. (internal error).`);
-                    closeEmitter.fire(1);
-                  }
-=======
->>>>>>> 91b79272
 
                     closeEmitter.fire(successful ? 0 : 1);
                   },
