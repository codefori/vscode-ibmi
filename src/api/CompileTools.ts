
import path from 'path';
import vscode, { WorkspaceFolder, window } from 'vscode';

import { GlobalConfiguration } from './Configuration';
import { CustomUI } from './CustomUI';
<<<<<<< HEAD
import { getEvfeventFiles, getLocalActions, getiProjActions } from './local/actions';
=======
import { getLocalActions } from './local/actions';
>>>>>>> 4e90963f
import { getEnvConfig } from './local/env';

import { parseFSOptions } from '../filesystems/qsys/QSysFs';
import { instance } from '../instantiate';
import { Action, CommandResult, RemoteCommand, StandardIO } from '../typings';
import IBMi from './IBMi';
import Instance from './Instance';
import { Tools } from './Tools';
<<<<<<< HEAD
import { Deployment } from './local/deployment';
import { EvfEventInfo, refreshDiagnosticsFromLocal, refreshDiagnosticsFromServer, registerDiagnostics } from './errors/diagnostics';
=======
import { parseErrors } from './errors/handler';
import { DeployTools } from './local/deployTools';
>>>>>>> 4e90963f

export interface ILELibrarySettings {
  currentLibrary: string;
  libraryList: string[];
}

export namespace CompileTools {
  type Variables = Map<string, string>

  interface CommandObject {
    object: string
    library?: string
  }

  const PARM_REGEX = /(PNLGRP|OBJ|PGM|MODULE)\((?<object>.+?)\)/;
  const OUTPUT_BUTTON_BASE = `$(three-bars) Output`;
  const OUTPUT_BUTTON_RUNNING = `$(sync~spin) Output`;

  const outputChannel = vscode.window.createOutputChannel(`IBM i Output`);
  const outputBarItem = vscode.window.createStatusBarItem(vscode.StatusBarAlignment.Left);

  const actionUsed: Map<string, number> = new Map;

  export function register(context: vscode.ExtensionContext) {
    outputBarItem.text = OUTPUT_BUTTON_BASE;
    outputBarItem.command = outputBarItem.command = {
      command: `code-for-ibmi.showOutputPanel`,
      title: `Show IBM i Output`,
    };

    context.subscriptions.push(
      ...registerDiagnostics(),
      outputChannel,
      outputBarItem,
      vscode.commands.registerCommand(`code-for-ibmi.showOutputPanel`, showOutput)
    );

    instance.onEvent("connected", () => {
      if (GlobalConfiguration.get<boolean>(`logCompileOutput`)) {
        outputBarItem.show();
      }
    });

    instance.onEvent("disconnected", () => {
      outputBarItem.hide();
    });
  }

  function replaceValues(string: string, variables: Variables) {
    variables.forEach((value, key) => {
      if (value) {
        string = string.replace(new RegExp(key, `g`), value);
      }
    });

    return string;
  }

  function getDefaultVariables(instance: Instance, librarySettings: ILELibrarySettings): Variables {
    const variables: Variables = new Map;

    const connection = instance.getConnection();
    const config = instance.getConfig();
    if (connection && config) {
      variables.set(`&BUILDLIB`, librarySettings ? librarySettings.currentLibrary : config.currentLibrary);
      variables.set(`&CURLIB`, librarySettings ? librarySettings.currentLibrary : config.currentLibrary);
      variables.set(`\\*CURLIB`, librarySettings ? librarySettings.currentLibrary : config.currentLibrary);
      variables.set(`&USERNAME`, connection.currentUser);
      variables.set(`{usrprf}`, connection.currentUser);
      variables.set(`&HOME`, config.homeDirectory);

      const libraryList = buildLibraryList(librarySettings);
      variables.set(`&LIBLS`, libraryList.join(` `));

      for (const variable of config.customVariables) {
        variables.set(`&${variable.name.toUpperCase()}`, variable.value);
      }
    }

    return variables;
  }

  export async function runAction(instance: Instance, uri: vscode.Uri) {
    const connection = instance.getConnection();    
    const config = instance.getConfig();
    const content = instance.getContent();

    const uriOptions = parseFSOptions(uri);

    if (uriOptions.readonly) {
      window.showWarningMessage(`Cannot run Actions against readonly objects.`);
      return;
    }

    if (config?.readOnlyMode) {
      window.showWarningMessage(`Cannot run Actions while readonly mode is enabled in the connection settings.`);
      return;
    }

    const workspaceFolder = vscode.workspace.getWorkspaceFolder(uri);

    if (connection && config && content) {
      const extension = uri.path.substring(uri.path.lastIndexOf(`.`) + 1).toUpperCase();
      const fragment = uri.fragment.toUpperCase();

      // First we grab a copy the predefined Actions in the VS Code settings
      const allActions = [...GlobalConfiguration.get<Action[]>(`actions`) || []];

      // Then, if we're being called from a local file
      // we fetch the Actions defined from the workspace.
      if (workspaceFolder && uri.scheme === `file`) {
        const localActions = await getLocalActions(workspaceFolder);
        allActions.push(...localActions);
      }

      // We make sure all extensions are uppercase
      allActions.forEach(action => {
        if (action.extensions) {
          action.extensions = action.extensions.map(ext => ext.toUpperCase());
        };
      });

      // Then we get all the available Actions for the current context
      const availableActions = allActions.filter(action => action.type === uri.scheme && (action.extensions.includes(extension) || action.extensions.includes(fragment) || action.extensions.includes(`GLOBAL`)))
        .sort((a, b) => (actionUsed.get(b.name) || 0) - (actionUsed.get(a.name) || 0))
        .map(action => ({
          label: action.name,
          action
        }));

      if (availableActions.length) {
        if (GlobalConfiguration.get<boolean>(`clearOutputEveryTime`)) {
          outputChannel.clear();
        }

        const chosenAction = ((availableActions.length === 1) ? availableActions[0] : await vscode.window.showQuickPick(availableActions))?.action;
        if (chosenAction) {
          actionUsed.set(chosenAction.name, Date.now());
          const environment = chosenAction.environment || `ile`;

          let workspaceId: number|undefined = undefined;
          if (workspaceFolder && chosenAction.type === `file` && chosenAction.deployFirst) {
            const deployResult = await DeployTools.launchDeploy(workspaceFolder.index);
            if (deployResult !== undefined) {
              workspaceId = deployResult;
            } else {
              vscode.window.showWarningMessage(`Action "${chosenAction.name}" was cancelled.`);
              return;
            }
          }

          let currentWorkspace: WorkspaceFolder|undefined;

          if (vscode.workspace.workspaceFolders) {
            currentWorkspace = vscode.workspace.workspaceFolders[workspaceId || 0];
          }

          const variables: Variables = new Map;
          const evfeventInfo: EvfEventInfo = {
            object: '',
            library: '',
            extension,
            workspace: currentWorkspace
          };

          if (workspaceFolder) {
            const envFileVars = await getEnvConfig(workspaceFolder);
            Object.entries(envFileVars).forEach(([key, value]) => variables.set(`&${key}`, value));
          }

          switch (chosenAction.type) {
            case `member`:
              const memberDetail = connection.parserMemberPath(uri.path);
              evfeventInfo.library = memberDetail.library;
              evfeventInfo.object = memberDetail.name;
              evfeventInfo.extension = memberDetail.extension;
              evfeventInfo.asp = memberDetail.asp;

              variables.set(`&OPENLIBL`, memberDetail.library.toLowerCase());
              variables.set(`&OPENLIB`, memberDetail.library);

              variables.set(`&OPENSPFL`, memberDetail.file.toLowerCase());
              variables.set(`&OPENSPF`, memberDetail.file);

              variables.set(`&OPENMBRL`, memberDetail.name.toLowerCase());
              variables.set(`&OPENMBR`, memberDetail.name);

              variables.set(`&EXTL`, memberDetail.extension.toLowerCase());
              variables.set(`&EXT`, memberDetail.extension);
              break;

            case `file`:
            case `streamfile`:
              const pathData = path.parse(uri.path);
              const basename = pathData.base;
              const ext = pathData.ext ? (pathData.ext.startsWith(`.`) ? pathData.ext.substring(1) : pathData.ext) : ``;
              const parent = path.parse(pathData.dir).base;
              let name = pathData.name;

              // Logic to handle second extension, caused by bob.
              const bobTypes = [`.PGM`, `.SRVPGM`];
              const secondName = path.parse(name);
              if (secondName.ext && bobTypes.includes(secondName.ext.toUpperCase())) {
                name = secondName.name;
              }

              // Remove bob text convention
              if (name.includes(`-`)) {
                name = name.substring(0, name.indexOf(`-`));
              }

              if (variables.has(`&CURLIB`)) {
                evfeventInfo.library = variables.get(`&CURLIB`)!;

              } else {
                evfeventInfo.library = config.currentLibrary;
              }

              evfeventInfo.object = name;
              evfeventInfo.extension = ext;

              let relativePath;
              let fullPath

              switch (chosenAction.type) {
                case `file`:
                  variables.set(`&LOCALPATH`, uri.fsPath);

                  let baseDir = config.homeDirectory;

                  if (currentWorkspace) {
                    baseDir = currentWorkspace.uri.path;

                    relativePath = path.posix.relative(baseDir, uri.path).split(path.sep).join(path.posix.sep);
                    variables.set(`&RELATIVEPATH`, relativePath);

                    // We need to make sure the remote path is posix
                    fullPath = path.posix.join(config.homeDirectory, relativePath).split(path.sep).join(path.posix.sep);
                    variables.set(`&FULLPATH`, fullPath);
                    variables.set(`{path}`, fullPath);

                    try {
                      const gitApi = Tools.getGitAPI();
                      if (gitApi && gitApi.repositories?.length) {
                        const repo = gitApi.repositories[0];
                        const branch = repo.state.HEAD?.name;

                        if (branch) {
                          variables.set(`&BRANCH`, branch);
                          variables.set(`{branch}`, branch);
                        }
                      }
                    } catch (e) {
                      outputChannel.appendLine(`Error occurred while getting branch name: ${e}`);
                    }
                  }
                  break;

                case `streamfile`:
                  relativePath = path.posix.relative(config.homeDirectory, uri.fsPath).split(path.sep).join(path.posix.sep);
                  variables.set(`&RELATIVEPATH`, relativePath);

                  const fullName = uri.path;
                  variables.set(`&FULLPATH`, fullName);
                  break;
              }

              variables.set(`&PARENT`, parent);

              variables.set(`&BASENAME`, basename);
              variables.set(`{filename}`, basename);

              variables.set(`&NAMEL`, name.toLowerCase());
              variables.set(`&NAME`, name);

              variables.set(`&EXTL`, extension.toLowerCase());
              variables.set(`&EXT`, extension);
              break;

            case `object`:
              const [_, library, fullName] = uri.path.toUpperCase().split(`/`);
              const object = fullName.substring(0, fullName.lastIndexOf(`.`));

              evfeventInfo.library = library;
              evfeventInfo.object = object;

              variables.set(`&LIBRARYL`, library.toLowerCase());
              variables.set(`&LIBRARY`, library);

              variables.set(`&NAMEL`, object.toLowerCase());
              variables.set(`&NAME`, object);

              variables.set(`&TYPEL`, extension.toLowerCase());
              variables.set(`&TYPE`, extension);

              variables.set(`&EXTL`, extension.toLowerCase());
              variables.set(`&EXT`, extension);
              break;
          }

          outputBarItem.text = OUTPUT_BUTTON_RUNNING;

          const command = replaceValues(chosenAction.command, variables);
          try {
            const commandResult = await runCommand(instance, {
              environment,
              command,
              env: Object.fromEntries(variables)
            },
              chosenAction.name);

            const useLocalEvfevent = currentWorkspace && chosenAction.postDownload && chosenAction.postDownload.includes(`.evfevent`);

            if (commandResult) {
              const possibleObject = getObjectFromCommand(commandResult.command);
              if (possibleObject) {
                Object.assign(evfeventInfo, possibleObject);
              }

              if (commandResult.code === 0 || commandResult.code === null) {
                vscode.window.showInformationMessage(`Action ${chosenAction.name} for ${evfeventInfo.library}/${evfeventInfo.object} was successful.`);
              } else {
                vscode.window.showErrorMessage(
                  `Action ${chosenAction.name} for ${evfeventInfo.library}/${evfeventInfo.object} was not successful.`,
                  GlobalConfiguration.get<boolean>(`logCompileOutput`) ? `Show Output` : ''
                ).then(async (item) => {
                  if (item === `Show Output`) {
                    showOutput();
                  }
                });
              }

              outputChannel.append(`\n`);
              
              if (useLocalEvfevent) {
                outputChannel.appendLine(`Fetching errors from .evfevent.`);

              } else {
                if (command.includes(`*EVENTF`)) {
                  outputChannel.appendLine(`Fetching errors from ${evfeventInfo.library}/${evfeventInfo.object}.`);
                  refreshDiagnosticsFromServer(instance, evfeventInfo);
                } else {
                  outputChannel.appendLine(`*EVENTF not found in command string. Not fetching errors from ${evfeventInfo.library}/${evfeventInfo.object}.`);
                }
              }
            }

            if (chosenAction.type === `file` && chosenAction.postDownload?.length) {
              if (currentWorkspace) {
                const client = connection.client;
                const remoteDir = config.homeDirectory;
                const localDir = currentWorkspace.uri.path;

                // First, we need to create or clear the relative directories in the workspace
                // in case they don't exist. For example, if the path is `.logs/joblog.json`
                // then we would need to create `.logs`.
                const downloadDirectories = chosenAction.postDownload.map(path.parse)
                  .map(pathInfo => pathInfo.dir || pathInfo.base) //Get directories or files' parent directory
                  .filter(Tools.distinct) //Remove duplicates
                  .map(downloadDirectory => vscode.Uri.parse((path.posix.join(localDir, downloadDirectory)))); //Create local Uri path

                for (const downloadPath of downloadDirectories) {                  
                  try {
                    const stat = await vscode.workspace.fs.stat(downloadPath); //Check if target exists
                    if(stat.type !== vscode.FileType.Directory){
                      if(await vscode.window.showWarningMessage(`${downloadPath} exists but is a file.`, "Delete and create directory")){
                        await vscode.workspace.fs.delete(downloadPath);
                        throw new Error("Create directory");
                      }
                    }
                    else if(stat.type !== vscode.FileType.Directory){
                      await vscode.workspace.fs.delete(downloadPath, {recursive: true});
                      throw new Error("Create directory");
                    }
                  }
                  catch(e){
                    //Either fs.stat did not find the folder or it wasn't a folder and it's been deleted above
                    try {
                      await vscode.workspace.fs.createDirectory(downloadPath)
                    }
                    catch(error){
                      vscode.window.showWarningMessage(`Failed to create download path ${downloadPath}: ${error}`);
                      console.log(error);
                    }
                  }
                }

                // Then we download the files that is specified.
                const downloads = chosenAction.postDownload.map(
                  async (downloadPath) => {
                    const localPath = vscode.Uri.parse(path.posix.join(localDir, downloadPath)).fsPath;
                    const remotePath = path.posix.join(remoteDir, downloadPath);
                    
                    if (await content.isDirectory(remotePath)) {
                      return client.getDirectory(localPath, remotePath);                      
                    } else {
                      return client.getFile(localPath, remotePath);
                    }
                  }
                );

                Promise.all(downloads)
                  .then(async result => {
                    // Done!
                    outputChannel.appendLine(`Downloaded files as part of Action: ${chosenAction.postDownload!.join(`, `)}`);

                    // Process locally downloaded evfevent files:
                    if (useLocalEvfevent) {
                      refreshDiagnosticsFromLocal(instance, evfeventInfo);
                    }
                  })
                  .catch(error => {
                    vscode.window.showErrorMessage(`Failed to download files as part of Action.`);
                    outputChannel.appendLine(`Failed to download a file after Action: ${error.message}`);
                  });
              }
            }

          } catch (e) {
            outputChannel.appendLine(`${e}`);
            vscode.window.showErrorMessage(`Action ${chosenAction} for ${evfeventInfo.library}/${evfeventInfo.object} failed. (internal error).`);
          }

          outputBarItem.text = OUTPUT_BUTTON_BASE;
        }

      } else {
        //No compile commands
        vscode.window.showErrorMessage(`No compile commands found for ${uri.scheme}-${extension}.`);
      }
    }
    else {
      throw new Error("Please connect to an IBM i first")
    }
  }

  /**
   * Execute a command
   */
  export async function runCommand(instance: Instance, options: RemoteCommand, title?: string): Promise<CommandResult | null> {
    const connection = instance.getConnection();
    const config = instance.getConfig();
    if (config && connection) {
      const cwd = options.cwd;

      let ileSetup: ILELibrarySettings = {
        currentLibrary: config.currentLibrary,
        libraryList: config.libraryList,
      };

      if (options.env) {
        const libl: string | undefined = options.env[`&LIBL`];
        const curlib: string | undefined = options.env[`&CURLIB`];

        if (libl) ileSetup.libraryList = libl.split(` `);
        if (curlib) ileSetup.currentLibrary = curlib;
      }

      let commandString = replaceValues(
        options.command,
        getDefaultVariables(instance, ileSetup)
      );

      if (commandString) {
        const commands = commandString.split(`\n`).filter(command => command.trim().length > 0);
        const promptedCommands = [];
        for (let command of commands) {
          if (command.startsWith(`?`)) {
            command = await vscode.window.showInputBox({ prompt: `Run Command`, value: command.substring(1) }) || '';
          } else {
            command = await showCustomInputs(`Run Command`, command, title);
          }
          promptedCommands.push(command);
          if (!command) break;
        }
        commandString = !promptedCommands.includes(``) ? promptedCommands.join(`\n`) : ``;
      }

      if (commandString) {
        const commands = commandString.split(`\n`).filter(command => command.trim().length > 0);

        outputChannel.append(`\n\n`);
        if (options.environment === `ile`) {
          outputChannel.append(`Current library: ` + ileSetup.currentLibrary + `\n`);
          outputChannel.append(`Library list: ` + ileSetup.libraryList.join(` `) + `\n`);
        }
        outputChannel.append(`Commands:\n${commands.map(command => `\t\t${command}\n`).join(``)}\n`);

        const callbacks: StandardIO = {
          onStdout: (data) => {
            outputChannel.append(data.toString());
          },
          onStderr: (data) => {
            outputChannel.append(data.toString());
          }
        }

        let commandResult;
        switch (options.environment) {
          case `pase`:
            // We build environment variables for the environment to be ready
            const paseVars: Variables = new Map;

            // Get default variable
            getDefaultVariables(instance, ileSetup).forEach((value: string, key: string) => {
              if ((/^[A-Za-z\&]/i).test(key)) {
                paseVars.set(key.startsWith('&') ? key.substring(1) : key, value);
              }
            });

            // Append any variables passed into the API
            Object.entries(options.env || {}).forEach(([key, value]) => {
              if ((/^[A-Za-z\&]/i).test(key)) {
                paseVars.set(key.startsWith('&') ? key.substring(1) : key, value);
              }
            });

            commandResult = await connection.sendCommand({
              command: commands.join(` && `),
              directory: cwd,
              env: Object.fromEntries(paseVars),
              ...callbacks
            });
            break;

          case `qsh`:
            commandResult = await connection.sendQsh({
              command: [
                ...buildLiblistCommands(connection, ileSetup),
                ...commands,
              ].join(` && `),
              directory: cwd,
              ...callbacks
            });
            break;

          case `ile`:
          default:
            // escape $ and # in commands
            commandResult = await connection.sendQsh({
              command: [
                ...buildLiblistCommands(connection, ileSetup),
                ...commands.map(command =>
                  `${`system ${GlobalConfiguration.get(`logCompileOutput`) ? `` : `-s`} "${command.replace(/[$]/g, `\\$&`)}"; if [[ $? -ne 0 ]]; then exit 1; fi`}`,
                )
              ].join(` && `),
              directory: cwd,
              ...callbacks
            });
            break;
        }

        commandResult.command = commandString;
        return commandResult;
      }
    }
    else {
      throw new Error("Please connect to an IBM i");
    }

    return null;
  }

  function showOutput() {
    outputChannel.show();
  }

  /**
   * @param  name action's name
   * @param command action's command string
   * @return the new command
   */
  async function showCustomInputs(name: string, command: string, title?: string): Promise<string> {
    const components = [];
    let loop = true;

    let end = 0;
    while (loop) {
      const idx = command.indexOf(`\${`, end);

      if (idx >= 0) {
        const start = idx;
        end = command.indexOf(`}`, start);

        if (end >= 0) {
          let currentInput = command.substring(start + 2, end);

          const [name, label, initialValue] = currentInput.split(`|`);
          components.push({
            name,
            label,
            initialValue: initialValue || ``,
            start,
            end: end + 1
          });
        } else {
          loop = false;
        }
      } else {
        loop = false;
      }
    }

    if (components.length) {
      const commandUI = new CustomUI();

      if (title) {
        commandUI.addHeading(title, 2);
      }

      for (const component of components) {
        if (component.initialValue.includes(`,`)) {
          //Select box
          commandUI.addSelect(component.name, component.label, component.initialValue.split(`,`).map((value, index) => (
            {
              selected: index === 0,
              value,
              description: value,
              text: `Select ${value}`,
            }
          )));
        } else {
          //Input box
          commandUI.addInput(component.name, component.label, '', { default: component.initialValue });
        }
      }

      commandUI.addButtons({ id: `execute`, label: `Execute` }, { id: `cancel`, label: `Cancel` });

      const page = await commandUI.loadPage<any>(name);
      if (page) {
        page.panel.dispose();
        if (page.data && page.data.buttons !== `cancel`) {
          const dataEntries = Object.entries(page.data);
          for (const component of components.reverse()) {
            const value = dataEntries.find(([key]) => key === component.name)?.[1];
            command = command.substring(0, component.start) + value + command.substring(component.end);
          }
        } else {
          command = '';
        }
      }
    }

    return command;
  }

  function getObjectFromCommand(baseCommand?: string): CommandObject | undefined {
    if (baseCommand) {
      const regex = PARM_REGEX.exec(baseCommand.toUpperCase());
      if (regex) {
        const object = regex.groups?.object.split(`/`);
        if (object) {
          if (object.length === 2) {
            return {
              library: object[0],
              object: object[1]
            };
          } else {
            return {
              object: object[0]
            };
          }
        }
      }
    }
  }

  function buildLibraryList(config: ILELibrarySettings): string[] {
    //We have to reverse it because `liblist -a` adds the next item to the top always 
    return config.libraryList
      .map(library => {
        //We use this for special variables in the libl
        switch (library) {
          case `&BUILDLIB`:
          case `&CURLIB`:
            return config.currentLibrary;
          default: return library;
        }
      }).reverse();
  }

  function buildLiblistCommands(connection: IBMi, config: ILELibrarySettings): string[] {
    return [
      `liblist -d ${connection.defaultUserLibraries.join(` `).replace(/\$/g, `\\$`)}`,
      `liblist -c ${config.currentLibrary.replace(/\$/g, `\\$`)}`,
      `liblist -a ${buildLibraryList(config).join(` `).replace(/\$/g, `\\$`)}`
    ];
  }
}<|MERGE_RESOLUTION|>--- conflicted
+++ resolved
@@ -4,11 +4,7 @@
 
 import { GlobalConfiguration } from './Configuration';
 import { CustomUI } from './CustomUI';
-<<<<<<< HEAD
-import { getEvfeventFiles, getLocalActions, getiProjActions } from './local/actions';
-=======
 import { getLocalActions } from './local/actions';
->>>>>>> 4e90963f
 import { getEnvConfig } from './local/env';
 
 import { parseFSOptions } from '../filesystems/qsys/QSysFs';
@@ -17,13 +13,8 @@
 import IBMi from './IBMi';
 import Instance from './Instance';
 import { Tools } from './Tools';
-<<<<<<< HEAD
-import { Deployment } from './local/deployment';
 import { EvfEventInfo, refreshDiagnosticsFromLocal, refreshDiagnosticsFromServer, registerDiagnostics } from './errors/diagnostics';
-=======
-import { parseErrors } from './errors/handler';
 import { DeployTools } from './local/deployTools';
->>>>>>> 4e90963f
 
 export interface ILELibrarySettings {
   currentLibrary: string;
