
import path from 'path';
import vscode, { CustomExecution, EventEmitter, Pseudoterminal, TaskGroup, TaskPanelKind, WorkspaceFolder, tasks, window, workspace } from 'vscode';
import { GlobalConfiguration } from './Configuration';
import { CustomUI } from './CustomUI';
import { getLocalActions } from './local/actions';
import { getEnvConfig } from './local/env';
import { parseFSOptions } from '../filesystems/qsys/QSysFs';
import { instance } from '../instantiate';
import { Action, CommandResult, DeploymentMethod, RemoteCommand, StandardIO } from '../typings';
import IBMi from './IBMi';
import Instance from './Instance';
import { Tools } from './Tools';
import { EvfEventInfo, refreshDiagnosticsFromLocal, refreshDiagnosticsFromServer, registerDiagnostics } from './errors/diagnostics';
import { DeployTools } from './local/deployTools';

const NEWLINE = `\r\n`;

export interface ILELibrarySettings {
  currentLibrary: string;
  libraryList: string[];
}

export namespace CompileTools {
  type Variables = Map<string, string>

  interface CommandObject {
    object: string
    library?: string
  }

  const PARM_REGEX = /(PNLGRP|OBJ|PGM|MODULE)\((?<object>.+?)\)/;

  const actionUsed: Map<string, number> = new Map;

  export function register(context: vscode.ExtensionContext) {
    context.subscriptions.push(
      ...registerDiagnostics()
    );
  }

  function replaceValues(string: string, variables: Variables) {
    variables.forEach((value, key) => {
      if (value) {
        string = string.replace(new RegExp(key, `g`), value);
      }
    });

    return string;
  }

  function getDefaultVariables(instance: Instance, librarySettings: ILELibrarySettings): Variables {
    const variables: Variables = new Map;

    const connection = instance.getConnection();
    const config = instance.getConfig();
    if (connection && config) {
      variables.set(`&BUILDLIB`, librarySettings ? librarySettings.currentLibrary : config.currentLibrary);
      variables.set(`&CURLIB`, librarySettings ? librarySettings.currentLibrary : config.currentLibrary);
      variables.set(`\\*CURLIB`, librarySettings ? librarySettings.currentLibrary : config.currentLibrary);
      variables.set(`&USERNAME`, connection.currentUser);
      variables.set(`{usrprf}`, connection.currentUser);
      variables.set(`&HOST`, connection.currentHost);
      variables.set(`{host}`, connection.currentHost);
      variables.set(`&HOME`, config.homeDirectory);

      const libraryList = buildLibraryList(librarySettings);
      variables.set(`&LIBLS`, libraryList.join(` `));

      for (const variable of config.customVariables) {
        variables.set(`&${variable.name.toUpperCase()}`, variable.value);
      }
    }

    return variables;
  }

  export async function runAction(instance: Instance, uri: vscode.Uri, customAction?: Action, method?: DeploymentMethod) {
    const connection = instance.getConnection();
    const config = instance.getConfig();
    const content = instance.getContent();

    const uriOptions = parseFSOptions(uri);

    if (uriOptions.readonly) {
      window.showWarningMessage(`Cannot run Actions against readonly objects.`);
      return;
    }

    if (config?.readOnlyMode) {
      window.showWarningMessage(`Cannot run Actions while readonly mode is enabled in the connection settings.`);
      return;
    }

    const workspaceFolder = vscode.workspace.getWorkspaceFolder(uri);

    if (connection && config && content) {
      const extension = uri.path.substring(uri.path.lastIndexOf(`.`) + 1).toUpperCase();
      const fragment = uri.fragment.toUpperCase();

      let availableActions: { label: string; action: Action; }[] = [];
      if (!customAction) {
        // First we grab a copy the predefined Actions in the VS Code settings
        const allActions = [...GlobalConfiguration.get<Action[]>(`actions`) || []];

        // Then, if we're being called from a local file
        // we fetch the Actions defined from the workspace.
        if (workspaceFolder && uri.scheme === `file`) {
          const localActions = await getLocalActions(workspaceFolder);
          allActions.push(...localActions);
        }

        // We make sure all extensions are uppercase
        allActions.forEach(action => {
          if (action.extensions) {
            action.extensions = action.extensions.map(ext => ext.toUpperCase());
          };
        });

        // Then we get all the available Actions for the current context
        availableActions = allActions.filter(action => action.type === uri.scheme && (!action.extensions || action.extensions.includes(extension) || action.extensions.includes(fragment) || action.extensions.includes(`GLOBAL`)))
          .sort((a, b) => (actionUsed.get(b.name) || 0) - (actionUsed.get(a.name) || 0))
          .map(action => ({
            label: action.name,
            action
          }));
      }

      if (customAction || availableActions.length) {
        const chosenAction = customAction || ((availableActions.length === 1) ? availableActions[0] : await vscode.window.showQuickPick(availableActions))?.action;
        if (chosenAction) {
          actionUsed.set(chosenAction.name, Date.now());
          const environment = chosenAction.environment || `ile`;

          let workspaceId: number | undefined = undefined;
          if (workspaceFolder && chosenAction.type === `file` && chosenAction.deployFirst) {
            const deployResult = await DeployTools.launchDeploy(workspaceFolder.index, method);
            if (deployResult !== undefined) {
              workspaceId = deployResult;
            } else {
              vscode.window.showWarningMessage(`Action "${chosenAction.name}" was cancelled.`);
              return;
            }
          }

          let fromWorkspace: WorkspaceFolder|undefined;

          if (chosenAction.type === `file` && vscode.workspace.workspaceFolders) {
            fromWorkspace = vscode.workspace.workspaceFolders[workspaceId || 0];
          }

          const variables: Variables = new Map;
          const evfeventInfo: EvfEventInfo = {
            object: '',
            library: '',
            extension,
            workspace: fromWorkspace
          };

          if (workspaceFolder) {
            const envFileVars = await getEnvConfig(workspaceFolder);
            Object.entries(envFileVars).forEach(([key, value]) => variables.set(`&${key}`, value));
          }

          switch (chosenAction.type) {
            case `member`:
              const memberDetail = connection.parserMemberPath(uri.path);
              evfeventInfo.library = memberDetail.library;
              evfeventInfo.object = memberDetail.name;
              evfeventInfo.extension = memberDetail.extension;
              evfeventInfo.asp = memberDetail.asp;

              variables.set(`&OPENLIBL`, memberDetail.library.toLowerCase());
              variables.set(`&OPENLIB`, memberDetail.library);

              variables.set(`&OPENSPFL`, memberDetail.file.toLowerCase());
              variables.set(`&OPENSPF`, memberDetail.file);

              variables.set(`&OPENMBRL`, memberDetail.name.toLowerCase());
              variables.set(`&OPENMBR`, memberDetail.name);

              variables.set(`&EXTL`, memberDetail.extension.toLowerCase());
              variables.set(`&EXT`, memberDetail.extension);
              break;

            case `file`:
            case `streamfile`:
              const pathData = path.parse(uri.path);
              const basename = pathData.base;
              const ext = pathData.ext ? (pathData.ext.startsWith(`.`) ? pathData.ext.substring(1) : pathData.ext) : ``;
              const parent = path.parse(pathData.dir).base;
              let name = pathData.name;

              // Logic to handle second extension, caused by bob.
              const bobTypes = [`.PGM`, `.SRVPGM`];
              const secondName = path.parse(name);
              if (secondName.ext && bobTypes.includes(secondName.ext.toUpperCase())) {
                name = secondName.name;
              }

              // Remove bob text convention
              if (name.includes(`-`)) {
                name = name.substring(0, name.indexOf(`-`));
              }

              if (variables.has(`&CURLIB`)) {
                evfeventInfo.library = variables.get(`&CURLIB`)!;

              } else {
                evfeventInfo.library = config.currentLibrary;
              }

              evfeventInfo.object = name;
              evfeventInfo.extension = ext;

              let relativePath;
              let fullPath

              switch (chosenAction.type) {
                case `file`:
                  variables.set(`&LOCALPATH`, uri.fsPath);

                  let baseDir = config.homeDirectory;

                  if (fromWorkspace) {
                    baseDir = fromWorkspace.uri.path;

                    relativePath = path.posix.relative(baseDir, uri.path).split(path.sep).join(path.posix.sep);
                    variables.set(`&RELATIVEPATH`, relativePath);

                    // We need to make sure the remote path is posix
                    fullPath = path.posix.join(config.homeDirectory, relativePath).split(path.sep).join(path.posix.sep);
                    variables.set(`&FULLPATH`, fullPath);
                    variables.set(`{path}`, fullPath);

                    try {
                      const gitApi = Tools.getGitAPI();
                      if (gitApi && gitApi.repositories?.length) {
                        const repo = gitApi.repositories[0];
                        const branch = repo.state.HEAD?.name;

                        if (branch) {
                          variables.set(`&BRANCH`, branch);
                          variables.set(`{branch}`, branch);
                        }
                      }
                    } catch (e) {
                      // writeEmitter.fire(`Error occurred while getting branch name: ${e}`);
                    }
                  }
                  break;

                case `streamfile`:
                  relativePath = path.posix.relative(config.homeDirectory, uri.fsPath).split(path.sep).join(path.posix.sep);
                  variables.set(`&RELATIVEPATH`, relativePath);

                  const fullName = uri.path;
                  variables.set(`&FULLPATH`, fullName);
                  break;
              }

              variables.set(`&PARENT`, parent);

              variables.set(`&BASENAME`, basename);
              variables.set(`{filename}`, basename);

              variables.set(`&NAMEL`, name.toLowerCase());
              variables.set(`&NAME`, name);

              variables.set(`&EXTL`, extension.toLowerCase());
              variables.set(`&EXT`, extension);
              break;

            case `object`:
              const [_, library, fullName] = uri.path.toUpperCase().split(`/`);
              const object = fullName.substring(0, fullName.lastIndexOf(`.`));

              evfeventInfo.library = library;
              evfeventInfo.object = object;

              variables.set(`&LIBRARYL`, library.toLowerCase());
              variables.set(`&LIBRARY`, library);

              variables.set(`&NAMEL`, object.toLowerCase());
              variables.set(`&NAME`, object);

              variables.set(`&TYPEL`, extension.toLowerCase());
              variables.set(`&TYPE`, extension);

              variables.set(`&EXTL`, extension.toLowerCase());
              variables.set(`&EXT`, extension);
              break;
          }

          const command = replaceValues(chosenAction.command, variables);
<<<<<<< HEAD
          try {
            const commandResult = await runCommand(instance, {
              environment,
              command,
              env: Object.fromEntries(variables)
            },
              chosenAction.name);

            const useLocalEvfevent = fromWorkspace && chosenAction.postDownload && chosenAction.postDownload.includes(`.evfevent`);

            if (commandResult) {
              const isIleCommand = environment === `ile`;

              if (isIleCommand) {
                const possibleObject = getObjectFromCommand(commandResult.command);
                if (possibleObject) {
                  Object.assign(evfeventInfo, possibleObject);
                }
              }

              const actionName = (isIleCommand ? `${chosenAction.name} for ${evfeventInfo.library}/${evfeventInfo.object}` : chosenAction.name);

              if (commandResult.code === 0 || commandResult.code === null) {
                vscode.window.showInformationMessage(`Action ${actionName} was successful.`);
              } else {
                vscode.window.showErrorMessage(
                  `Action ${actionName} was not successful.`,
                  GlobalConfiguration.get<boolean>(`logCompileOutput`) ? `Show Output` : ''
                ).then(async (item) => {
                  if (item === `Show Output`) {
                    showOutput();
                  }
                });
              }

              outputChannel.append(`\n`);

              if (useLocalEvfevent) {
                outputChannel.appendLine(`Fetching errors from .evfevent.`);

              }
              else if (evfeventInfo.library && evfeventInfo.object) {
                if (command.includes(`*EVENTF`)) {
                  outputChannel.appendLine(`Fetching errors for ${evfeventInfo.library}/${evfeventInfo.object}.`);
                  refreshDiagnosticsFromServer(instance, evfeventInfo);
                } else {
                  outputChannel.appendLine(`*EVENTF not found in command string. Not fetching errors for ${evfeventInfo.library}/${evfeventInfo.object}.`);
                }
              }
            }
=======
>>>>>>> 2a49f412

          await tasks.executeTask({
            isBackground: true,
            name: chosenAction.name,
            definition: {type: `ibmi`},
            scope: workspaceFolder,
            source: 'IBM i',
            presentationOptions: {
              showReuseMessage: true,
              clear: GlobalConfiguration.get<boolean>(`clearOutputEveryTime`)
            },
            problemMatchers: [],
            runOptions: {},
            group: TaskGroup.Build,
            execution: new CustomExecution(async (e) => {
              const writeEmitter = new vscode.EventEmitter<string>();
              const closeEmitter = new vscode.EventEmitter<number>();
               
              const term: Pseudoterminal = {
                onDidWrite: writeEmitter.event,
                onDidClose: closeEmitter.event,
                open: async (initialDimensions: vscode.TerminalDimensions | undefined) => { 
                  try {
                    const commandResult = await runCommand(instance, {
                      title: chosenAction.name,
                      environment,
                      command,
                      env: Object.fromEntries(variables),
                    }, writeEmitter);
        
                    const useLocalEvfevent = fromWorkspace && chosenAction.postDownload && chosenAction.postDownload.includes(`.evfevent`);
        
                    if (commandResult) {
                      const isIleCommand = environment === `ile`;
        
                      const possibleObject = getObjectFromCommand(commandResult.command);
                      if (isIleCommand && possibleObject) {
                        Object.assign(evfeventInfo, possibleObject);
                      }
        
                      const actionName = (isIleCommand && possibleObject ? `${chosenAction.name} for ${evfeventInfo.library}/${evfeventInfo.object}` : chosenAction.name);
        
                      if (commandResult.code === 0 || commandResult.code === null) {
                        vscode.window.showInformationMessage(`Action ${actionName} was successful.`);
                      } else {
                        vscode.window.showErrorMessage(
                          `Action ${actionName} was not successful.`
                        )
                      }
        
                      writeEmitter.fire(NEWLINE);
                      
                      if (useLocalEvfevent) {
                        writeEmitter.fire(`Fetching errors from .evfevent.${NEWLINE}`);
        
                      } 
                      else if (isIleCommand && possibleObject) {
                        if (command.includes(`*EVENTF`)) {
                          writeEmitter.fire(`Fetching errors for ${evfeventInfo.library}/${evfeventInfo.object}.` + NEWLINE);
                          refreshDiagnosticsFromServer(instance, evfeventInfo);
                        } else {
                          writeEmitter.fire(`*EVENTF not found in command string. Not fetching errors for ${evfeventInfo.library}/${evfeventInfo.object}.` + NEWLINE);
                        }
                      }
                    }
        
                    if (chosenAction.type === `file` && chosenAction.postDownload?.length) {
                      if (fromWorkspace) {
                        const client = connection.client;
                        const remoteDir = config.homeDirectory;
                        const localDir = fromWorkspace.uri.path;
        
                        // First, we need to create or clear the relative directories in the workspace
                        // in case they don't exist. For example, if the path is `.logs/joblog.json`
                        // then we would need to create `.logs`.
                        const downloadDirectories = chosenAction.postDownload.map(path.parse)
                          .map(pathInfo => pathInfo.dir || pathInfo.base) //Get directories or files' parent directory
                          .filter(Tools.distinct) //Remove duplicates
                          .map(downloadDirectory => vscode.Uri.parse((path.posix.join(localDir, downloadDirectory)))); //Create local Uri path
        
                        for (const downloadPath of downloadDirectories) {                  
                          try {
                            const stat = await vscode.workspace.fs.stat(downloadPath); //Check if target exists
                            if(stat.type !== vscode.FileType.Directory){
                              if(await vscode.window.showWarningMessage(`${downloadPath} exists but is a file.`, "Delete and create directory")){
                                await vscode.workspace.fs.delete(downloadPath);
                                throw new Error("Create directory");
                              }
                            }
                            else if(stat.type !== vscode.FileType.Directory){
                              await vscode.workspace.fs.delete(downloadPath, {recursive: true});
                              throw new Error("Create directory");
                            }
                          }
                          catch(e){
                            //Either fs.stat did not find the folder or it wasn't a folder and it's been deleted above
                            try {
                              await vscode.workspace.fs.createDirectory(downloadPath)
                            }
                            catch(error){
                              vscode.window.showWarningMessage(`Failed to create download path ${downloadPath}: ${error}`);
                              console.log(error);
                              closeEmitter.fire(1);
                            }
                          }
                        }
        
                        // Then we download the files that is specified.
                        const downloads = chosenAction.postDownload.map(
                          async (downloadPath) => {
                            const localPath = vscode.Uri.parse(path.posix.join(localDir, downloadPath)).fsPath;
                            const remotePath = path.posix.join(remoteDir, downloadPath);
                            
                            if (await content.isDirectory(remotePath)) {
                              return client.getDirectory(localPath, remotePath);                      
                            } else {
                              return client.getFile(localPath, remotePath);
                            }
                          }
                        );
        
                        Promise.all(downloads)
                          .then(async result => {
                            // Done!
                            writeEmitter.fire(`Downloaded files as part of Action: ${chosenAction.postDownload!.join(`, `)}\n`);
        
                            // Process locally downloaded evfevent files:
                            if (useLocalEvfevent) {
                              refreshDiagnosticsFromLocal(instance, evfeventInfo);
                            }
                          })
                          .catch(error => {
                            vscode.window.showErrorMessage(`Failed to download files as part of Action.`);
                            writeEmitter.fire(`Failed to download a file after Action: ${error.message}\n`);
                            closeEmitter.fire(1);
                          });
                      }
                    }
        
                  } catch (e) {
                    writeEmitter.fire(`${e}\n`);
                    vscode.window.showErrorMessage(`Action ${chosenAction} for ${evfeventInfo.library}/${evfeventInfo.object} failed. (internal error).`);
                    closeEmitter.fire(1);
                  }

                  closeEmitter.fire(0);
                },
                close: function (): void { }
              };

              return term;
            })
          });
        }

      } else {
        //No compile commands
        vscode.window.showErrorMessage(`No compile commands found for ${uri.scheme}-${extension}.`);
      }
    }
    else {
      throw new Error("Please connect to an IBM i first")
    }
  }

  /**
   * Execute a command
   */
  export async function runCommand(instance: Instance, options: RemoteCommand, writeEvent?: EventEmitter<string>): Promise<CommandResult | null> {
    const connection = instance.getConnection();
    const config = instance.getConfig();
    if (config && connection) {
      const cwd = options.cwd;

      let ileSetup: ILELibrarySettings = {
        currentLibrary: config.currentLibrary,
        libraryList: config.libraryList,
      };

      if (options.env) {
        const libl: string | undefined = options.env[`&LIBL`];
        const curlib: string | undefined = options.env[`&CURLIB`];

        if (libl) ileSetup.libraryList = libl.split(` `);
        if (curlib) ileSetup.currentLibrary = curlib;
      }

      let commandString = replaceValues(
        options.command,
        getDefaultVariables(instance, ileSetup)
      );

      if (commandString) {
        const commands = commandString.split(`\n`).filter(command => command.trim().length > 0);
        const promptedCommands = [];
        for (let command of commands) {
          if (command.startsWith(`?`)) {
            command = await vscode.window.showInputBox({ prompt: `Run Command`, value: command.substring(1) }) || '';
          } else {
            command = await showCustomInputs(`Run Command`, command, options.title || `Command`);
          }
          promptedCommands.push(command);
          if (!command) break;
        }
        commandString = !promptedCommands.includes(``) ? promptedCommands.join(`\n`) : ``;
      }

      if (commandString) {
        const commands = commandString.split(`\n`).filter(command => command.trim().length > 0);

        if (writeEvent) {
          if (options.environment === `ile`) {
            writeEvent.fire(`Current library: ` + ileSetup.currentLibrary + NEWLINE);
            writeEvent.fire(`Library list: ` + ileSetup.libraryList.join(` `) + NEWLINE);
          }
          writeEvent.fire(`Commands:\n${commands.map(command => `\t${command}\n`).join(``)}` + NEWLINE);
        }

        const callbacks: StandardIO = writeEvent ? {
          onStdout: (data) => {
            writeEvent.fire(data.toString().replaceAll(`\n`, NEWLINE));
          },
          onStderr: (data) => {
            writeEvent.fire(data.toString().replaceAll(`\n`, NEWLINE));
          }
        } : {};

        let commandResult;
        switch (options.environment) {
          case `pase`:
            // We build environment variables for the environment to be ready
            const paseVars: Variables = new Map;

            // Get default variable
            getDefaultVariables(instance, ileSetup).forEach((value: string, key: string) => {
              if ((/^[A-Za-z\&]/i).test(key)) {
                paseVars.set(key.startsWith('&') ? key.substring(1) : key, value);
              }
            });

            // Append any variables passed into the API
            Object.entries(options.env || {}).forEach(([key, value]) => {
              if ((/^[A-Za-z\&]/i).test(key)) {
                paseVars.set(key.startsWith('&') ? key.substring(1) : key, value);
              }
            });

            commandResult = await connection.sendCommand({
              command: commands.join(` && `),
              directory: cwd,
              env: Object.fromEntries(paseVars),
              ...callbacks
            });
            break;

          case `qsh`:
            commandResult = await connection.sendQsh({
              command: [
                ...buildLiblistCommands(connection, ileSetup),
                ...commands,
              ].join(` && `),
              directory: cwd,
              ...callbacks
            });
            break;

          case `ile`:
          default:
            // escape $ and # in commands
            commandResult = await connection.sendQsh({
              command: [
                ...buildLiblistCommands(connection, ileSetup),
                ...commands.map(command =>
                  `${`system ${GlobalConfiguration.get(`logCompileOutput`) ? `` : `-s`} "${command.replace(/[$]/g, `\\$&`)}"; if [[ $? -ne 0 ]]; then exit 1; fi`}`,
                )
              ].join(` && `),
              directory: cwd,
              ...callbacks
            });
            break;
        }

        commandResult.command = commandString;
        return commandResult;
      }
    }
    else {
      throw new Error("Please connect to an IBM i");
    }

    return null;
  }

  /**
   * @param  name action's name
   * @param command action's command string
   * @return the new command
   */
  async function showCustomInputs(name: string, command: string, title?: string): Promise<string> {
    const components = [];
    let loop = true;

    let end = 0;
    while (loop) {
      const idx = command.indexOf(`\${`, end);

      if (idx >= 0) {
        const start = idx;
        end = command.indexOf(`}`, start);

        if (end >= 0) {
          let currentInput = command.substring(start + 2, end);

          const [name, label, initialValue] = currentInput.split(`|`);
          components.push({
            name,
            label,
            initialValue: initialValue || ``,
            start,
            end: end + 1
          });
        } else {
          loop = false;
        }
      } else {
        loop = false;
      }
    }

    if (components.length) {
      const commandUI = new CustomUI();

      if (title) {
        commandUI.addHeading(title, 2);
      }

      for (const component of components) {
        if (component.initialValue.includes(`,`)) {
          //Select box
          commandUI.addSelect(component.name, component.label, component.initialValue.split(`,`).map((value, index) => (
            {
              selected: index === 0,
              value,
              description: value,
              text: `Select ${value}`,
            }
          )));
        } else {
          //Input box
          commandUI.addInput(component.name, component.label, '', { default: component.initialValue });
        }
      }

      commandUI.addButtons({ id: `execute`, label: `Execute` }, { id: `cancel`, label: `Cancel` });

      const page = await commandUI.loadPage<any>(name);
      if (page) {
        page.panel.dispose();
        if (page.data && page.data.buttons !== `cancel`) {
          const dataEntries = Object.entries(page.data);
          for (const component of components.reverse()) {
            const value = dataEntries.find(([key]) => key === component.name)?.[1];
            command = command.substring(0, component.start) + value + command.substring(component.end);
          }
        } else {
          command = '';
        }
      }
    }

    return command;
  }

  function getObjectFromCommand(baseCommand?: string): CommandObject | undefined {
    if (baseCommand) {
      const regex = PARM_REGEX.exec(baseCommand.toUpperCase());
      if (regex) {
        const object = regex.groups?.object.split(`/`);
        if (object) {
          if (object.length === 2) {
            return {
              library: object[0],
              object: object[1]
            };
          } else {
            return {
              object: object[0]
            };
          }
        }
      }
    }
  }

  function buildLibraryList(config: ILELibrarySettings): string[] {
    //We have to reverse it because `liblist -a` adds the next item to the top always 
    return config.libraryList
      .map(library => {
        //We use this for special variables in the libl
        switch (library) {
          case `&BUILDLIB`:
          case `&CURLIB`:
            return config.currentLibrary;
          default: return library;
        }
      }).reverse();
  }

  function buildLiblistCommands(connection: IBMi, config: ILELibrarySettings): string[] {
    return [
      `liblist -d ${connection.defaultUserLibraries.join(` `).replace(/\$/g, `\\$`)}`,
      `liblist -c ${config.currentLibrary.replace(/\$/g, `\\$`)}`,
      `liblist -a ${buildLibraryList(config).join(` `).replace(/\$/g, `\\$`)}`
    ];
  }
}<|MERGE_RESOLUTION|>--- conflicted
+++ resolved
@@ -293,59 +293,6 @@
           }
 
           const command = replaceValues(chosenAction.command, variables);
-<<<<<<< HEAD
-          try {
-            const commandResult = await runCommand(instance, {
-              environment,
-              command,
-              env: Object.fromEntries(variables)
-            },
-              chosenAction.name);
-
-            const useLocalEvfevent = fromWorkspace && chosenAction.postDownload && chosenAction.postDownload.includes(`.evfevent`);
-
-            if (commandResult) {
-              const isIleCommand = environment === `ile`;
-
-              if (isIleCommand) {
-                const possibleObject = getObjectFromCommand(commandResult.command);
-                if (possibleObject) {
-                  Object.assign(evfeventInfo, possibleObject);
-                }
-              }
-
-              const actionName = (isIleCommand ? `${chosenAction.name} for ${evfeventInfo.library}/${evfeventInfo.object}` : chosenAction.name);
-
-              if (commandResult.code === 0 || commandResult.code === null) {
-                vscode.window.showInformationMessage(`Action ${actionName} was successful.`);
-              } else {
-                vscode.window.showErrorMessage(
-                  `Action ${actionName} was not successful.`,
-                  GlobalConfiguration.get<boolean>(`logCompileOutput`) ? `Show Output` : ''
-                ).then(async (item) => {
-                  if (item === `Show Output`) {
-                    showOutput();
-                  }
-                });
-              }
-
-              outputChannel.append(`\n`);
-
-              if (useLocalEvfevent) {
-                outputChannel.appendLine(`Fetching errors from .evfevent.`);
-
-              }
-              else if (evfeventInfo.library && evfeventInfo.object) {
-                if (command.includes(`*EVENTF`)) {
-                  outputChannel.appendLine(`Fetching errors for ${evfeventInfo.library}/${evfeventInfo.object}.`);
-                  refreshDiagnosticsFromServer(instance, evfeventInfo);
-                } else {
-                  outputChannel.appendLine(`*EVENTF not found in command string. Not fetching errors for ${evfeventInfo.library}/${evfeventInfo.object}.`);
-                }
-              }
-            }
-=======
->>>>>>> 2a49f412
 
           await tasks.executeTask({
             isBackground: true,
