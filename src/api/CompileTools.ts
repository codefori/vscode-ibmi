--- conflicted
+++ resolved
@@ -167,11 +167,7 @@
             }
           }
 
-<<<<<<< HEAD
           let fromWorkspace: WorkspaceFolder|undefined;
-=======
-          let currentWorkspace: WorkspaceFolder | undefined;
->>>>>>> f2cd1b82
 
           if (chosenAction.type === `file` && vscode.workspace.workspaceFolders) {
             fromWorkspace = vscode.workspace.workspaceFolders[workspaceId || 0];
