--- conflicted
+++ resolved
@@ -32,12 +32,9 @@
   protectedPaths: string[];
   showHiddenFiles: boolean;
   lastDownloadLocation: string;
-<<<<<<< HEAD
   secureSQL: boolean;
   keepActionSpooledFiles: boolean;
-=======
   currentProfile?: string
->>>>>>> 8dd1c1da
   [name: string]: any;
 }
 
