
export type DeploymentMethod = "all" | "staged" | "unstaged" | "changed" | "compare";

export interface StandardIO {
  onStdout?: (data: Buffer) => void;
  onStderr?: (data: Buffer) => void;
  stdin?: string;
}

/**
 * External interface for extensions to call `code-for-ibmi.runCommand`
 */
export type ActionType = "member" | "streamfile" | "object" | "file";
export type ActionRefresh = "no" | "parent" | "filter" | "browser";
export type ActionEnvironment = "ile" | "qsh" | "pase";
export type Variable = Record<string, string>;

export enum CcsidOrigin {
  User = "user",
  System = "system",
};

export interface RemoteCommand {
  title?: string;
  command: string;
  environment?: ActionEnvironment;
  cwd?: string;
  env?: Record<string, string>;
  noLibList?: boolean
}

export interface CommandData extends StandardIO {
  command: string;
  directory?: string;
  env?: Record<string, string>;
}

export interface CommandResult {
  code: number;
  stdout: string;
  stderr: string;
  command?: string;
}

export interface Action {
  name: string;
  command: string;
  type?: ActionType;
  environment: ActionEnvironment;
  extensions?: string[];
  deployFirst?: boolean;
  postDownload?: string[];
  refresh?: ActionRefresh;
  runOnProtected?: boolean;
}

export interface ConnectionData {
  name: string;
  host: string;
  port: number;
  username: string;
  password?: string;
  privateKeyPath?: string;
  keepaliveInterval?: number;
  readyTimeout?: number;
}

export interface Server {
  name: string
}

export interface Profile {
  profile: string
}

export interface QsysPath {
  asp?: string,
  library: string,
  name: string,
}

export interface IBMiObject extends QsysPath {
  type: string,
  text: string,
  sourceFile?: boolean
  attribute?: string,
  sourceLength?: number
  size?: number
  created?: Date
  changed?: Date
  created_by?: string
  owner?: string
}

export interface IBMiMember {
  library: string
  file: string
  name: string
  extension: string
  recordLength?: number
  text?: string
  asp?: string
  lines?: number
  created?: Date
  changed?: Date
}

export interface IFSFile {
  type: "directory" | "streamfile"
  name: string
  path: string
  size?: number
  modified?: Date
  owner?: string
}

export interface IBMiError {
  code: string
  text: string
}

export interface FileError {
  sev: number
  lineNum: number
  toLineNum: number
  column: number
  toColumn: number
  text: string
  code: string
}

export interface QsysFsOptions {
  readonly?: boolean
}

export type IBMiEvent = "connected" | "disconnected" | "deployLocation" | "deploy"

export interface WithPath {
  path: string
}

export interface WithLibrary {
  library: string
}

export type FocusOptions = { select?: boolean; focus?: boolean; expand?: boolean | number }

export type IBMiMessage = {
  id: string
  text: string
}

export type IBMiMessages = {
  messages: IBMiMessage[]
  findId(id: string): IBMiMessage | undefined
}
export const OBJECT_BROWSER_MIMETYPE = "application/vnd.code.tree.objectbrowser";
export const IFS_BROWSER_MIMETYPE = "application/vnd.code.tree.ifsbrowser";

export interface WrapResult {
  newStatements: string[];
  outStmf: string;
}

export type SpecialAuthorities = "*ALLOBJ" | "*AUDIT" | "*IOSYSCFG" | "*JOBCTL" | "*SAVSYS" | "*SECADM" | "*SERVICE" | "*SPLCTL";
export type AttrOperands = 'ACCESS_TIME' | 'ALLOC_SIZE' | 'ALLOC_SIZE_64' | 'ALWCKPWR' | 'ALWSAV' | 'ASP' | 'AUDIT' | 'AUTH_GROUP' | 'AUTH_LIST_NAME' | 'AUTH_OWNER' | 'AUTH_USERS' | 'CCSID' | 'CHANGE_TIME' | 'CHECKED_OUT' | 'CHECKED_OUT_USER' | 'CHECKED_OUT_TIME' | 'CODEPAGE' | 'CREATE_TIME' | 'CRTOBJAUD' | 'CRTOBJSCAN' | 'DATA_SIZE' | 'DATA_SIZE_64' | 'DIR_FORMAT' | 'DISK_STG_OPT' | 'EXTENDED_ATTR_SIZE' | 'FILE_FORMAT' | 'FILE_ID' | 'JOURNAL_APPLY_CHANGES' | 'JOURNAL_ID' | 'JOURNAL_LIBRARY' | 'JOURNAL_NAME' | 'JOURNAL_OPTIONS' | 'JOURNAL_RCVR_ASP' | 'JOURNAL_RCVR_LIBRARY' | 'JOURNAL_RCVR_NAME' | 'JOURNAL_ROLLBACK_ENDED' | 'JOURNAL_START_TIME' | 'JOURNAL_STATUS' | 'LOCAL_REMOTE' | 'MAIN_STG_OPT' | 'MODIFY_TIME' | 'MULT_SIGS' | 'OBJTYPE' | 'PC_ARCHIVE' | 'PC_HIDDEN' | 'PC_READ_ONLY' | 'PC_SYSTEM' | 'RSTDRNMUNL' | 'SCAN' | 'SCAN_BINARY' | 'SCAN_CCSID1' | 'SCAN_CCSID2' | 'SCAN_SIGS_DIFF' | 'SCAN_STATUS' | 'SGID' | 'SIGNED' | 'STG_FREE' | 'SUID' | 'SYSTEM_ARCHIVE' | 'SYSTEM_USE' | 'SYS_SIGNED' | 'UDFS_DEFAULT_FORMAT' | 'USAGE_DAYS_USED' | 'USAGE_LAST_USED_TIME' | 'USAGE_RESET_TIME';

export type SearchResults = {
  term: string,
  hits: SearchHit[]
}

export type SearchHit = {
  path: string
  lines: SearchHitLine[]
  readonly?: boolean
  label?: string
}

export type SearchHitLine = {
  number: number
  content: string
}

<<<<<<< HEAD
export interface ProgramExportImportInfo {
  programLibrary: string, 
  programName: string, 
  objectType: string, 
  symbolName: string, 
  symbolUsage: string,
  argumentOptimization: string,
  dataItemSize: number
}

export interface ModuleExport {
  moduleLibrary: string, 
  moduleName: string, 
  moduleAttr: string, 
  symbolName: string, 
  symbolType: string,
  argumentOptimization: string,
=======
export interface AspInfo {
  id: number;
  name: string;
  type: string;
  rdbName: string;
>>>>>>> cdc19111
}

export * from "./configuration/config/types";<|MERGE_RESOLUTION|>--- conflicted
+++ resolved
@@ -182,31 +182,30 @@
   content: string
 }
 
-<<<<<<< HEAD
-export interface ProgramExportImportInfo {
-  programLibrary: string, 
-  programName: string, 
-  objectType: string, 
-  symbolName: string, 
-  symbolUsage: string,
-  argumentOptimization: string,
-  dataItemSize: number
-}
-
-export interface ModuleExport {
-  moduleLibrary: string, 
-  moduleName: string, 
-  moduleAttr: string, 
-  symbolName: string, 
-  symbolType: string,
-  argumentOptimization: string,
-=======
 export interface AspInfo {
   id: number;
   name: string;
   type: string;
   rdbName: string;
->>>>>>> cdc19111
+}
+
+export interface ProgramExportImportInfo {
+    programLibrary: string,
+    programName: string,
+    objectType: string,
+    symbolName: string,
+    symbolUsage: string,
+    argumentOptimization: string,
+    dataItemSize: number
+}
+
+export interface ModuleExport {
+    moduleLibrary: string,
+    moduleName: string,
+    moduleAttr: string,
+    symbolName: string,
+    symbolType: string,
+    argumentOptimization: string,
 }
 
 export * from "./configuration/config/types";