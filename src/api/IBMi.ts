
import * as vscode from "vscode";
import * as node_ssh from "node-ssh";
import { ConnectionConfiguration } from "./Configuration";

import { Tools } from './Tools';
import path from 'path';
import { ConnectionData, CommandData, StandardIO, CommandResult } from "../typings";
import * as configVars from './configVars';
import { instance } from "../instantiate";
import IBMiContent from "./IBMiContent";

export interface MemberParts {
  asp?: string
  library: string
  file: string
  member: string
  extension: string
  basename: string
}

let remoteApps = [
  {
    path: `/QOpenSys/pkgs/bin/`,
    names: [`git`, `grep`, `tn5250`, `md5sum`, `bash`, `chsh`]
  },
  {
    path: `/usr/bin/`,
    names: [`setccsid`, `iconv`, `attr`]
  },
  {
    path: `/QSYS.LIB/`,
    // In the future, we may use a generic specific. 
    // Right now we only need one program
    // specific: `*.PGM`,
    specific: `QZDFMDB2.PGM`,
    names: [`QZDFMDB2.PGM`]
  },
  {
    path: `/QIBM/ProdData/IBMiDebugService/bin/`,
    specific: `startDebugService.sh`,
    names: [`startDebugService.sh`]
  }
];

export default class IBMi {
  client: node_ssh.NodeSSH;
  currentHost: string;
  currentPort: number;
  currentUser: string;
  currentConnectionName: string;
  tempRemoteFiles: { [name: string]: string };
  defaultUserLibraries: string[];
  outputChannel?: vscode.OutputChannel;
  aspInfo: { [id: number]: string };
  qccsid: number | null;
  remoteFeatures: { [name: string]: string | undefined };
  variantChars: { american: string, local: string };
  lastErrors: object[];
  config?: ConnectionConfiguration.Parameters;

  commandsExecuted: number = 0;

  constructor() {
    this.client = new node_ssh.NodeSSH;
    this.currentHost = ``;
    this.currentPort = 22;
    this.currentUser = ``;
    this.currentConnectionName = ``;

    this.tempRemoteFiles = {};
    this.defaultUserLibraries = [];

    /**
     * Used to store ASP numbers and their names
     * THeir names usually maps up to a directory in
     * the root of the IFS, thus why we store it.
     */
    this.aspInfo = {};

    this.qccsid = null;

    this.remoteFeatures = {
      git: undefined,
      grep: undefined,
      tn5250: undefined,
      setccsid: undefined,
      md5sum: undefined,
      bash: undefined,
      chsh: undefined,
      'GENCMDXML.PGM': undefined,
      'QZDFMDB2.PGM': undefined,
      'startDebugService.sh': undefined
    };

    this.variantChars = {
      american: `#@$`,
      local: `#@$`
    };

    /** 
     * Strictly for storing errors from sendCommand.
     * Used when creating issues on GitHub.
     * */
    this.lastErrors = [];

  }

  /**
   * @returns {Promise<{success: boolean, error?: any}>} Was succesful at connecting or not.
   */
  async connect(connectionObject: ConnectionData): Promise<{ success: boolean, error?: any }> {
    try {
      connectionObject.keepaliveInterval = 35000;
      // Make sure we're not passing any blank strings, as node_ssh will try to validate it
      if (!connectionObject.privateKey) (connectionObject.privateKey = null);

      configVars.replaceAll(connectionObject);

      return await vscode.window.withProgress({
        location: vscode.ProgressLocation.Notification,
        title: `Connecting`,
      }, async progress => {
        progress.report({
          message: `Connecting via SSH.`
        });

        await this.client.connect(connectionObject);

        this.currentConnectionName = connectionObject.name;
        this.currentHost = connectionObject.host;
        this.currentPort = connectionObject.port;
        this.currentUser = connectionObject.username;

        this.outputChannel = vscode.window.createOutputChannel(`Code for IBM i: ${this.currentConnectionName}`);

        let tempLibrarySet = false;

        const disconnected = async () => {
          const choice = await vscode.window.showWarningMessage(`Connection lost`, {
            modal: true,
            detail: `Connection to ${this.currentConnectionName} has timed out. Would you like to reconnect?`
          }, `Yes`);

          if (choice === `Yes`) {
            this.connect(connectionObject);
          } else {
            vscode.commands.executeCommand(`code-for-ibmi.disconnect`);
          };
        };

        this.client.connection.once(`timeout`, disconnected);
        this.client.connection.once(`end`, disconnected);
        this.client.connection.once(`error`, disconnected);

        progress.report({
          message: `Loading configuration.`
        });

        //Load existing config
        this.config = await ConnectionConfiguration.load(this.currentConnectionName);

        progress.report({
          message: `Checking home directory.`
        });

        let defaultHomeDir;

        const commandResult = await this.sendCommand({
          command: `pwd`,
          directory: `.`
        });
        if (commandResult.stderr) {
          defaultHomeDir = undefined;
        } else {
          defaultHomeDir = commandResult.stdout.trim();
        }

        //Get home directory if one isn't set
        if (defaultHomeDir) {
          if (this.config.homeDirectory === `.`) {
            // New connections always have `.` as the initial value
            // But set the value to the real path
            this.config.homeDirectory = defaultHomeDir;
          } else {
            //If they have one set, check it exists.
            const pwdResult = await this.sendCommand({
              command: `pwd`
            });
            if (pwdResult.stderr) {
              //If it doesn't exist, reset it
              this.config.homeDirectory = defaultHomeDir;
              progress.report({
                message: `Configured home directory reset to ${defaultHomeDir}.`
              });
            }
          }
        }

        //Set a default IFS listing
        if (this.config.ifsShortcuts.length === 0) {
          if (defaultHomeDir) {
            this.config.ifsShortcuts = [this.config.homeDirectory];
          } else {
            this.config.ifsShortcuts = [`/`];
          }
        }

        progress.report({
          message: `Checking library list configuration.`
        });

        //Since the compiles are stateless, then we have to set the library list each time we use the `SYSTEM` command
        //We setup the defaultUserLibraries here so we can remove them later on so the user can setup their own library list
        let currentLibrary = `QGPL`;
        this.defaultUserLibraries = [];

        const liblResult = await this.sendQsh({
          command: `liblist`
        });
        if (liblResult.code === 0) {
          const libraryListString = liblResult.stdout;
          if (libraryListString !== ``) {
            const libraryList = libraryListString.split(`\n`);

            let lib, type;
            for (const line of libraryList) {
              lib = line.substring(0, 10).trim();
              type = line.substring(12);

              switch (type) {
                case `USR`:
                  this.defaultUserLibraries.push(lib);
                  break;

                case `CUR`:
                  currentLibrary = lib;
                  break;
              }
            }

            //If this is the first time the config is made, then these arrays will be empty
            if (this.config.currentLibrary.length === 0) {
              this.config.currentLibrary = currentLibrary;
            }
            if (this.config.libraryList.length === 0) {
              this.config.libraryList = this.defaultUserLibraries;
            }
          }
        }

        progress.report({
          message: `Checking temporary library configuration.`
        });

        //Next, we need to check the temp lib (where temp outfile data lives) exists
        try {
          await this.remoteCommand(
            `CRTLIB LIB(` + this.config.tempLibrary + `) TEXT('Code for i temporary objects. May be cleared.')`,
            undefined,
          );

          tempLibrarySet = true;

        } catch (e: any) {
          let [errorcode, errortext] = e.split(`:`);

          switch (errorcode) {
            case `CPF2158`: //Library X exists in ASP device ASP X.
            case `CPF2111`: //Already exists, hopefully ok :)
              tempLibrarySet = true;
              break;

            case `CPD0032`: //Can't use CRTLIB
              try {
                await this.remoteCommand(
                  `CHKOBJ OBJ(QSYS/${this.config.tempLibrary}) OBJTYPE(*LIB)`,
                  undefined
                );

                //We're all good if no errors
                tempLibrarySet = true;
              } catch (e) {
                if (currentLibrary) {
                  if (currentLibrary.startsWith(`Q`)) {
                    //Temporary library not created. Some parts of the extension will not run without a temporary library.
                  } else {
                    this.config.tempLibrary = currentLibrary;

                    //Using ${currentLibrary} as the temporary library for temporary data.
                    this.config.tempLibrary = currentLibrary;

                    tempLibrarySet = true;
                  }
                }
              }
              break;
          }

          console.log(e);
        }

        progress.report({
          message: `Checking temporary directory configuration.`
        });

        let tempDirSet = false;
        // Next, we need to check if the temp directory exists
        let result = await this.sendCommand({
          command: `[ -d "${this.config.tempDir}" ]`
        });

        if (result.code === 0) {
          // Directory exists
          tempDirSet = true;
        } else {
          // Directory does not exist, try to create it
          let result = await this.sendCommand({
            command: `mkdir -p ${this.config.tempDir}`
          });
          if (result.code === 0) {
            // Directory created
            tempDirSet = true;
          } else {
            // Directory not created
          }
        }

        if (!tempDirSet) {
          this.config.tempDir = `/tmp`;
        }

        if (tempLibrarySet && this.config.autoClearTempData) {
          progress.report({
            message: `Clearing temporary data.`
          });

          this.remoteCommand(
            `DLTOBJ OBJ(${this.config.tempLibrary}/O_*) OBJTYPE(*FILE)`
          )
            .then(result => {
              // All good!
            })
            .catch(e => {
              // CPF2125: No objects deleted.
              if (!e.startsWith(`CPF2125`)) {
                // @ts-ignore We know the config exists.
                vscode.window.showErrorMessage(`Temporary data not cleared from ${this.config.tempLibrary}.`, `View log`).then(async choice => {
                  if (choice === `View log`) {
                    this.outputChannel!.show();
                  }
                });
              }
            });

          this.sendCommand({
            command: `rm -f ${path.posix.join(this.config.tempDir, `vscodetemp*`)}`
          })
            .then(result => {
              // All good!
            })
            .catch(e => {
              // CPF2125: No objects deleted.
              // @ts-ignore We know the config exists.
              vscode.window.showErrorMessage(`Temporary data not cleared from ${this.config.tempDir}.`, `View log`).then(async choice => {
                if (choice === `View log`) {
                  this.outputChannel!.show();
                }
              });
            });
        }

        progress.report({
          message: `Checking for bad data areas.`
        });

        try {
          await this.remoteCommand(
            `CHKOBJ OBJ(QSYS/QCPTOIMPF) OBJTYPE(*DTAARA)`,
            undefined
          );

          vscode.window.showWarningMessage(`The data area QSYS/QCPTOIMPF exists on this system and may impact Code for IBM i functionality.`, {
            detail: `For V5R3, the code for the command CPYTOIMPF had a major design change to increase functionality and performance. The QSYS/QCPTOIMPF data area lets developers keep the pre-V5R2 version of CPYTOIMPF. Code for IBM i cannot function correctly while this data area exists.`,
            modal: true,
          }, `Delete`, `Read more`).then(choice => {
            switch (choice) {
              case `Delete`:
                this.remoteCommand(
                  `DLTOBJ OBJ(QSYS/QCPTOIMPF) OBJTYPE(*DTAARA)`
                )
                  .then(() => {
                    vscode.window.showInformationMessage(`The data area QSYS/QCPTOIMPF has been deleted.`);
                  })
                  .catch(e => {
                    vscode.window.showInformationMessage(`Failed to delete the data area QSYS/QCPTOIMPF. Code for IBM i may not work as intended.`);
                  });
                break;
              case `Read more`:
                vscode.env.openExternal(vscode.Uri.parse(`https://github.com/halcyon-tech/vscode-ibmi/issues/476#issuecomment-1018908018`));
                break;
            }
          });
        } catch (e) {
          // It doesn't exist, we're all good.
        }

        try {
          await this.remoteCommand(
            `CHKOBJ OBJ(QSYS/QCPFRMIMPF) OBJTYPE(*DTAARA)`,
            undefined
          );

          vscode.window.showWarningMessage(`The data area QSYS/QCPFRMIMPF exists on this system and may impact Code for IBM i functionality.`, {
            modal: false,
          }, `Delete`, `Read more`).then(choice => {
            switch (choice) {
              case `Delete`:
                this.remoteCommand(
                  `DLTOBJ OBJ(QSYS/QCPFRMIMPF) OBJTYPE(*DTAARA)`
                )
                  .then(() => {
                    vscode.window.showInformationMessage(`The data area QSYS/QCPFRMIMPF has been deleted.`);
                  })
                  .catch(e => {
                    vscode.window.showInformationMessage(`Failed to delete the data area QSYS/QCPFRMIMPF. Code for IBM i may not work as intended.`);
                  });
                break;
              case `Read more`:
                vscode.env.openExternal(vscode.Uri.parse(`https://github.com/halcyon-tech/vscode-ibmi/issues/476#issuecomment-1018908018`));
                break;
            }
          });
        } catch (e) {
          // It doesn't exist, we're all good.
        }

        progress.report({
          message: `Checking installed components on host IBM i.`
        });

        // We need to check if our remote programs are installed.
        remoteApps.push(
          {
            path: `/QSYS.lib/${this.config.tempLibrary.toUpperCase()}.lib/`,
            names: [`GENCMDXML.PGM`],
            specific: `GENCMDXML.PGM`
          }
        );

        //Next, we see what pase features are available (installed via yum)
        //This may enable certain features in the future.
        for (const feature of remoteApps) {
          try {
            progress.report({
              message: `Checking installed components on host IBM i: ${feature.path}`
            });

            const call = await this.paseCommand(`ls -p ${feature.path}${feature.specific || ``}`);
            if (typeof call === `string`) {
              const files = call.split(`\n`);

              if (feature.specific) {
                for (const name of feature.names)
                  this.remoteFeatures[name] = files.find(file => file.includes(name));
              } else {
                for (const name of feature.names)
                  if (files.includes(name))
                    this.remoteFeatures[name] = feature.path + name;
              }
            }
          } catch (e) {
            console.log(e);
          }
        }

        if (this.remoteFeatures[`QZDFMDB2.PGM`]) {
          let statement;
          let output;

          progress.report({
            message: `Checking for ASP information.`
          });

          //This is mostly a nice to have. We grab the ASP info so user's do
          //not have to provide the ASP in the settings.
          try {
            statement = `SELECT * FROM QSYS2.ASP_INFO`;
            output = await this.paseCommand(`LC_ALL=EN_US.UTF-8 system "call QSYS/QZDFMDB2 PARM('-d' '-i')"`, undefined, 0, {
              stdin: statement
            });

            if (typeof output === `string`) {
              const rows = Tools.db2Parse(output);
              rows.forEach((row: any) => {
                if (row.DEVICE_DESCRIPTION_NAME && row.DEVICE_DESCRIPTION_NAME !== `null`) {
                  this.aspInfo[row.ASP_NUMBER] = row.DEVICE_DESCRIPTION_NAME;
                }
              });
            }
          } catch (e) {
            //Oh well
            progress.report({
              message: `Failed to get ASP information.`
            });
          }

          progress.report({
            message: `Fetching conversion values.`
          });

          // Next, we're going to see if we can get the CCSID from the user or the system.
          // Some things don't work without it!!!
          try {
            const CCSID_SYSVAL = -2;
            statement = `select CHARACTER_CODE_SET_ID from table( QSYS2.QSYUSRINFO( USERNAME => upper('${this.currentUser}') ) )`;
            output = await this.sendCommand({
              command: `LC_ALL=EN_US.UTF-8 system "call QSYS/QZDFMDB2 PARM('-d' '-i')"`,
              stdin: statement
            });

            if (output.stdout) {
              const [row] = Tools.db2Parse(output.stdout);
              if (row && row.CHARACTER_CODE_SET_ID !== `null` && typeof row.CHARACTER_CODE_SET_ID === 'number') {
                this.qccsid = row.CHARACTER_CODE_SET_ID;
              }
            }

            if (this.qccsid === undefined || this.qccsid === CCSID_SYSVAL) {
              statement = `select SYSTEM_VALUE_NAME, CURRENT_NUMERIC_VALUE from QSYS2.SYSTEM_VALUE_INFO where SYSTEM_VALUE_NAME = 'QCCSID'`;
              output = await this.sendCommand({
                command: `LC_ALL=EN_US.UTF-8 system "call QSYS/QZDFMDB2 PARM('-d' '-i')"`,
                stdin: statement
              });

              if (output.stdout) {
                const rows = Tools.db2Parse(output.stdout);
                const ccsid = rows.find(row => row.SYSTEM_VALUE_NAME === `QCCSID`);
                if (ccsid && typeof ccsid.CURRENT_NUMERIC_VALUE === 'number') {
                  this.qccsid = ccsid.CURRENT_NUMERIC_VALUE;
                }
              }
            }

            if (this.config.enableSQL && this.qccsid === 65535) {
              this.config.enableSQL = false;
              vscode.window.showErrorMessage(`QCCSID is set to 65535. Disabling SQL support.`);
            }

            progress.report({
              message: `Fetching local encoding values.`
            });

            statement = `with VARIANTS ( HASH, AT, DOLLARSIGN ) as (`
              + `  values ( cast( x'7B' as varchar(1) )`
              + `         , cast( x'7C' as varchar(1) )`
              + `         , cast( x'5B' as varchar(1) ) )`
              + `)`
              + `select HASH concat AT concat DOLLARSIGN as LOCAL`
              + `  from VARIANTS; `;
            output = await this.sendCommand({
              command: `LC_ALL=EN_US.UTF-8 system "call QSYS/QZDFMDB2 PARM('-d' '-i')"`,
              stdin: statement
            });
            if (output.stdout) {
              const [row] = Tools.db2Parse(output.stdout);
              if (row && row.LOCAL !== `null` && typeof row.LOCAL === 'string') {
                this.variantChars.local = row.LOCAL;
              }
            } else {
              throw new Error(`There was an error running the SQL statement.`);
            }
          } catch (e) {
            // Oh well!
            console.log(e);
          }
<<<<<<< HEAD
=======

          // Check users default shell.
          // give user option to set bash as default shell.
          try {
            // make sure sql is enabled and bash is installed on system
            if (this.config.enableSQL &&
              this.remoteFeatures[`bash`]) {
              const bashShellPath = '/QOpenSys/pkgs/bin/bash';
              const commandShellResult = await this.sendCommand({
                command: `echo $SHELL`
              });
              if (!commandShellResult.stderr) {
                let userDefaultShell = commandShellResult.stdout.trim();
                if (userDefaultShell !== bashShellPath) {
                  vscode.window.showInformationMessage(`IBM recommends using bash as your default shell.`, `Set shell to bash?`, `Read More`,).then(async choice => {
                    switch (choice) {
                      case `Set shell to bash?`:
                        statement = `CALL QSYS2.SET_PASE_SHELL_INFO('*CURRENT', '/QOpenSys/pkgs/bin/bash')`;
                        output = await this.sendCommand({
                          command: `LC_ALL=EN_US.UTF-8 system "call QSYS/QZDFMDB2 PARM('-d' '-i')"`,
                          stdin: statement
                        });

                        if (output.stdout) {
                          vscode.window.showInformationMessage(`Default shell is now bash!`);
                        } else {
                          vscode.window.showInformationMessage(`Default shell WAS NOT changed to bash.`);
                        }
                        break;

                      case `Read More`:
                        vscode.env.openExternal(vscode.Uri.parse(`https://ibmi-oss-docs.readthedocs.io/en/latest/user_setup/README.html#step-4-change-your-default-shell-to-bash`));
                        break;
                    }
                  });
                }
              }
            }
          } catch (e) {
            // Oh well...trying to set default shell is not worth stopping for.
            console.log(e);
          }
>>>>>>> 80705003
        } else {
          // Disable it if it's not found

          if (this.config.enableSQL) {
            progress.report({
              message: `SQL program not installed. Disabling SQL.`
            });
            this.config.enableSQL = false;
          }
        }

        // Check users default shell.
        // give user option to set bash as default shell.
        try {
          // make sure chsh and bash is installed
          if (this.remoteFeatures[`chsh`] &&
              this.remoteFeatures[`bash`]) {

            const bashShellPath = '/QOpenSys/pkgs/bin/bash';
            const commandShellResult = await this.sendCommand({
              command: `echo $SHELL`
            });

            if (!commandShellResult.stderr) {
              let userDefaultShell = commandShellResult.stdout.trim();
              if (userDefaultShell !== bashShellPath) {

                vscode.window.showInformationMessage(`IBM recommends using bash as your default shell.`, `Set shell to bash`, `Read More`,).then(async choice => {
                  switch (choice) { 
                    case `Set shell to bash`:
                      const commandSetBashResult = await this.sendCommand({
                        command: `/QOpenSys/pkgs/bin/chsh -s /QOpenSys/pkgs/bin/bash`
                      });

                      if (!commandSetBashResult.stderr) {
                        vscode.window.showInformationMessage(`Shell is now bash! Reconnect for change to take effect.`);
                      } else {
                        vscode.window.showInformationMessage(`Default shell WAS NOT changed to bash.`);
                      }
                      break;

                    case `Read More`:
                      vscode.env.openExternal(vscode.Uri.parse(`https://ibmi-oss-docs.readthedocs.io/en/latest/user_setup/README.html#step-4-change-your-default-shell-to-bash`));
                      break;
                  }
                });
              }
            }
          }
        } catch (e) {
          // Oh well...trying to set default shell is not worth stopping for.
          console.log(e);
        }

        if (this.config.autoConvertIFSccsid) {
          if (this.remoteFeatures.attr === undefined || this.remoteFeatures.iconv === undefined) {
            this.config.autoConvertIFSccsid = false;
            vscode.window.showWarningMessage(`EBCDIC streamfiles will not be rendered correctly since \`attr\` or \`iconv\` is not installed on the host. They should both exist in \`\\usr\\bin\`.`);
          }
        }

        if (defaultHomeDir) {
          if (!tempLibrarySet) {
            vscode.window.showWarningMessage(`Code for IBM i will not function correctly until the temporary library has been corrected in the settings.`, `Open Settings`)
              .then(result => {
                switch (result) {
                  case `Open Settings`:
                    vscode.commands.executeCommand(`code-for-ibmi.showAdditionalSettings`);
                    break;
                }
              });
          }
        } else {
          vscode.window.showWarningMessage(`Code for IBM i may not function correctly until your user has a home directory. Please set a home directory using CHGUSRPRF USRPRF(${connectionObject.username.toUpperCase()}) HOMEDIR('/home/${connectionObject.username.toLowerCase()}')`);
        }

        instance.setConnection(this);
        vscode.workspace.getConfiguration().update(`workbench.editor.enablePreview`, false, true);
        await vscode.commands.executeCommand(`setContext`, `code-for-ibmi:connected`, true);
        instance.fire("connected");

        return {
          success: true
        };
      });

    } catch (e) {

      if (this.client.isConnected()) {
        this.client.dispose();
      }

      return {
        success: false,
        error: e
      };
    }
    finally {
      ConnectionConfiguration.update(this.config!);
    }
  }

  /**
   * @param {string} command 
   * @param {string} [directory] If not passed, will use current home directory
   */
  remoteCommand(command: string, directory?: string) {
    //execCommand does not crash..
    // escape $ and "
    command = command.replace(/\$/g, `\\$`).replace(/"/g, `\\"`);

    return this.paseCommand(`system "` + command + `"`, directory);
  }

  async sendQsh(options: CommandData) {
    options.stdin = options.command;

    return this.sendCommand({
      ...options,
      command: `/QOpenSys/usr/bin/qsh`
    });
  }

  /**
   * @deprecated Use sendCommand instead
   */
  async paseCommand(command: string, directory = this.config?.homeDirectory, returnType = 0, standardIO: StandardIO = {}): Promise<String | CommandResult> {
    const result = await this.sendCommand({
      command,
      directory,
      ...standardIO
    })

    if (returnType === 0) {
      if (result.code === 0 || result.code === null) return Promise.resolve(result.stdout);
      else return Promise.reject(result.stderr);
    } else {
      return Promise.resolve(result);
    }
  }

  async sendCommand(options: CommandData): Promise<CommandResult> {
    let commands: string[] = [];
    if (options.env) {
      commands.push(...Object.entries(options.env).map(([key, value]) => `export ${key}="${value?.replace(/\$/g, `\\$`).replace(/"/g, `\\"`) || ``
        }"`))
    }

    commands.push(options.command);

    const command = commands.join(` && `);
    const directory = options.directory || this.config?.homeDirectory;

    this.determineClear()

    if (this.outputChannel) {
      this.appendOutput(`${directory}: ${command}\n`);
      if (options && options.stdin) {
        this.appendOutput(`${options.stdin}\n`);
      }
    }

    const result = await this.client.execCommand(command, {
      cwd: directory,
      stdin: options.stdin,
      onStdout: options.onStdout,
      onStderr: options.onStderr,
    });

    // Some simplification
    if (result.code === null) result.code = 0;

    // Store the error
    if (result.code && result.stderr) {
      this.lastErrors.push({
        command,
        code: result.code,
        stderr: result.stderr,
        cwd: directory
      });

      // We don't want it to fill up too much.
      if (this.lastErrors.length > 3)
        this.lastErrors.shift();
    }

    this.appendOutput(JSON.stringify(result, null, 4) + `\n\n`);

    return result;
  }

  private appendOutput(content: string) {
    if (this.outputChannel) {
      this.outputChannel.append(content);
    }
  }

  private determineClear() {
    if (this.commandsExecuted > 150) {
      if (this.outputChannel) this.outputChannel.clear();
      this.commandsExecuted = 0;
    }

    this.commandsExecuted += 1;
  }

  async end() {
    this.client.connection.removeAllListeners();
    this.client.dispose();

    if (this.outputChannel) {
      this.outputChannel.hide();
      this.outputChannel.dispose();
    }

    await Promise.all([
      vscode.commands.executeCommand("code-for-ibmi.refreshObjectBrowser"),
      vscode.commands.executeCommand("code-for-ibmi.refreshLibraryListView"),
      vscode.commands.executeCommand("code-for-ibmi.refreshIFSBrowser")
    ]);

    instance.setConnection(undefined);
    instance.fire(`disconnected`);
    await vscode.commands.executeCommand(`setContext`, `code-for-ibmi:connected`, false);
    vscode.window.showInformationMessage(`Disconnected from ${this.currentHost}.`);
  }

  /**
   * Generates path to a temp file on the IBM i
   * @param {string} key Key to the temp file to be re-used
   */
  getTempRemote(key: string) {
    if (this.tempRemoteFiles[key] !== undefined) {
      console.log(`Using existing temp: ` + this.tempRemoteFiles[key]);
      return this.tempRemoteFiles[key];
    } else
      if (this.config) {
        let value = path.posix.join(this.config.tempDir, `vscodetemp-${Tools.makeid()}`);
        console.log(`Using new temp: ` + value);
        this.tempRemoteFiles[key] = value;
        return value;
      }
  }

  parserMemberPath(string: string): MemberParts {
    const variant_chars_local = this.variantChars.local;
    const validQsysName = new RegExp(`^[A-Z0-9${variant_chars_local}][A-Z0-9_${variant_chars_local}.]{0,9}$`);

    // Remove leading slash
    const path = string.startsWith(`/`) ? string.substring(1).toUpperCase().split(`/`) : string.toUpperCase().split(`/`);

    const basename = path[path.length - 1];
    const file = path[path.length - 2];
    const library = path[path.length - 3];
    const asp = path[path.length - 4];

    if (!library || !file || !basename) {
      throw new Error(`Invalid path: ${string}. Use format LIB/SPF/NAME.ext`);
    }
    if (asp && !validQsysName.test(asp)) {
      throw new Error(`Invalid ASP name: ${asp}`);
    }
    if (!validQsysName.test(library)) {
      throw new Error(`Invalid Library name: ${library}`);
    }
    if (!validQsysName.test(file)) {
      throw new Error(`Invalid Source File name: ${file}`);
    }

    if (!basename.includes(`.`)) {
      throw new Error(`Source Type extension is required.`);
    }
    const member = basename.substring(0, basename.lastIndexOf(`.`));
    const extension = basename.substring(basename.lastIndexOf(`.`) + 1).trim();

    if (!validQsysName.test(member)) {
      throw new Error(`Invalid Source Member name: ${member}`);
    }
    // The extension/source type has nearly the same naming rules as
    // the objects, except that a period is not allowed.  We can reuse
    // the existing RegExp because result.extension is everything after
    // the final period (so we know it won't contain a period).
    // But, a blank extension is valid.
    if (extension && !validQsysName.test(extension)) {
      throw new Error(`Invalid Source Member Extension: ${extension}`);
    }

    return {
      library,
      file,
      extension,
      basename,
      member,
      asp
    };
  }

  /**
   * @param {string} string
   * @returns {string} result
   */
  sysNameInLocal(string: string) {
    const fromChars = this.variantChars.american;
    const toChars = this.variantChars.local;

    let result = string;

    for (let i = 0; i < fromChars.length; i++) {
      result = result.replace(new RegExp(`[${fromChars[i]}]`, `g`), toChars[i]);
    };

    return result;
  }

  /**
   * @param {string} string
   * @returns {string} result
   */
  sysNameInAmerican(string: string) {
    const fromChars = this.variantChars.local;
    const toChars = this.variantChars.american;

    let result = string;

    for (let i = 0; i < fromChars.length; i++) {
      result = result.replace(new RegExp(`[${fromChars[i]}]`, `g`), toChars[i]);
    };

    return result;
  }
  async uploadFiles(files: { local: string | vscode.Uri, remote: string }[], options?: node_ssh.SSHPutFilesOptions) {
    await this.client.putFiles(files.map(f => { return { local: this.fileToPath(f.local), remote: f.remote } }), options);
  }

  async downloadFile(localFile: string | vscode.Uri, remoteFile: string) {
    await this.client.getFile(this.fileToPath(localFile), remoteFile);
  }

  async uploadDirectory(localDirectory: string | vscode.Uri, remoteDirectory: string, options?: node_ssh.SSHGetPutDirectoryOptions) {
    await this.client.putDirectory(this.fileToPath(localDirectory), remoteDirectory, options);
  }

  async downloadDirectory(localDirectory: string | vscode.Uri, remoteDirectory: string, options?: node_ssh.SSHGetPutDirectoryOptions) {
    await this.client.getDirectory(this.fileToPath(localDirectory), remoteDirectory, options);
  }

  fileToPath(file: string | vscode.Uri): string {
    if (typeof file === "string") {
      return file;
    }
    else {
      return file.fsPath;
    }
  }
}<|MERGE_RESOLUTION|>--- conflicted
+++ resolved
@@ -574,51 +574,6 @@
             // Oh well!
             console.log(e);
           }
-<<<<<<< HEAD
-=======
-
-          // Check users default shell.
-          // give user option to set bash as default shell.
-          try {
-            // make sure sql is enabled and bash is installed on system
-            if (this.config.enableSQL &&
-              this.remoteFeatures[`bash`]) {
-              const bashShellPath = '/QOpenSys/pkgs/bin/bash';
-              const commandShellResult = await this.sendCommand({
-                command: `echo $SHELL`
-              });
-              if (!commandShellResult.stderr) {
-                let userDefaultShell = commandShellResult.stdout.trim();
-                if (userDefaultShell !== bashShellPath) {
-                  vscode.window.showInformationMessage(`IBM recommends using bash as your default shell.`, `Set shell to bash?`, `Read More`,).then(async choice => {
-                    switch (choice) {
-                      case `Set shell to bash?`:
-                        statement = `CALL QSYS2.SET_PASE_SHELL_INFO('*CURRENT', '/QOpenSys/pkgs/bin/bash')`;
-                        output = await this.sendCommand({
-                          command: `LC_ALL=EN_US.UTF-8 system "call QSYS/QZDFMDB2 PARM('-d' '-i')"`,
-                          stdin: statement
-                        });
-
-                        if (output.stdout) {
-                          vscode.window.showInformationMessage(`Default shell is now bash!`);
-                        } else {
-                          vscode.window.showInformationMessage(`Default shell WAS NOT changed to bash.`);
-                        }
-                        break;
-
-                      case `Read More`:
-                        vscode.env.openExternal(vscode.Uri.parse(`https://ibmi-oss-docs.readthedocs.io/en/latest/user_setup/README.html#step-4-change-your-default-shell-to-bash`));
-                        break;
-                    }
-                  });
-                }
-              }
-            }
-          } catch (e) {
-            // Oh well...trying to set default shell is not worth stopping for.
-            console.log(e);
-          }
->>>>>>> 80705003
         } else {
           // Disable it if it's not found
 
@@ -628,6 +583,49 @@
             });
             this.config.enableSQL = false;
           }
+        }
+
+        // Check users default shell.
+        // give user option to set bash as default shell.
+        try {
+          // make sure chsh and bash is installed
+          if (this.remoteFeatures[`chsh`] &&
+              this.remoteFeatures[`bash`]) {
+
+            const bashShellPath = '/QOpenSys/pkgs/bin/bash';
+            const commandShellResult = await this.sendCommand({
+              command: `echo $SHELL`
+            });
+
+            if (!commandShellResult.stderr) {
+              let userDefaultShell = commandShellResult.stdout.trim();
+              if (userDefaultShell !== bashShellPath) {
+
+                vscode.window.showInformationMessage(`IBM recommends using bash as your default shell.`, `Set shell to bash`, `Read More`,).then(async choice => {
+                  switch (choice) { 
+                    case `Set shell to bash`:
+                      const commandSetBashResult = await this.sendCommand({
+                        command: `/QOpenSys/pkgs/bin/chsh -s /QOpenSys/pkgs/bin/bash`
+                      });
+
+                      if (!commandSetBashResult.stderr) {
+                        vscode.window.showInformationMessage(`Shell is now bash! Reconnect for change to take effect.`);
+                      } else {
+                        vscode.window.showInformationMessage(`Default shell WAS NOT changed to bash.`);
+                      }
+                      break;
+
+                    case `Read More`:
+                      vscode.env.openExternal(vscode.Uri.parse(`https://ibmi-oss-docs.readthedocs.io/en/latest/user_setup/README.html#step-4-change-your-default-shell-to-bash`));
+                      break;
+                  }
+                });
+              }
+            }
+          }
+        } catch (e) {
+          // Oh well...trying to set default shell is not worth stopping for.
+          console.log(e);
         }
 
         // Check users default shell.
