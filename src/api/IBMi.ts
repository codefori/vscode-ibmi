import * as node_ssh from "node-ssh";
import * as vscode from "vscode";
import { ConnectionConfiguration } from "./Configuration";

import { parse } from 'csv-parse/sync';
import { existsSync } from "fs";
import os from "os";
import path from 'path';
import { ComponentId, ComponentManager } from "../components/component";
import { CopyToImport } from "../components/copyToImport";
import { instance } from "../instantiate";
import { CommandData, CommandResult, ConnectionData, IBMiMember, RemoteCommand, SpecialAuthorities, WrapResult } from "../typings";
import { CompileTools } from "./CompileTools";
import IBMiContent from "./IBMiContent";
import { CachedServerSettings, GlobalStorage } from './Storage';
import { Tools } from './Tools';
import * as configVars from './configVars';
import { DebugConfiguration } from "./debug/config";
import { debugPTFInstalled } from "./debug/server";

export interface MemberParts extends IBMiMember {
  basename: string
}

const CCSID_SYSVAL = -2;
const bashShellPath = '/QOpenSys/pkgs/bin/bash';

const remoteApps = [ // All names MUST also be defined as key in 'remoteFeatures' below!!
  {
    path: `/usr/bin/`,
    names: [`setccsid`, `iconv`, `attr`, `tar`, `ls`]
  },
  {
    path: `/QOpenSys/pkgs/bin/`,
    names: [`git`, `grep`, `tn5250`, `md5sum`, `bash`, `chsh`, `stat`, `sort`, `tar`, `ls`, `find`]
  },
  {
    path: `/QSYS.LIB/`,
    // In the future, we may use a generic specific.
    // Right now we only need one program
    // specific: `*.PGM`,
    specific: `QZDFMDB2.PGM`,
    names: [`QZDFMDB2.PGM`]
  },
  {
    path: `/QIBM/ProdData/IBMiDebugService/bin/`,
    specific: `startDebugService.sh`,
    names: [`startDebugService.sh`]
  }
];

export default class IBMi {
  private qccsid: number = 65535;
  private jobCcsid: number = CCSID_SYSVAL;
  /** User default CCSID is job default CCSID */
  private userDefaultCCSID: number = 0;

  private components: ComponentManager = new ComponentManager();

  client: node_ssh.NodeSSH;
  currentHost: string = ``;
  currentPort: number = 22;
  currentUser: string = ``;
  currentConnectionName: string = ``;
  tempRemoteFiles: { [name: string]: string } = {};
  defaultUserLibraries: string[] = [];
  outputChannel?: vscode.OutputChannel;
  outputChannelContent?: string;
  /**
   * Used to store ASP numbers and their names
   * Their names usually maps up to a directory in
   * the root of the IFS, thus why we store it.
   */
  aspInfo: { [id: number]: string } = {};
  remoteFeatures: { [name: string]: string | undefined };
  variantChars: { american: string, local: string };

  /** 
   * Strictly for storing errors from sendCommand.
   * Used when creating issues on GitHub.
   * */
  lastErrors: object[] = [];
  config?: ConnectionConfiguration.Parameters;
  content = new IBMiContent(this);
  shell?: string;

  commandsExecuted = 0;

  //Maximum admited length for command's argument - any command whose arguments are longer than this won't be executed by the shell
  maximumArgsLength = 0;

  dangerousVariants = false;

  constructor() {
    this.client = new node_ssh.NodeSSH;

    this.remoteFeatures = {
      git: undefined,
      grep: undefined,
      tn5250: undefined,
      setccsid: undefined,
      md5sum: undefined,
      bash: undefined,
      chsh: undefined,
      stat: undefined,
      sort: undefined,
      'GETNEWLIBL.PGM': undefined,
      'GETMBRINFO.SQL': undefined,
      'QZDFMDB2.PGM': undefined,
      'startDebugService.sh': undefined,
      attr: undefined,
      iconv: undefined,
      tar: undefined,
      ls: undefined,
      find: undefined,
    };

    this.variantChars = {
      american: `#@$`,
      local: `#@$`
    };
  }

  /**
   * @returns {Promise<{success: boolean, error?: any}>} Was succesful at connecting or not.
   */
<<<<<<< HEAD
  async connect(connectionObject: ConnectionData, reconnecting?: boolean, reloadServerSettings: boolean = false): Promise<{ success: boolean, error?: any }> {
    try {
      connectionObject.keepaliveInterval = 35000;

      configVars.replaceAll(connectionObject);

      return await vscode.window.withProgress({
        location: vscode.ProgressLocation.Notification,
        title: `Connecting`,
        cancellable: true
      }, async (progress, cancelToken) => {
        progress.report({
          message: `Connecting via SSH.`
        });
        const delayedOperations: Function[] = [];

        await this.client.connect(connectionObject as node_ssh.Config);

        cancelToken.onCancellationRequested(() => {
          this.end();
        });

        this.currentConnectionName = connectionObject.name;
        this.currentHost = connectionObject.host;
        this.currentPort = connectionObject.port;
        this.currentUser = connectionObject.username;
=======
  async connect(connectionObject: ConnectionData, reconnecting?: boolean, reloadServerSettings: boolean = false, onConnectedOperations: Function[] = []): Promise<{ success: boolean, error?: any }> {
    return await Tools.withContext("code-for-ibmi:connecting", async () => {
      try {
        connectionObject.keepaliveInterval = 35000;

        configVars.replaceAll(connectionObject);
>>>>>>> 9fdb3eaa

        return await vscode.window.withProgress({
          location: vscode.ProgressLocation.Notification,
          title: `Connecting`,
        }, async progress => {
          progress.report({
            message: `Connecting via SSH.`
          });
          const delayedOperations: Function[] = [...onConnectedOperations];

          await this.client.connect(connectionObject as node_ssh.Config);

          this.currentConnectionName = connectionObject.name;
          this.currentHost = connectionObject.host;
          this.currentPort = connectionObject.port;
          this.currentUser = connectionObject.username;

          if (!reconnecting) {
            this.outputChannel = vscode.window.createOutputChannel(`Code for IBM i: ${this.currentConnectionName}`);
            this.outputChannelContent = '';
          }

          let tempLibrarySet = false;

          const disconnected = async () => {
            const choice = await vscode.window.showWarningMessage(`Connection lost`, {
              modal: true,
              detail: `Connection to ${this.currentConnectionName} has dropped. Would you like to reconnect?`
            }, `Yes`);

            let disconnect = true;
            if (choice === `Yes`) {
              disconnect = !(await this.connect(connectionObject, true)).success;
            }

            if (disconnect) {
              this.end();
            };
          };

          progress.report({
            message: `Loading configuration.`
          });

          //Load existing config
          this.config = await ConnectionConfiguration.load(this.currentConnectionName);

          // Load cached server settings.
          const cachedServerSettings: CachedServerSettings = GlobalStorage.get().getServerSettingsCache(this.currentConnectionName);
          // Reload server settings?
          const quickConnect = (this.config.quickConnect === true && reloadServerSettings === false);

          // Check shell output for additional user text - this will confuse Code...
          progress.report({
            message: `Checking shell output.`
          });

          const checkShellText = `This should be the only text!`;
          const checkShellResult = await this.sendCommand({
            command: `echo "${checkShellText}"`,
            directory: `.`
          });
          if (checkShellResult.stdout.split(`\n`)[0] !== checkShellText) {
            const chosen = await vscode.window.showErrorMessage(`Error in shell configuration!`, {
              detail: [
                `This extension can not work with the shell configured on ${this.currentConnectionName},`,
                `since the output from shell commands have additional content.`,
                `This can be caused by running commands like "echo" or other`,
                `commands creating output in your shell start script.`, ``,
                `The connection to ${this.currentConnectionName} will be aborted.`
              ].join(`\n`),
              modal: true
            }, `Read more`);

            if (chosen === `Read more`) {
              vscode.commands.executeCommand(`vscode.open`, `https://codefori.github.io/docs/#/pages/tips/setup`);
            }

            throw (`Shell config error, connection aborted.`);
          }

          // Register handlers after we might have to abort due to bad configuration.
          this.client.connection!.once(`timeout`, disconnected);
          this.client.connection!.once(`end`, disconnected);
          this.client.connection!.once(`error`, disconnected);

          if (!reconnecting) {
            instance.setConnection(this);
          }

          progress.report({
            message: `Checking home directory.`
          });

          let defaultHomeDir;

          const echoHomeResult = await this.sendCommand({
            command: `echo $HOME && cd && test -w $HOME`,
            directory: `.`
          });
          // Note: if the home directory does not exist, the behavior of the echo/cd/test command combo is as follows:
          //   - stderr contains 'Could not chdir to home directory /home/________: No such file or directory'
          //       (The output contains 'chdir' regardless of locale and shell, so maybe we could use that
          //        if we iterate on this code again in the future)
          //   - stdout contains the name of the home directory (even if it does not exist)
          //   - The 'cd' command causes an error if the home directory does not exist or otherwise can't be cd'ed into
          //   - The 'test' command causes an error if the home directory is not writable (one can cd into a non-writable directory)
          let isHomeUsable = (0 == echoHomeResult.code);
          if (isHomeUsable) {
            defaultHomeDir = echoHomeResult.stdout.trim();
          } else {
            // Let's try to provide more valuable information to the user about why their home directory
            // is bad and maybe even provide the opportunity to create the home directory

            let actualHomeDir = echoHomeResult.stdout.trim();

            // we _could_ just assume the home directory doesn't exist but maybe there's something more going on, namely mucked-up permissions
            let doesHomeExist = (0 === (await this.sendCommand({ command: `test -e ${actualHomeDir}` })).code);
            if (doesHomeExist) {
              // Note: this logic might look backward because we fall into this (failure) leg on what looks like success (home dir exists).
              //       But, remember, but we only got here if 'cd $HOME' failed.
              //       Let's try to figure out why....
              if (0 !== (await this.sendCommand({ command: `test -d ${actualHomeDir}` })).code) {
                await vscode.window.showWarningMessage(`Your home directory (${actualHomeDir}) is not a directory! Code for IBM i may not function correctly. Please contact your system administrator.`, { modal: !reconnecting });
              }
              else if (0 !== (await this.sendCommand({ command: `test -w ${actualHomeDir}` })).code) {
                await vscode.window.showWarningMessage(`Your home directory (${actualHomeDir}) is not writable! Code for IBM i may not function correctly. Please contact your system administrator.`, { modal: !reconnecting });
              }
              else if (0 !== (await this.sendCommand({ command: `test -x ${actualHomeDir}` })).code) {
                await vscode.window.showWarningMessage(`Your home directory (${actualHomeDir}) is not usable due to permissions! Code for IBM i may not function correctly. Please contact your system administrator.`, { modal: !reconnecting });
              }
              else {
                // not sure, but get your sys admin involved
                await vscode.window.showWarningMessage(`Your home directory (${actualHomeDir}) exists but is unusable. Code for IBM i may not function correctly. Please contact your system administrator.`, { modal: !reconnecting });
              }
            }
            else if (reconnecting) {
              vscode.window.showWarningMessage(`Your home directory (${actualHomeDir}) does not exist. Code for IBM i may not function correctly.`, { modal: false });
            }
            else if (await vscode.window.showWarningMessage(`Home directory does not exist`, {
              modal: true,
              detail: `Your home directory (${actualHomeDir}) does not exist, so Code for IBM i may not function correctly. Would you like to create this directory now?`,
            }, `Yes`)) {
              this.appendOutput(`creating home directory ${actualHomeDir}`);
              let mkHomeCmd = `mkdir -p ${actualHomeDir} && chown ${connectionObject.username.toLowerCase()} ${actualHomeDir} && chmod 0755 ${actualHomeDir}`;
              let mkHomeResult = await this.sendCommand({ command: mkHomeCmd, directory: `.` });
              if (0 === mkHomeResult.code) {
                defaultHomeDir = actualHomeDir;
              } else {
                let mkHomeErrs = mkHomeResult.stderr;
                // We still get 'Could not chdir to home directory' in stderr so we need to hackily gut that out, as well as the bashisms that are a side effect of our API
                mkHomeErrs = mkHomeErrs.substring(1 + mkHomeErrs.indexOf(`\n`)).replace(`bash: line 1: `, ``);
                await vscode.window.showWarningMessage(`Error creating home directory (${actualHomeDir}):\n${mkHomeErrs}.\n\n Code for IBM i may not function correctly. Please contact your system administrator.`, { modal: true });
              }
            }
          }

          // Check to see if we need to store a new value for the home directory
          if (defaultHomeDir) {
            if (this.config.homeDirectory !== defaultHomeDir) {
              this.config.homeDirectory = defaultHomeDir;
              vscode.window.showInformationMessage(`Configured home directory reset to ${defaultHomeDir}.`);
            }
          } else {
            // New connections always have `.` as the initial value.
            // If we can't find a usable home directory, just reset it to
            // the initial default.
            this.config.homeDirectory = `.`;
          }

          //Set a default IFS listing
          if (this.config.ifsShortcuts.length === 0) {
            if (defaultHomeDir) {
              this.config.ifsShortcuts = [this.config.homeDirectory];
            } else {
              this.config.ifsShortcuts = [`/`];
            }
          }

          progress.report({
            message: `Checking library list configuration.`
          });

          //Since the compiles are stateless, then we have to set the library list each time we use the `SYSTEM` command
          //We setup the defaultUserLibraries here so we can remove them later on so the user can setup their own library list
          let currentLibrary = `QGPL`;
          this.defaultUserLibraries = [];

          const liblResult = await this.sendQsh({
            command: `liblist`
          });
          if (liblResult.code === 0) {
            const libraryListString = liblResult.stdout;
            if (libraryListString !== ``) {
              const libraryList = libraryListString.split(`\n`);

              let lib, type;
              for (const line of libraryList) {
                lib = line.substring(0, 10).trim();
                type = line.substring(12);

                switch (type) {
                  case `USR`:
                    this.defaultUserLibraries.push(lib);
                    break;

                  case `CUR`:
                    currentLibrary = lib;
                    break;
                }
              }

              //If this is the first time the config is made, then these arrays will be empty
              if (this.config.currentLibrary.length === 0) {
                this.config.currentLibrary = currentLibrary;
              }
              if (this.config.libraryList.length === 0) {
                this.config.libraryList = this.defaultUserLibraries;
              }
            }
          }

          progress.report({
            message: `Checking temporary library configuration.`
          });

          //Next, we need to check the temp lib (where temp outfile data lives) exists
          const createdTempLib = await this.runCommand({
            command: `CRTLIB LIB(${this.config.tempLibrary}) TEXT('Code for i temporary objects. May be cleared.')`,
            noLibList: true
          });

          if (createdTempLib.code === 0) {
            tempLibrarySet = true;
          } else {
            const messages = Tools.parseMessages(createdTempLib.stderr);
            if (messages.findId(`CPF2158`) || messages.findId(`CPF2111`)) { //Already exists, hopefully ok :)
              tempLibrarySet = true;
            }
            else if (messages.findId(`CPD0032`)) { //Can't use CRTLIB
              const tempLibExists = await this.runCommand({
                command: `CHKOBJ OBJ(QSYS/${this.config.tempLibrary}) OBJTYPE(*LIB)`,
                noLibList: true
              });

              if (tempLibExists.code === 0) {
                //We're all good if no errors
                tempLibrarySet = true;
              } else if (currentLibrary && !currentLibrary.startsWith(`Q`)) {
                //Using ${currentLibrary} as the temporary library for temporary data.
                this.config.tempLibrary = currentLibrary;
                tempLibrarySet = true;
              }
            }
          }

          progress.report({
            message: `Checking temporary directory configuration.`
          });

          let tempDirSet = false;
          // Next, we need to check if the temp directory exists
          let result = await this.sendCommand({
            command: `[ -d "${this.config.tempDir}" ]`
          });

          if (result.code === 0) {
            // Directory exists
            tempDirSet = true;
          } else {
            // Directory does not exist, try to create it
            let result = await this.sendCommand({
              command: `mkdir -p ${this.config.tempDir}`
            });
            if (result.code === 0) {
              // Directory created
              tempDirSet = true;
            } else {
              // Directory not created
            }
          }

          if (!tempDirSet) {
            this.config.tempDir = `/tmp`;
          }

          if (tempLibrarySet && this.config.autoClearTempData) {
            progress.report({
              message: `Clearing temporary data.`
            });

            this.runCommand({
              command: `DLTOBJ OBJ(${this.config.tempLibrary}/O_*) OBJTYPE(*FILE)`,
              noLibList: true,
            })
              .then(result => {
                // All good!
                if (result && result.stderr) {
                  const messages = Tools.parseMessages(result.stderr);
                  if (!messages.findId(`CPF2125`)) {
                    // @ts-ignore We know the config exists.
                    vscode.window.showErrorMessage(`Temporary data not cleared from ${this.config.tempLibrary}.`, `View log`).then(async choice => {
                      if (choice === `View log`) {
                        this.outputChannel!.show();
                      }
                    });
                  }
                }
              })

            this.sendCommand({
              command: `rm -rf ${path.posix.join(this.config.tempDir, `vscodetemp*`)}`
            })
              .then(result => {
                // All good!
              })
              .catch(e => {
                // CPF2125: No objects deleted.
                // @ts-ignore We know the config exists.
                vscode.window.showErrorMessage(`Temporary data not cleared from ${this.config.tempDir}.`, `View log`).then(async choice => {
                  if (choice === `View log`) {
                    this.outputChannel!.show();
                  }
                });
              });
          }

          const commandShellResult = await this.sendCommand({
            command: `echo $SHELL`
          });

          if (commandShellResult.code === 0) {
            this.shell = commandShellResult.stdout.trim();
          }

          // Check for bad data areas?
          if (quickConnect === true && cachedServerSettings?.badDataAreasChecked === true) {
            // Do nothing, bad data areas are already checked.
          } else {
            progress.report({
              message: `Checking for bad data areas.`
            });

            const QCPTOIMPF = await this.runCommand({
              command: `CHKOBJ OBJ(QSYS/QCPTOIMPF) OBJTYPE(*DTAARA)`,
              noLibList: true
            });

            if (QCPTOIMPF?.code === 0) {
              vscode.window.showWarningMessage(`The data area QSYS/QCPTOIMPF exists on this system and may impact Code for IBM i functionality.`, {
                detail: `For V5R3, the code for the command CPYTOIMPF had a major design change to increase functionality and performance. The QSYS/QCPTOIMPF data area lets developers keep the pre-V5R2 version of CPYTOIMPF. Code for IBM i cannot function correctly while this data area exists.`,
                modal: true,
              }, `Delete`, `Read more`).then(choice => {
                switch (choice) {
                  case `Delete`:
                    this.runCommand({
                      command: `DLTOBJ OBJ(QSYS/QCPTOIMPF) OBJTYPE(*DTAARA)`,
                      noLibList: true
                    })
                      .then((result) => {
                        if (result?.code === 0) {
                          vscode.window.showInformationMessage(`The data area QSYS/QCPTOIMPF has been deleted.`);
                        } else {
                          vscode.window.showInformationMessage(`Failed to delete the data area QSYS/QCPTOIMPF. Code for IBM i may not work as intended.`);
                        }
                      })
                    break;
                  case `Read more`:
                    vscode.env.openExternal(vscode.Uri.parse(`https://github.com/codefori/vscode-ibmi/issues/476#issuecomment-1018908018`));
                    break;
                }
              });
            }

            const QCPFRMIMPF = await this.runCommand({
              command: `CHKOBJ OBJ(QSYS/QCPFRMIMPF) OBJTYPE(*DTAARA)`,
              noLibList: true
            });

            if (QCPFRMIMPF?.code === 0) {
              vscode.window.showWarningMessage(`The data area QSYS/QCPFRMIMPF exists on this system and may impact Code for IBM i functionality.`, {
                modal: false,
              }, `Delete`, `Read more`).then(choice => {
                switch (choice) {
                  case `Delete`:
                    this.runCommand({
                      command: `DLTOBJ OBJ(QSYS/QCPFRMIMPF) OBJTYPE(*DTAARA)`,
                      noLibList: true
                    })
                      .then((result) => {
                        if (result?.code === 0) {
                          vscode.window.showInformationMessage(`The data area QSYS/QCPFRMIMPF has been deleted.`);
                        } else {
                          vscode.window.showInformationMessage(`Failed to delete the data area QSYS/QCPFRMIMPF. Code for IBM i may not work as intended.`);
                        }
                      })
                    break;
                  case `Read more`:
                    vscode.env.openExternal(vscode.Uri.parse(`https://github.com/codefori/vscode-ibmi/issues/476#issuecomment-1018908018`));
                    break;
                }
              });
            }
          }

          // Check for installed components?
          // For Quick Connect to work here, 'remoteFeatures' MUST have all features defined and no new properties may be added!
          if (quickConnect === true && cachedServerSettings?.remoteFeaturesKeys && cachedServerSettings.remoteFeaturesKeys === Object.keys(this.remoteFeatures).sort().toString()) {
            Object.assign(this.remoteFeatures, cachedServerSettings.remoteFeatures);
          } else {
            progress.report({
              message: `Checking installed components on host IBM i.`
            });

            // We need to check if our remote programs are installed.
            remoteApps.push(
              {
                path: `/QSYS.lib/${this.upperCaseName(this.config.tempLibrary)}.lib/`,
                names: [`GETNEWLIBL.PGM`],
                specific: `GE*.PGM`
              }
            );

            //Next, we see what pase features are available (installed via yum)
            //This may enable certain features in the future.
            for (const feature of remoteApps) {
              try {
                progress.report({
                  message: `Checking installed components on host IBM i: ${feature.path}`
                });

                const call = await this.sendCommand({ command: `ls -p ${feature.path}${feature.specific || ``}` });
                if (call.stdout) {
                  const files = call.stdout.split(`\n`);

                  if (feature.specific) {
                    for (const name of feature.names)
                      this.remoteFeatures[name] = files.find(file => file.includes(name));
                  } else {
                    for (const name of feature.names)
                      if (files.includes(name))
                        this.remoteFeatures[name] = feature.path + name;
                  }
                }
              } catch (e) {
                console.log(e);
              }
            }
          }

          if (this.sqlRunnerAvailable()) {
            //Temporary function to run SQL

            // TODO: stop using this runSQL function and this.runSql
            const runSQL = async (statement: string) => {
              const output = await this.sendCommand({
                command: `LC_ALL=EN_US.UTF-8 system "call QSYS/QZDFMDB2 PARM('-d' '-i')"`,
                stdin: statement
              });

              if (output.code === 0) {
                return Tools.db2Parse(output.stdout);
              }
              else {
                throw new Error(output.stdout);
              }
            };

            // Check for ASP information?
            if (quickConnect === true && cachedServerSettings?.aspInfo) {
              this.aspInfo = cachedServerSettings.aspInfo;
            } else {
              progress.report({
                message: `Checking for ASP information.`
              });

              //This is mostly a nice to have. We grab the ASP info so user's do
              //not have to provide the ASP in the settings.
              try {
                const resultSet = await runSQL(`SELECT * FROM QSYS2.ASP_INFO`);
                resultSet.forEach(row => {
                  if (row.DEVICE_DESCRIPTION_NAME && row.DEVICE_DESCRIPTION_NAME && row.DEVICE_DESCRIPTION_NAME !== `null`) {
                    this.aspInfo[Number(row.ASP_NUMBER)] = String(row.DEVICE_DESCRIPTION_NAME);
                  }
                });
              } catch (e) {
                //Oh well
                progress.report({
                  message: `Failed to get ASP information.`
                });
              }
            }

            // Fetch conversion values?
            if (quickConnect === true && cachedServerSettings?.jobCcsid !== null && cachedServerSettings?.variantChars && cachedServerSettings?.userDefaultCCSID && cachedServerSettings?.qccsid) {
              this.qccsid = cachedServerSettings.qccsid;
              this.jobCcsid = cachedServerSettings.jobCcsid;
              this.variantChars = cachedServerSettings.variantChars;
              this.userDefaultCCSID = cachedServerSettings.userDefaultCCSID;
            } else {
              progress.report({
                message: `Fetching conversion values.`
              });

              // Next, we're going to see if we can get the CCSID from the user or the system.
              // Some things don't work without it!!!
              try {

                // we need to grab the system CCSID (QCCSID)
                const [systemCCSID] = await runSQL(`select SYSTEM_VALUE_NAME, CURRENT_NUMERIC_VALUE from QSYS2.SYSTEM_VALUE_INFO where SYSTEM_VALUE_NAME = 'QCCSID'`);
                if (typeof systemCCSID.CURRENT_NUMERIC_VALUE === 'number') {
                  this.qccsid = systemCCSID.CURRENT_NUMERIC_VALUE;
                }

                // we grab the users default CCSID
                const [userInfo] = await runSQL(`select CHARACTER_CODE_SET_ID from table( QSYS2.QSYUSRINFO( USERNAME => upper('${this.currentUser}') ) )`);
                if (userInfo.CHARACTER_CODE_SET_ID !== `null` && typeof userInfo.CHARACTER_CODE_SET_ID === 'number') {
                  this.jobCcsid = userInfo.CHARACTER_CODE_SET_ID;
                }

                // if the job ccsid is *SYSVAL, then assign it to sysval
                if (this.jobCcsid === CCSID_SYSVAL) {
                  this.jobCcsid = this.qccsid;
                }

                // Let's also get the user's default CCSID
                try {
                  const [activeJob] = await runSQL(`Select DEFAULT_CCSID From Table(QSYS2.ACTIVE_JOB_INFO( JOB_NAME_FILTER => '*', DETAILED_INFO => 'ALL' ))`);
                  this.userDefaultCCSID = Number(activeJob.DEFAULT_CCSID);
                }
                catch (error) {
                  const [defaultCCSID] = (await this.runCommand({ command: "DSPJOB OPTION(*DFNA)" }))
                    .stdout
                    .split("\n")
                    .filter(line => line.includes("DFTCCSID"));

                  const defaultCCSCID = Number(defaultCCSID.split("DFTCCSID").at(1)?.trim());
                  if (defaultCCSCID && !isNaN(defaultCCSCID)) {
                    this.userDefaultCCSID = defaultCCSCID;
                  }
                }

                progress.report({
                  message: `Fetching local encoding values.`
                });

                const [variants] = await runSQL(`With VARIANTS ( HASH, AT, DOLLARSIGN ) as (`
                  + `  values ( cast( x'7B' as varchar(1) )`
                  + `         , cast( x'7C' as varchar(1) )`
                  + `         , cast( x'5B' as varchar(1) ) )`
                  + `)`
                  + `Select HASH concat AT concat DOLLARSIGN as LOCAL from VARIANTS`);

                if (typeof variants.LOCAL === 'string' && variants.LOCAL !== `null`) {
                  this.variantChars.local = variants.LOCAL;
                }
              } catch (e) {
                // Oh well!
                console.log(e);
              }
            }
          } else {
            // Disable it if it's not found
            if (this.enableSQL) {
              progress.report({
                message: `SQL program not installed. Disabling SQL.`
              });
            }
          }

          if (!this.enableSQL) {
            const encoding = this.getEncoding();
            // Show a message if the system CCSID is bad
            const ccsidMessage = this.qccsid === 65535 ? `The system QCCSID is not set correctly. We recommend changing the CCSID on your user profile first, and then changing your system QCCSID.` : undefined;

            // Show a message if the runtime CCSID is bad (which means both runtime and default CCSID are bad) - in theory should never happen
            const encodingMessage = encoding.invalid ? `Runtime CCSID detected as ${encoding.ccsid} and is invalid. Please change the CCSID or default CCSID in your user profile.` : undefined;

            vscode.window.showErrorMessage([
              ccsidMessage,
              encodingMessage,
              `Using fallback methods to access the IBM i file systems.`
            ].filter(x => x).join(` `));
          }

          // give user option to set bash as default shell.
          if (this.remoteFeatures[`bash`]) {
            try {
              //check users default shell

              if (!commandShellResult.stderr) {
                let usesBash = this.shell === bashShellPath;
                if (!usesBash) {
                  // make sure chsh is installed
                  if (this.remoteFeatures[`chsh`]) {
                    vscode.window.showInformationMessage(`IBM recommends using bash as your default shell.`, `Set shell to bash`, `Read More`,).then(async choice => {
                      switch (choice) {
                        case `Set shell to bash`:
                          const commandSetBashResult = await this.sendCommand({
                            command: `/QOpenSys/pkgs/bin/chsh -s /QOpenSys/pkgs/bin/bash`
                          });

                          if (!commandSetBashResult.stderr) {
                            vscode.window.showInformationMessage(`Shell is now bash! Reconnect for change to take effect.`);
                            usesBash = true;
                          } else {
                            vscode.window.showInformationMessage(`Default shell WAS NOT changed to bash.`);
                          }
                          break;

                        case `Read More`:
                          vscode.env.openExternal(vscode.Uri.parse(`https://ibmi-oss-docs.readthedocs.io/en/latest/user_setup/README.html#step-4-change-your-default-shell-to-bash`));
                          break;
                      }
                    });
                  }
                }

                if (usesBash) {
                  //Ensure /QOpenSys/pkgs/bin is found in $PATH
                  progress.report({
                    message: `Checking /QOpenSys/pkgs/bin in $PATH.`
                  });

                  if ((!quickConnect || !cachedServerSettings?.pathChecked)) {
                    const currentPaths = (await this.sendCommand({ command: "echo $PATH" })).stdout.split(":");
                    const bashrcFile = `${defaultHomeDir}/.bashrc`;
                    let bashrcExists = (await this.sendCommand({ command: `test -e ${bashrcFile}` })).code === 0;
                    let reason;
                    const requiredPaths = ["/QOpenSys/pkgs/bin", "/usr/bin", "/QOpenSys/usr/bin"]
                    let missingPath;
                    for (const requiredPath of requiredPaths) {
                      if (!currentPaths.includes(requiredPath)) {
                        reason = `Your $PATH shell environment variable does not include ${requiredPath}`;
                        missingPath = requiredPath
                        break;
                      }
                    }
                    // If reason is still undefined, then we know the user has all the required paths. Then we don't 
                    // need to check for their existence before checking the order of the required paths.
                    if (!reason &&
                      (currentPaths.indexOf("/QOpenSys/pkgs/bin") > currentPaths.indexOf("/usr/bin")
                        || (currentPaths.indexOf("/QOpenSys/pkgs/bin") > currentPaths.indexOf("/QOpenSys/usr/bin")))) {
                      reason = "/QOpenSys/pkgs/bin is not in the right position in your $PATH shell environment variable";
                      missingPath = "/QOpenSys/pkgs/bin"
                    }
                    if (reason && await vscode.window.showWarningMessage(`${missingPath} not found in $PATH`, {
                      modal: true,
                      detail: `${reason}, so Code for IBM i may not function correctly. Would you like to ${bashrcExists ? "update" : "create"} ${bashrcFile} to fix this now?`,
                    }, `Yes`)) {
                      delayedOperations.push(async () => {
                        this.appendOutput(`${bashrcExists ? "update" : "create"} ${bashrcFile}`);
                        if (!bashrcExists) {
                          // Add "/usr/bin" and "/QOpenSys/usr/bin" to the end of the path. This way we know that the user has 
                          // all the required paths, but we don't overwrite the priority of other items on their path.
                          const createBashrc = await this.sendCommand({ command: `echo "# Generated by Code for IBM i\nexport PATH=/QOpenSys/pkgs/bin:\\$PATH:/QOpenSys/usr/bin:/usr/bin" >> ${bashrcFile} && chown ${connectionObject.username.toLowerCase()} ${bashrcFile} && chmod 755 ${bashrcFile}` });
                          if (createBashrc.code !== 0) {
                            vscode.window.showWarningMessage(`Error creating ${bashrcFile}):\n${createBashrc.stderr}.\n\n Code for IBM i may not function correctly. Please contact your system administrator.`, { modal: true });
                          }
                        }
                        else {
                          try {
                            const content = this.content;
                            if (content) {
                              const bashrcContent = (await content.downloadStreamfile(bashrcFile)).split("\n");
                              let replaced = false;
                              bashrcContent.forEach((line, index) => {
                                if (!replaced) {
                                  const pathRegex = /^((?:export )?PATH=)(.*)(?:)$/.exec(line);
                                  if (pathRegex) {
                                    bashrcContent[index] = `${pathRegex[1]}/QOpenSys/pkgs/bin:${pathRegex[2]
                                      .replace("/QOpenSys/pkgs/bin", "") //Removes /QOpenSys/pkgs/bin wherever it is
                                      .replace("::", ":")}:/QOpenSys/usr/bin:/usr/bin`; //Removes double : in case /QOpenSys/pkgs/bin wasn't at the end
                                    replaced = true;
                                  }
                                }
                              });

                              if (!replaced) {
                                bashrcContent.push(
                                  "",
                                  "# Generated by Code for IBM i",
                                  "export PATH=/QOpenSys/pkgs/bin:$PATH:/QOpenSys/usr/bin:/usr/bin"
                                );
                              }

                              await content.writeStreamfile(bashrcFile, bashrcContent.join("\n"));
                            }
                          }
                          catch (error) {
                            vscode.window.showWarningMessage(`Error modifying PATH in ${bashrcFile}):\n${error}.\n\n Code for IBM i may not function correctly. Please contact your system administrator.`, { modal: true });
                          }
                        }
                      });
                    }
                  }
                }
              }
            } catch (e) {
              // Oh well...trying to set default shell is not worth stopping for.
              console.log(e);
            }
          }

          if (this.config.autoConvertIFSccsid) {
            if (this.remoteFeatures.attr === undefined || this.remoteFeatures.iconv === undefined) {
              this.config.autoConvertIFSccsid = false;
              vscode.window.showWarningMessage(`EBCDIC streamfiles will not be rendered correctly since \`attr\` or \`iconv\` is not installed on the host. They should both exist in \`\\usr\\bin\`.`);
            }
          }

          if (defaultHomeDir) {
            if (!tempLibrarySet) {
              vscode.window.showWarningMessage(`Code for IBM i will not function correctly until the temporary library has been corrected in the settings.`, `Open Settings`)
                .then(result => {
                  switch (result) {
                    case `Open Settings`:
                      vscode.commands.executeCommand(`code-for-ibmi.showAdditionalSettings`);
                      break;
                  }
                });
            }
          } else {
            vscode.window.showWarningMessage(`Code for IBM i may not function correctly until your user has a home directory.`);
          }

          // Validate configured library list.
          if (quickConnect === true && cachedServerSettings?.libraryListValidated === true) {
            // Do nothing, library list is already checked.
          } else {
            if (this.config.libraryList) {
              progress.report({
                message: `Validate configured library list`
              });
              let validLibs: string[] = [];
              let badLibs: string[] = [];

              const result = await this.sendQsh({
                command: [
                  `liblist -d ` + this.defaultUserLibraries.join(` `).replace(/\$/g, `\\$`),
                  ...this.config.libraryList.map(lib => `liblist -a ` + lib.replace(/\$/g, `\\$`))
                ].join(`; `)
              });

              if (result.stderr) {
                const lines = result.stderr.split(`\n`);

                lines.forEach(line => {
                  const badLib = this.config?.libraryList.find(lib => line.includes(`ibrary ${lib} `));

                  // If there is an error about the library, store it
                  if (badLib) badLibs.push(badLib);
                });
              }

              if (result && badLibs.length > 0) {
                validLibs = this.config.libraryList.filter(lib => !badLibs.includes(lib));
                const chosen = await vscode.window.showWarningMessage(`The following ${badLibs.length > 1 ? `libraries` : `library`} does not exist: ${badLibs.join(`,`)}. Remove ${badLibs.length > 1 ? `them` : `it`} from the library list?`, `Yes`, `No`);
                if (chosen === `Yes`) {
                  this.config!.libraryList = validLibs;
                } else {
                  vscode.window.showWarningMessage(`The following libraries does not exist: ${badLibs.join(`,`)}.`);
                }
              }
            }
          }

          let debugConfigLoaded = false
          if ((!quickConnect || !cachedServerSettings?.debugConfigLoaded)) {
            if (debugPTFInstalled()) {
              try {
                const debugServiceConfig = await new DebugConfiguration().load();
                delete this.config.debugCertDirectory;
                this.config.debugPort = debugServiceConfig.getOrDefault("DBGSRV_SECURED_PORT", "8005");
                this.config.debugSepPort = debugServiceConfig.getOrDefault("DBGSRV_SEP_DAEMON_PORT", "8008");
                debugConfigLoaded = true;
              }
              catch (error) {
                vscode.window.showWarningMessage(`Could not load debug service configuration: ${error}`);
              }
            }
          }

          if ((!quickConnect || !cachedServerSettings?.maximumArgsLength)) {
            //Compute the maximum admited length of a command's arguments. Source: Googling and https://www.in-ulm.de/~mascheck/various/argmax/#effectively_usable
            this.maximumArgsLength = Number((await this.sendCommand({ command: "/QOpenSys/usr/bin/expr `/QOpenSys/usr/bin/getconf ARG_MAX` - `env|wc -c` - `env|wc -l` \\* 4 - 2048" })).stdout);
          }
          else{
            this.maximumArgsLength = cachedServerSettings.maximumArgsLength;
          }

          progress.report({ message: `Checking Code for IBM i components.` });
          await this.components.startup(this);

          if (!reconnecting) {
            vscode.workspace.getConfiguration().update(`workbench.editor.enablePreview`, false, true);
            await vscode.commands.executeCommand(`setContext`, `code-for-ibmi:connected`, true);
            for (const operation of delayedOperations) {
              await operation();
            }
            instance.fire("connected");
          }

          GlobalStorage.get().setServerSettingsCache(this.currentConnectionName, {
            aspInfo: this.aspInfo,
            qccsid: this.qccsid,
            jobCcsid: this.jobCcsid,
            remoteFeatures: this.remoteFeatures,
            remoteFeaturesKeys: Object.keys(this.remoteFeatures).sort().toString(),
            variantChars: {
              american: this.variantChars.american,
              local: this.variantChars.local,
            },
            badDataAreasChecked: true,
            libraryListValidated: true,
            pathChecked: true,
            userDefaultCCSID: this.userDefaultCCSID,
            debugConfigLoaded,
            maximumArgsLength: this.maximumArgsLength
          });

          //Keep track of variant characters that can be uppercased
          this.dangerousVariants = this.variantChars.local !== this.variantChars.local.toLocaleUpperCase();

          return {
            success: true
          };
        });

      } catch (e: any) {

        if (this.client.isConnected()) {
          this.client.dispose();
        }

        if (reconnecting && await vscode.window.showWarningMessage(`Could not reconnect`, {
          modal: true,
          detail: `Reconnection to ${this.currentConnectionName} has failed. Would you like to try again?\n\n${e}`
        }, `Yes`)) {
          return this.connect(connectionObject, true);
        }

        let error = e;
        if (e.code === "ENOTFOUND") {
          error = `Host is unreachable. Check the connection's hostname/IP address.`;
        }
        else if (e.code === "ECONNREFUSED") {
          error = `Port ${connectionObject.port} is unreachable. Check the connection's port number or run command STRTCPSVR SERVER(*SSHD) on the host.`
        }
        else if (e.level === "client-authentication") {
          error = `Check your credentials${e.message ? ` (${e.message})` : ''}.`;
        }

        return {
          success: false,
          error
        };
      }
      finally {
        ConnectionConfiguration.update(this.config!);
      }
    });
  }

  usingBash() {
    return this.shell === bashShellPath;
  }

  /**
   * - Send PASE/QSH/ILE commands simply
   * - Commands sent here end in the 'IBM i Output' channel
   * - When sending `ile` commands:
   *   By default, it will use the library list of the connection,
   *   but `&LIBL` and `&CURLIB` can be passed in the property
   *   `env` to customise them.
   */
  runCommand(data: RemoteCommand) {
    return CompileTools.runCommand(instance, data);
  }

  async sendQsh(options: CommandData) {
    options.stdin = options.command;

    return this.sendCommand({
      ...options,
      command: `/QOpenSys/usr/bin/qsh`
    });
  }

  /**
   * Send commands to pase through the SSH connection.
   * Commands sent here end up in the 'Code for IBM i' output channel.
   */
  async sendCommand(options: CommandData): Promise<CommandResult> {
    let commands: string[] = [];
    if (options.env) {
      commands.push(...Object.entries(options.env).map(([key, value]) => `export ${key}="${value?.replace(/\$/g, `\\$`).replace(/"/g, `\\"`) || ``
        }"`))
    }

    commands.push(options.command);

    const command = commands.join(` && `);
    const directory = options.directory || this.config?.homeDirectory;

    this.determineClear()

    if (this.outputChannel) {
      this.appendOutput(`${directory}: ${command}\n`);
      if (options && options.stdin) {
        this.appendOutput(`${options.stdin}\n`);
      }
    }

    const result = await this.client.execCommand(command, {
      cwd: directory,
      stdin: options.stdin,
      onStdout: options.onStdout,
      onStderr: options.onStderr,
    });

    // Some simplification
    if (result.code === null) result.code = 0;

    // Store the error
    if (result.code && result.stderr) {
      this.lastErrors.push({
        command,
        code: result.code,
        stderr: result.stderr,
        cwd: directory
      });

      // We don't want it to fill up too much.
      if (this.lastErrors.length > 3)
        this.lastErrors.shift();
    }

    this.appendOutput(JSON.stringify(result, null, 4) + `\n\n`);

    return {
      ...result,
      code: result.code || 0,
    };
  }

  private appendOutput(content: string) {
    if (this.outputChannel) {
      this.outputChannel.append(content);
    }
    if (this.outputChannelContent !== undefined) {
      this.outputChannelContent += content;
    }
  }

  private determineClear() {
    if (this.commandsExecuted > 150) {
      if (this.outputChannel) {
        this.outputChannel.clear();
      }
      if (this.outputChannelContent !== undefined) {
        this.outputChannelContent = '';
      }
      this.commandsExecuted = 0;
    }

    this.commandsExecuted += 1;
  }

  async end() {
    this.client.connection?.removeAllListeners();
    this.client.dispose();

    if (this.outputChannel) {
      this.outputChannel.hide();
      this.outputChannel.dispose();
    }

    if (this.outputChannelContent !== undefined) {
      this.outputChannelContent = undefined;
    }

    await Promise.all([
      vscode.commands.executeCommand("code-for-ibmi.refreshObjectBrowser"),
      vscode.commands.executeCommand("code-for-ibmi.refreshLibraryListView"),
      vscode.commands.executeCommand("code-for-ibmi.refreshIFSBrowser")
    ]);

    instance.setConnection(undefined);
    instance.fire(`disconnected`);
    await vscode.commands.executeCommand(`setContext`, `code-for-ibmi:connected`, false);
    vscode.window.showInformationMessage(`Disconnected from ${this.currentHost}.`);
  }

  /**
   * SQL only available when runner is installed and CCSID is valid.
   */
  get enableSQL(): boolean {
    const sqlRunner = this.sqlRunnerAvailable();
    const encodings = this.getEncoding();
    return sqlRunner && encodings.invalid === false;
  }

  /**
   * Do not use this API directly.
   * It exists to support some backwards compatability.
   * @deprecated
   */
  set enableSQL(value: boolean) {
    this.remoteFeatures[`QZDFMDB2.PGM`] = value ? `/QSYS.LIB/QZDFMDB2.PGM` : undefined;
  }

  public sqlRunnerAvailable() {
    return this.remoteFeatures[`QZDFMDB2.PGM`] !== undefined;
  }

  /**
   * Generates path to a temp file on the IBM i
   * @param {string} key Key to the temp file to be re-used
   */
  getTempRemote(key: string) {
    if (this.tempRemoteFiles[key] !== undefined) {
      console.log(`Using existing temp: ${this.tempRemoteFiles[key]}`);
      return this.tempRemoteFiles[key];
    } else
      if (this.config) {
        let value = path.posix.join(this.config.tempDir, `vscodetemp-${Tools.makeid()}`);
        console.log(`Using new temp: ${value}`);
        this.tempRemoteFiles[key] = value;
        return value;
      }
  }

  parserMemberPath(string: string): MemberParts {
    const variant_chars_local = this.variantChars.local;
    const validQsysName = new RegExp(`^[A-Z0-9${variant_chars_local}][A-Z0-9_${variant_chars_local}.]{0,9}$`);

    // Remove leading slash
    const upperCasedString = this.upperCaseName(string);
    const path = upperCasedString.startsWith(`/`) ? upperCasedString.substring(1).split(`/`) : upperCasedString.split(`/`);

    const basename = path[path.length - 1];
    const file = path[path.length - 2];
    const library = path[path.length - 3];
    const asp = path[path.length - 4];

    if (!library || !file || !basename) {
      throw new Error(`Invalid path: ${string}. Use format LIB/SPF/NAME.ext`);
    }
    if (asp && !validQsysName.test(asp)) {
      throw new Error(`Invalid ASP name: ${asp}`);
    }
    if (!validQsysName.test(library)) {
      throw new Error(`Invalid Library name: ${library}`);
    }
    if (!validQsysName.test(file)) {
      throw new Error(`Invalid Source File name: ${file}`);
    }

    //Having a blank extension is allowed but the . in the path is required
    if (!basename.includes(`.`)) {
      throw new Error(`Source Type extension is required.`);
    }
    const name = basename.substring(0, basename.lastIndexOf(`.`));
    const extension = basename.substring(basename.lastIndexOf(`.`) + 1).trim();

    if (!validQsysName.test(name)) {
      throw new Error(`Invalid Source Member name: ${name}`);
    }
    // The extension/source type has nearly the same naming rules as
    // the objects, except that a period is not allowed.  We can reuse
    // the existing RegExp because result.extension is everything after
    // the final period (so we know it won't contain a period).
    // But, a blank extension is valid.
    if (extension && !validQsysName.test(extension)) {
      throw new Error(`Invalid Source Member Extension: ${extension}`);
    }

    return {
      library,
      file,
      extension,
      basename,
      name,
      asp
    };
  }

  /**
   * @param {string} string
   * @returns {string} result
   */
  sysNameInLocal(string: string) {
    const fromChars = this.variantChars.american;
    const toChars = this.variantChars.local;

    let result = string;

    for (let i = 0; i < fromChars.length; i++) {
      result = result.replace(new RegExp(`[${fromChars[i]}]`, `g`), toChars[i]);
    };

    return result;
  }

  /**
   * @param {string} string
   * @returns {string} result
   */
  sysNameInAmerican(string: string) {
    const fromChars = this.variantChars.local;
    const toChars = this.variantChars.american;

    let result = string;

    for (let i = 0; i < fromChars.length; i++) {
      result = result.replace(new RegExp(`[${fromChars[i]}]`, `g`), toChars[i]);
    };

    return result;
  }
  async uploadFiles(files: { local: string | vscode.Uri, remote: string }[], options?: node_ssh.SSHPutFilesOptions) {
    await this.client.putFiles(files.map(f => { return { local: this.fileToPath(f.local), remote: f.remote } }), options);
  }

  async downloadFile(localFile: string | vscode.Uri, remoteFile: string) {
    await this.client.getFile(this.fileToPath(localFile), remoteFile);
  }

  async uploadDirectory(localDirectory: string | vscode.Uri, remoteDirectory: string, options?: node_ssh.SSHGetPutDirectoryOptions) {
    await this.client.putDirectory(this.fileToPath(localDirectory), remoteDirectory, options);
  }

  async downloadDirectory(localDirectory: string | vscode.Uri, remoteDirectory: string, options?: node_ssh.SSHGetPutDirectoryOptions) {
    await this.client.getDirectory(this.fileToPath(localDirectory), remoteDirectory, options);
  }

  getLastDownloadLocation() {
    if (this.config?.lastDownloadLocation && existsSync(Tools.fixWindowsPath(this.config.lastDownloadLocation))) {
      return this.config.lastDownloadLocation;
    }
    else {
      return os.homedir();
    }
  }

  async setLastDownloadLocation(location: string) {
    if (this.config && location && location !== this.config.lastDownloadLocation) {
      this.config.lastDownloadLocation = location;
      await ConnectionConfiguration.update(this.config);
    }
  }

  fileToPath(file: string | vscode.Uri): string {
    if (typeof file === "string") {
      return Tools.fixWindowsPath(file);
    }
    else {
      return file.fsPath;
    }
  }

  /**
   * Creates a temporary directory and pass it on to a `process` function.
   * The directory is guaranteed to be empty when created and deleted after the `process` is done.
   * @param process the process that will run on the empty directory
   */
  async withTempDirectory<T>(process: (directory: string) => Promise<T>) {
    const tempDirectory = `${this.config?.tempDir || '/tmp'}/code4itemp${Tools.makeid(20)}`;
    const prepareDirectory = await this.sendCommand({ command: `rm -rf ${tempDirectory} && mkdir -p ${tempDirectory}` });
    if (prepareDirectory.code === 0) {
      try {
        return await process(tempDirectory);
      }
      finally {
        await this.sendCommand({ command: `rm -rf ${tempDirectory}` });
      }
    }
    else {
      throw new Error(`Failed to create temporary directory ${tempDirectory}: ${prepareDirectory.stderr}`);
    }
  }

  /**
   * Uppercases an object name, keeping the variant chars case intact
   * @param name
   */
  upperCaseName(name: string) {
    if (this.dangerousVariants && new RegExp(`[${this.variantChars.local}]`).test(name)) {
      const upperCased = [];
      for (const char of name) {
        const upChar = char.toLocaleUpperCase();
        if (new RegExp(`[A-Z${this.variantChars.local}]`).test(upChar)) {
          upperCased.push(upChar);
        }
        else {
          upperCased.push(char);
        }
      }
      return upperCased.join("");
    }
    else {
      return name.toLocaleUpperCase();
    }
  }

  getComponent<T>(id: ComponentId) {
    return this.components.get<T>(id);
  }

  /**
   * Run SQL statements.
   * Each statement must be separated by a semi-colon and a new line (i.e. ;\n).
   * If a statement starts with @, it will be run as a CL command.
   *
   * @param statements
   * @returns a Result set
   */
  async runSQL(statements: string): Promise<Tools.DB2Row[]> {
    const { 'QZDFMDB2.PGM': QZDFMDB2 } = this.remoteFeatures;

    if (QZDFMDB2) {
      const ccsidDetail = this.getEncoding();
      const useCcsid = ccsidDetail.fallback && !ccsidDetail.invalid ? ccsidDetail.ccsid : undefined;
      const possibleChangeCommand = (useCcsid ? `@CHGJOB CCSID(${useCcsid});\n` : '');

      let input = Tools.fixSQL(`${possibleChangeCommand}${statements}`, true);

      let returningAsCsv: WrapResult | undefined;

      if (this.qccsid === 65535) {
        let list = input.split(`\n`).join(` `).split(`;`).filter(x => x.trim().length > 0);
        const lastStmt = list.pop()?.trim();
        const asUpper = lastStmt?.toUpperCase();

        if (lastStmt) {
          if ((asUpper?.startsWith(`SELECT`) || asUpper?.startsWith(`WITH`))) {
            const copyToImport = this.getComponent<CopyToImport>(`CopyToImport`);
            if (copyToImport) {
              returningAsCsv = copyToImport.wrap(lastStmt);
              list.push(...returningAsCsv.newStatements);
              input = list.join(`;\n`);
            }
          }

          if (!returningAsCsv) {
            list.push(lastStmt);
          }
        }
      }

      const output = await this.sendCommand({
        command: `LC_ALL=EN_US.UTF-8 system "call QSYS/QZDFMDB2 PARM('-d' '-i' '-t')"`,
        stdin: input
      })

      if (output.stdout) {
        Tools.db2Parse(output.stdout, input);

        if (returningAsCsv) {
          // Will throw an error if stdout contains an error

          const csvContent = await this.content.downloadStreamfile(returningAsCsv.outStmf);
          if (csvContent) {
            this.sendCommand({ command: `rm -rf "${returningAsCsv.outStmf}"` });

            return parse(csvContent, {
              columns: true,
              skip_empty_lines: true,
              cast: true,
              onRecord(record) {
                for (const key of Object.keys(record)) {
                  record[key] = record[key] === ` ` ? `` : record[key];
                }
                return record;
              }
            }) as Tools.DB2Row[];
          }

          throw new Error(`There was an error fetching the SQL result set.`)
        } else {
          return Tools.db2Parse(output.stdout);
        }
      }
    }

    throw new Error(`There is no way to run SQL on this system.`);
  }

  getEncoding() {
    const fallbackToDefault = ((this.jobCcsid < 1 || this.jobCcsid === 65535) && this.userDefaultCCSID > 0);
    const ccsid = fallbackToDefault ? this.userDefaultCCSID : this.jobCcsid;
    return {
      fallback: fallbackToDefault,
      ccsid,
      invalid: (ccsid < 1 || ccsid === 65535)
    };
  }

  getCcsids() {
    return {
      qccsid: this.qccsid,
      runtimeCcsid: this.jobCcsid,
      userDefaultCCSID: this.userDefaultCCSID,
    };
  }

  async checkUserSpecialAuthorities(authorities: SpecialAuthorities[], user?: string) {
    const profile = (user || this.currentUser).toLocaleUpperCase();
    const [row] = await this.runSQL(
      `select trim(coalesce(usr.special_authorities,'') concat ' ' concat coalesce(grp.special_authorities, '')) AUTHORITIES ` +
      `from qsys2.user_info_basic usr ` +
      `left join qsys2.user_info_basic grp on grp.authorization_name = usr.group_profile_name ` +
      `where usr.authorization_name = '${profile}'`
    );

    const userAuthorities = row?.AUTHORITIES ? String(row.AUTHORITIES).split(" ").filter(Boolean).filter(Tools.distinct) : [];
    const missing = authorities.filter(auth => !userAuthorities.includes(auth));
    return { valid: !Boolean(missing.length), missing };
  }
}<|MERGE_RESOLUTION|>--- conflicted
+++ resolved
@@ -124,52 +124,27 @@
   /**
    * @returns {Promise<{success: boolean, error?: any}>} Was succesful at connecting or not.
    */
-<<<<<<< HEAD
-  async connect(connectionObject: ConnectionData, reconnecting?: boolean, reloadServerSettings: boolean = false): Promise<{ success: boolean, error?: any }> {
-    try {
-      connectionObject.keepaliveInterval = 35000;
-
-      configVars.replaceAll(connectionObject);
-
-      return await vscode.window.withProgress({
-        location: vscode.ProgressLocation.Notification,
-        title: `Connecting`,
-        cancellable: true
-      }, async (progress, cancelToken) => {
-        progress.report({
-          message: `Connecting via SSH.`
-        });
-        const delayedOperations: Function[] = [];
-
-        await this.client.connect(connectionObject as node_ssh.Config);
-
-        cancelToken.onCancellationRequested(() => {
-          this.end();
-        });
-
-        this.currentConnectionName = connectionObject.name;
-        this.currentHost = connectionObject.host;
-        this.currentPort = connectionObject.port;
-        this.currentUser = connectionObject.username;
-=======
   async connect(connectionObject: ConnectionData, reconnecting?: boolean, reloadServerSettings: boolean = false, onConnectedOperations: Function[] = []): Promise<{ success: boolean, error?: any }> {
     return await Tools.withContext("code-for-ibmi:connecting", async () => {
       try {
         connectionObject.keepaliveInterval = 35000;
 
         configVars.replaceAll(connectionObject);
->>>>>>> 9fdb3eaa
 
         return await vscode.window.withProgress({
           location: vscode.ProgressLocation.Notification,
           title: `Connecting`,
-        }, async progress => {
+        }, async (progress, cancelToken) => {
           progress.report({
             message: `Connecting via SSH.`
           });
           const delayedOperations: Function[] = [...onConnectedOperations];
 
           await this.client.connect(connectionObject as node_ssh.Config);
+
+          cancelToken.onCancellationRequested(() => {
+            this.end();
+          });
 
           this.currentConnectionName = connectionObject.name;
           this.currentHost = connectionObject.host;
