--- conflicted
+++ resolved
@@ -1449,7 +1449,6 @@
     return this.remoteFeatures[`startDebugService.sh`] !== undefined;
   }
 
-<<<<<<< HEAD
   private async getUserProfileAsp(): Promise<string|undefined> {
     const [currentRdb] = await this.runSQL(`values current_server`);
 
@@ -1510,7 +1509,8 @@
     if (found >= 0) {
       return this.getIAspName(found);
     }
-=======
+  }
+
   /**
    * @deprecated Use {@link IBMiContent.uploadFiles} instead.
    */
@@ -1537,6 +1537,5 @@
    */
   downloadDirectory(localDirectory: EditorPath, remoteDirectory: string, options?: node_ssh.SSHGetPutDirectoryOptions) {
     return this.content.downloadDirectory(localDirectory, remoteDirectory, options);
->>>>>>> e1c486c0
   }
 }