
import * as vscode from "vscode";
import * as node_ssh from "node-ssh";
import { ConnectionConfiguration } from "./Configuration";

import { Tools } from './Tools';
import path from 'path';
<<<<<<< HEAD
import { ConnectionData, CommandData, StandardIO, CommandResult, RemoteCommand } from "../typings";
import * as configVars from './configVars';
import { instance } from "../instantiate";
import { CompileTools } from "./CompileTools";

export interface MemberParts {
  asp?: string
  library: string
  file: string
  member: string
  extension: string
=======
import { ConnectionData, CommandData, StandardIO, CommandResult, IBMiMember } from "../typings";
import * as configVars from './configVars';
import { instance } from "../instantiate";

export interface MemberParts extends IBMiMember {
>>>>>>> f1f616de
  basename: string
}

let remoteApps = [
  {
    path: `/QOpenSys/pkgs/bin/`,
    names: [`git`, `grep`, `tn5250`, `md5sum`, `bash`, `chsh`]
  },
  {
    path: `/usr/bin/`,
    names: [`setccsid`, `iconv`, `attr`]
  },
  {
    path: `/QSYS.LIB/`,
    // In the future, we may use a generic specific. 
    // Right now we only need one program
    // specific: `*.PGM`,
    specific: `QZDFMDB2.PGM`,
    names: [`QZDFMDB2.PGM`]
  },
  {
    path: `/QIBM/ProdData/IBMiDebugService/bin/`,
    specific: `startDebugService.sh`,
    names: [`startDebugService.sh`]
  }
];

export default class IBMi {
  client: node_ssh.NodeSSH;
  currentHost: string;
  currentPort: number;
  currentUser: string;
  currentConnectionName: string;
  tempRemoteFiles: { [name: string]: string };
  defaultUserLibraries: string[];
  outputChannel?: vscode.OutputChannel;
  aspInfo: { [id: number]: string };
  qccsid: number | null;
  remoteFeatures: { [name: string]: string | undefined };
  variantChars: { american: string, local: string };
  lastErrors: object[];
  config?: ConnectionConfiguration.Parameters;

  commandsExecuted: number = 0;

  constructor() {
    this.client = new node_ssh.NodeSSH;
    this.currentHost = ``;
    this.currentPort = 22;
    this.currentUser = ``;
    this.currentConnectionName = ``;

    this.tempRemoteFiles = {};
    this.defaultUserLibraries = [];

    /**
     * Used to store ASP numbers and their names
     * THeir names usually maps up to a directory in
     * the root of the IFS, thus why we store it.
     */
    this.aspInfo = {};

    this.qccsid = null;

    this.remoteFeatures = {
      git: undefined,
      grep: undefined,
      tn5250: undefined,
      setccsid: undefined,
      md5sum: undefined,
      bash: undefined,
      chsh: undefined,
      'GENCMDXML.PGM': undefined,
      'QZDFMDB2.PGM': undefined,
      'startDebugService.sh': undefined
    };

    this.variantChars = {
      american: `#@$`,
      local: `#@$`
    };

    /** 
     * Strictly for storing errors from sendCommand.
     * Used when creating issues on GitHub.
     * */
    this.lastErrors = [];

  }

  /**
   * @returns {Promise<{success: boolean, error?: any}>} Was succesful at connecting or not.
   */
  async connect(connectionObject: ConnectionData, reconnecting?: boolean): Promise<{ success: boolean, error?: any }> {
    try {
      connectionObject.keepaliveInterval = 35000;
      // Make sure we're not passing any blank strings, as node_ssh will try to validate it
      if (!connectionObject.privateKey) (connectionObject.privateKey = null);

      configVars.replaceAll(connectionObject);

      return await vscode.window.withProgress({
        location: vscode.ProgressLocation.Notification,
        title: `Connecting`,
      }, async progress => {
        progress.report({
          message: `Connecting via SSH.`
        });

        await this.client.connect(connectionObject);

        this.currentConnectionName = connectionObject.name;
        this.currentHost = connectionObject.host;
        this.currentPort = connectionObject.port;
        this.currentUser = connectionObject.username;

        if (!reconnecting) {
          this.outputChannel = vscode.window.createOutputChannel(`Code for IBM i: ${this.currentConnectionName}`);
        }

        let tempLibrarySet = false;

        const disconnected = async () => {
          const choice = await vscode.window.showWarningMessage(`Connection lost`, {
            modal: true,
            detail: `Connection to ${this.currentConnectionName} has dropped. Would you like to reconnect?`
          }, `Yes`);

          let disconnect = true;
          if (choice === `Yes`) {
            disconnect = !(await this.connect(connectionObject, true)).success;
          }

          if (disconnect) {
            this.end();
          };
        };

        this.client.connection.once(`timeout`, disconnected);
        this.client.connection.once(`end`, disconnected);
        this.client.connection.once(`error`, disconnected);

        progress.report({
          message: `Loading configuration.`
        });

        //Load existing config
        this.config = await ConnectionConfiguration.load(this.currentConnectionName);

        progress.report({
          message: `Checking home directory.`
        });

        let defaultHomeDir;

        const commandResult = await this.sendCommand({
          command: `pwd`,
          directory: `.`
        });
        if (commandResult.stderr) {
          defaultHomeDir = undefined;
        } else {
          defaultHomeDir = commandResult.stdout.trim();
        }

        //Get home directory if one isn't set
        if (defaultHomeDir) {
          if (this.config.homeDirectory === `.`) {
            // New connections always have `.` as the initial value
            // But set the value to the real path
            this.config.homeDirectory = defaultHomeDir;
          } else {
            //If they have one set, check it exists.
            const pwdResult = await this.sendCommand({
              command: `pwd`
            });
            if (pwdResult.stderr) {
              //If it doesn't exist, reset it
              this.config.homeDirectory = defaultHomeDir;
              progress.report({
                message: `Configured home directory reset to ${defaultHomeDir}.`
              });
            }
          }
        }

        //Set a default IFS listing
        if (this.config.ifsShortcuts.length === 0) {
          if (defaultHomeDir) {
            this.config.ifsShortcuts = [this.config.homeDirectory];
          } else {
            this.config.ifsShortcuts = [`/`];
          }
        }

        progress.report({
          message: `Checking library list configuration.`
        });

        //Since the compiles are stateless, then we have to set the library list each time we use the `SYSTEM` command
        //We setup the defaultUserLibraries here so we can remove them later on so the user can setup their own library list
        let currentLibrary = `QGPL`;
        this.defaultUserLibraries = [];

        const liblResult = await this.sendQsh({
          command: `liblist`
        });
        if (liblResult.code === 0) {
          const libraryListString = liblResult.stdout;
          if (libraryListString !== ``) {
            const libraryList = libraryListString.split(`\n`);

            let lib, type;
            for (const line of libraryList) {
              lib = line.substring(0, 10).trim();
              type = line.substring(12);

              switch (type) {
                case `USR`:
                  this.defaultUserLibraries.push(lib);
                  break;

                case `CUR`:
                  currentLibrary = lib;
                  break;
              }
            }

            //If this is the first time the config is made, then these arrays will be empty
            if (this.config.currentLibrary.length === 0) {
              this.config.currentLibrary = currentLibrary;
            }
            if (this.config.libraryList.length === 0) {
              this.config.libraryList = this.defaultUserLibraries;
            }
          }
        }

        progress.report({
          message: `Checking temporary library configuration.`
        });

        //Next, we need to check the temp lib (where temp outfile data lives) exists
        try {
          await this.remoteCommand(
            `CRTLIB LIB(` + this.config.tempLibrary + `) TEXT('Code for i temporary objects. May be cleared.')`,
            undefined,
          );

          tempLibrarySet = true;

        } catch (e: any) {
          let [errorcode, errortext] = e.split(`:`);

          switch (errorcode) {
            case `CPF2158`: //Library X exists in ASP device ASP X.
            case `CPF2111`: //Already exists, hopefully ok :)
              tempLibrarySet = true;
              break;

            case `CPD0032`: //Can't use CRTLIB
              try {
                await this.remoteCommand(
                  `CHKOBJ OBJ(QSYS/${this.config.tempLibrary}) OBJTYPE(*LIB)`,
                  undefined
                );

                //We're all good if no errors
                tempLibrarySet = true;
              } catch (e) {
                if (currentLibrary) {
                  if (currentLibrary.startsWith(`Q`)) {
                    //Temporary library not created. Some parts of the extension will not run without a temporary library.
                  } else {
                    this.config.tempLibrary = currentLibrary;

                    //Using ${currentLibrary} as the temporary library for temporary data.
                    this.config.tempLibrary = currentLibrary;

                    tempLibrarySet = true;
                  }
                }
              }
              break;
          }

          console.log(e);
        }

        progress.report({
          message: `Checking temporary directory configuration.`
        });

        let tempDirSet = false;
        // Next, we need to check if the temp directory exists
        let result = await this.sendCommand({
          command: `[ -d "${this.config.tempDir}" ]`
        });

        if (result.code === 0) {
          // Directory exists
          tempDirSet = true;
        } else {
          // Directory does not exist, try to create it
          let result = await this.sendCommand({
            command: `mkdir -p ${this.config.tempDir}`
          });
          if (result.code === 0) {
            // Directory created
            tempDirSet = true;
          } else {
            // Directory not created
          }
        }

        if (!tempDirSet) {
          this.config.tempDir = `/tmp`;
        }

        if (tempLibrarySet && this.config.autoClearTempData) {
          progress.report({
            message: `Clearing temporary data.`
          });

          this.remoteCommand(
            `DLTOBJ OBJ(${this.config.tempLibrary}/O_*) OBJTYPE(*FILE)`
          )
            .then(result => {
              // All good!
            })
            .catch(e => {
              // CPF2125: No objects deleted.
              if (!e.startsWith(`CPF2125`)) {
                // @ts-ignore We know the config exists.
                vscode.window.showErrorMessage(`Temporary data not cleared from ${this.config.tempLibrary}.`, `View log`).then(async choice => {
                  if (choice === `View log`) {
                    this.outputChannel!.show();
                  }
                });
              }
            });

          this.sendCommand({
            command: `rm -f ${path.posix.join(this.config.tempDir, `vscodetemp*`)}`
          })
            .then(result => {
              // All good!
            })
            .catch(e => {
              // CPF2125: No objects deleted.
              // @ts-ignore We know the config exists.
              vscode.window.showErrorMessage(`Temporary data not cleared from ${this.config.tempDir}.`, `View log`).then(async choice => {
                if (choice === `View log`) {
                  this.outputChannel!.show();
                }
              });
            });
        }

        progress.report({
          message: `Checking for bad data areas.`
        });

        try {
          await this.remoteCommand(
            `CHKOBJ OBJ(QSYS/QCPTOIMPF) OBJTYPE(*DTAARA)`,
            undefined
          );

          vscode.window.showWarningMessage(`The data area QSYS/QCPTOIMPF exists on this system and may impact Code for IBM i functionality.`, {
            detail: `For V5R3, the code for the command CPYTOIMPF had a major design change to increase functionality and performance. The QSYS/QCPTOIMPF data area lets developers keep the pre-V5R2 version of CPYTOIMPF. Code for IBM i cannot function correctly while this data area exists.`,
            modal: true,
          }, `Delete`, `Read more`).then(choice => {
            switch (choice) {
              case `Delete`:
                this.remoteCommand(
                  `DLTOBJ OBJ(QSYS/QCPTOIMPF) OBJTYPE(*DTAARA)`
                )
                  .then(() => {
                    vscode.window.showInformationMessage(`The data area QSYS/QCPTOIMPF has been deleted.`);
                  })
                  .catch(e => {
                    vscode.window.showInformationMessage(`Failed to delete the data area QSYS/QCPTOIMPF. Code for IBM i may not work as intended.`);
                  });
                break;
              case `Read more`:
                vscode.env.openExternal(vscode.Uri.parse(`https://github.com/halcyon-tech/vscode-ibmi/issues/476#issuecomment-1018908018`));
                break;
            }
          });
        } catch (e) {
          // It doesn't exist, we're all good.
        }

        try {
          await this.remoteCommand(
            `CHKOBJ OBJ(QSYS/QCPFRMIMPF) OBJTYPE(*DTAARA)`,
            undefined
          );

          vscode.window.showWarningMessage(`The data area QSYS/QCPFRMIMPF exists on this system and may impact Code for IBM i functionality.`, {
            modal: false,
          }, `Delete`, `Read more`).then(choice => {
            switch (choice) {
              case `Delete`:
                this.remoteCommand(
                  `DLTOBJ OBJ(QSYS/QCPFRMIMPF) OBJTYPE(*DTAARA)`
                )
                  .then(() => {
                    vscode.window.showInformationMessage(`The data area QSYS/QCPFRMIMPF has been deleted.`);
                  })
                  .catch(e => {
                    vscode.window.showInformationMessage(`Failed to delete the data area QSYS/QCPFRMIMPF. Code for IBM i may not work as intended.`);
                  });
                break;
              case `Read more`:
                vscode.env.openExternal(vscode.Uri.parse(`https://github.com/halcyon-tech/vscode-ibmi/issues/476#issuecomment-1018908018`));
                break;
            }
          });
        } catch (e) {
          // It doesn't exist, we're all good.
        }

        progress.report({
          message: `Checking installed components on host IBM i.`
        });

        // We need to check if our remote programs are installed.
        remoteApps.push(
          {
            path: `/QSYS.lib/${this.config.tempLibrary.toUpperCase()}.lib/`,
            names: [`GENCMDXML.PGM`],
            specific: `GENCMDXML.PGM`
          }
        );

        //Next, we see what pase features are available (installed via yum)
        //This may enable certain features in the future.
        for (const feature of remoteApps) {
          try {
            progress.report({
              message: `Checking installed components on host IBM i: ${feature.path}`
            });

            const call = await this.paseCommand(`ls -p ${feature.path}${feature.specific || ``}`);
            if (typeof call === `string`) {
              const files = call.split(`\n`);

              if (feature.specific) {
                for (const name of feature.names)
                  this.remoteFeatures[name] = files.find(file => file.includes(name));
              } else {
                for (const name of feature.names)
                  if (files.includes(name))
                    this.remoteFeatures[name] = feature.path + name;
              }
            }
          } catch (e) {
            console.log(e);
          }
        }

        if (this.remoteFeatures[`QZDFMDB2.PGM`]) {
          let statement;
          let output;

          progress.report({
            message: `Checking for ASP information.`
          });

          //This is mostly a nice to have. We grab the ASP info so user's do
          //not have to provide the ASP in the settings.
          try {
            statement = `SELECT * FROM QSYS2.ASP_INFO`;
            output = await this.paseCommand(`LC_ALL=EN_US.UTF-8 system "call QSYS/QZDFMDB2 PARM('-d' '-i')"`, undefined, 0, {
              stdin: statement
            });

            if (typeof output === `string`) {
              const rows = Tools.db2Parse(output);
              rows.forEach((row: any) => {
                if (row.DEVICE_DESCRIPTION_NAME && row.DEVICE_DESCRIPTION_NAME !== `null`) {
                  this.aspInfo[row.ASP_NUMBER] = row.DEVICE_DESCRIPTION_NAME;
                }
              });
            }
          } catch (e) {
            //Oh well
            progress.report({
              message: `Failed to get ASP information.`
            });
          }

          progress.report({
            message: `Fetching conversion values.`
          });

          // Next, we're going to see if we can get the CCSID from the user or the system.
          // Some things don't work without it!!!
          try {
            const CCSID_SYSVAL = -2;
            statement = `select CHARACTER_CODE_SET_ID from table( QSYS2.QSYUSRINFO( USERNAME => upper('${this.currentUser}') ) )`;
            output = await this.sendCommand({
              command: `LC_ALL=EN_US.UTF-8 system "call QSYS/QZDFMDB2 PARM('-d' '-i')"`,
              stdin: statement
            });

            if (output.stdout) {
              const [row] = Tools.db2Parse(output.stdout);
              if (row && row.CHARACTER_CODE_SET_ID !== `null` && typeof row.CHARACTER_CODE_SET_ID === 'number') {
                this.qccsid = row.CHARACTER_CODE_SET_ID;
              }
            }

            if (this.qccsid === undefined || this.qccsid === CCSID_SYSVAL) {
              statement = `select SYSTEM_VALUE_NAME, CURRENT_NUMERIC_VALUE from QSYS2.SYSTEM_VALUE_INFO where SYSTEM_VALUE_NAME = 'QCCSID'`;
              output = await this.sendCommand({
                command: `LC_ALL=EN_US.UTF-8 system "call QSYS/QZDFMDB2 PARM('-d' '-i')"`,
                stdin: statement
              });

              if (output.stdout) {
                const rows = Tools.db2Parse(output.stdout);
                const ccsid = rows.find(row => row.SYSTEM_VALUE_NAME === `QCCSID`);
                if (ccsid && typeof ccsid.CURRENT_NUMERIC_VALUE === 'number') {
                  this.qccsid = ccsid.CURRENT_NUMERIC_VALUE;
                }
              }
            }

            if (this.config.enableSQL && this.qccsid === 65535) {
              this.config.enableSQL = false;
              vscode.window.showErrorMessage(`QCCSID is set to 65535. Disabling SQL support.`);
            }

            progress.report({
              message: `Fetching local encoding values.`
            });

            statement = `with VARIANTS ( HASH, AT, DOLLARSIGN ) as (`
              + `  values ( cast( x'7B' as varchar(1) )`
              + `         , cast( x'7C' as varchar(1) )`
              + `         , cast( x'5B' as varchar(1) ) )`
              + `)`
              + `select HASH concat AT concat DOLLARSIGN as LOCAL`
              + `  from VARIANTS; `;
            output = await this.sendCommand({
              command: `LC_ALL=EN_US.UTF-8 system "call QSYS/QZDFMDB2 PARM('-d' '-i')"`,
              stdin: statement
            });
            if (output.stdout) {
              const [row] = Tools.db2Parse(output.stdout);
              if (row && row.LOCAL !== `null` && typeof row.LOCAL === 'string') {
                this.variantChars.local = row.LOCAL;
              }
            } else {
              throw new Error(`There was an error running the SQL statement.`);
            }
          } catch (e) {
            // Oh well!
            console.log(e);
          }
        } else {
          // Disable it if it's not found

          if (this.config.enableSQL) {
            progress.report({
              message: `SQL program not installed. Disabling SQL.`
            });
            this.config.enableSQL = false;
          }
        }

        // Check users default shell.
        // give user option to set bash as default shell.
        try {
          // make sure chsh and bash is installed
          if (this.remoteFeatures[`chsh`] &&
            this.remoteFeatures[`bash`]) {

            const bashShellPath = '/QOpenSys/pkgs/bin/bash';
            const commandShellResult = await this.sendCommand({
              command: `echo $SHELL`
            });

            if (!commandShellResult.stderr) {
              let userDefaultShell = commandShellResult.stdout.trim();
              if (userDefaultShell !== bashShellPath) {

                vscode.window.showInformationMessage(`IBM recommends using bash as your default shell.`, `Set shell to bash`, `Read More`,).then(async choice => {
                  switch (choice) {
                    case `Set shell to bash`:
                      const commandSetBashResult = await this.sendCommand({
                        command: `/QOpenSys/pkgs/bin/chsh -s /QOpenSys/pkgs/bin/bash`
                      });

                      if (!commandSetBashResult.stderr) {
                        vscode.window.showInformationMessage(`Shell is now bash! Reconnect for change to take effect.`);
                      } else {
                        vscode.window.showInformationMessage(`Default shell WAS NOT changed to bash.`);
                      }
                      break;

                    case `Read More`:
                      vscode.env.openExternal(vscode.Uri.parse(`https://ibmi-oss-docs.readthedocs.io/en/latest/user_setup/README.html#step-4-change-your-default-shell-to-bash`));
                      break;
                  }
                });
              }
            }
          }
        } catch (e) {
          // Oh well...trying to set default shell is not worth stopping for.
          console.log(e);
        }

        if (this.config.autoConvertIFSccsid) {
          if (this.remoteFeatures.attr === undefined || this.remoteFeatures.iconv === undefined) {
            this.config.autoConvertIFSccsid = false;
            vscode.window.showWarningMessage(`EBCDIC streamfiles will not be rendered correctly since \`attr\` or \`iconv\` is not installed on the host. They should both exist in \`\\usr\\bin\`.`);
          }
        }

        if (defaultHomeDir) {
          if (!tempLibrarySet) {
            vscode.window.showWarningMessage(`Code for IBM i will not function correctly until the temporary library has been corrected in the settings.`, `Open Settings`)
              .then(result => {
                switch (result) {
                  case `Open Settings`:
                    vscode.commands.executeCommand(`code-for-ibmi.showAdditionalSettings`);
                    break;
                }
              });
          }
        } else {
          vscode.window.showWarningMessage(`Code for IBM i may not function correctly until your user has a home directory. Please set a home directory using CHGUSRPRF USRPRF(${connectionObject.username.toUpperCase()}) HOMEDIR('/home/${connectionObject.username.toLowerCase()}')`);
        }

        if (!reconnecting) {
          instance.setConnection(this);
          vscode.workspace.getConfiguration().update(`workbench.editor.enablePreview`, false, true);
          await vscode.commands.executeCommand(`setContext`, `code-for-ibmi:connected`, true);
          instance.fire("connected");
        }

        return {
          success: true
        };
      });

    } catch (e) {

      if (this.client.isConnected()) {
        this.client.dispose();
      }

      if (reconnecting && await vscode.window.showWarningMessage(`Could not reconnect`, {
        modal: true,
        detail: `Reconnection to ${this.currentConnectionName} has failed. Would you like to try again?\n\n${e}`
      }, `Yes`)) {
        return this.connect(connectionObject, true);
      }

      return {
        success: false,
        error: e
      };
    }
    finally {
      ConnectionConfiguration.update(this.config!);
    }
  }

  /**
   * @deprecated Use runCommand instead
   * @param {string} command 
   * @param {string} [directory] If not passed, will use current home directory
   */
  remoteCommand(command: string, directory?: string) {
    //execCommand does not crash..
    // escape $ and "
    command = command.replace(/\$/g, `\\$`).replace(/"/g, `\\"`);

    return this.paseCommand(`system "` + command + `"`, directory);
  }

  /**
   * - Send PASE/QSH/ILE commands simply
   * - Commands sent here end in the 'IBM i Output' channel
   * - When sending `ile` commands:
   *   By default, it will use the library list of the connection,
   *   but `&LIBL` and `&CURLIB` can be passed in the property
   *   `env` to customise them.
   */
  runCommand(data: RemoteCommand) {
    return CompileTools.runCommand(instance, data);
  }

  async sendQsh(options: CommandData) {
    options.stdin = options.command;

    return this.sendCommand({
      ...options,
      command: `/QOpenSys/usr/bin/qsh`
    });
  }

  /**
   * @deprecated Use sendCommand instead
   */
  async paseCommand(command: string, directory = this.config?.homeDirectory, returnType = 0, standardIO: StandardIO = {}): Promise<String | CommandResult> {
    const result = await this.sendCommand({
      command,
      directory,
      ...standardIO
    })

    if (returnType === 0) {
      if (result.code === 0 || result.code === null) return Promise.resolve(result.stdout);
      else return Promise.reject(result.stderr);
    } else {
      return Promise.resolve(result);
    }
  }

  /**
   * Send commands to pase through the SSH connection.
   * Commands sent here end up in the 'Code for IBM i' output channel.
   */
  async sendCommand(options: CommandData): Promise<CommandResult> {
    let commands: string[] = [];
    if (options.env) {
      commands.push(...Object.entries(options.env).map(([key, value]) => `export ${key}="${value?.replace(/\$/g, `\\$`).replace(/"/g, `\\"`) || ``
        }"`))
    }

    commands.push(options.command);

    const command = commands.join(` && `);
    const directory = options.directory || this.config?.homeDirectory;

    this.determineClear()

    if (this.outputChannel) {
      this.appendOutput(`${directory}: ${command}\n`);
      if (options && options.stdin) {
        this.appendOutput(`${options.stdin}\n`);
      }
    }

    const result = await this.client.execCommand(command, {
      cwd: directory,
      stdin: options.stdin,
      onStdout: options.onStdout,
      onStderr: options.onStderr,
    });

    // Some simplification
    if (result.code === null) result.code = 0;

    // Store the error
    if (result.code && result.stderr) {
      this.lastErrors.push({
        command,
        code: result.code,
        stderr: result.stderr,
        cwd: directory
      });

      // We don't want it to fill up too much.
      if (this.lastErrors.length > 3)
        this.lastErrors.shift();
    }

    this.appendOutput(JSON.stringify(result, null, 4) + `\n\n`);

    return result;
  }

  private appendOutput(content: string) {
    if (this.outputChannel) {
      this.outputChannel.append(content);
    }
  }

  private determineClear() {
    if (this.commandsExecuted > 150) {
      if (this.outputChannel) this.outputChannel.clear();
      this.commandsExecuted = 0;
    }

    this.commandsExecuted += 1;
  }

  async end() {
    this.client.connection?.removeAllListeners();
    this.client.dispose();

    if (this.outputChannel) {
      this.outputChannel.hide();
      this.outputChannel.dispose();
    }

    await Promise.all([
      vscode.commands.executeCommand("code-for-ibmi.refreshObjectBrowser"),
      vscode.commands.executeCommand("code-for-ibmi.refreshLibraryListView"),
      vscode.commands.executeCommand("code-for-ibmi.refreshIFSBrowser")
    ]);

    instance.setConnection(undefined);
    instance.fire(`disconnected`);
    await vscode.commands.executeCommand(`setContext`, `code-for-ibmi:connected`, false);
    vscode.window.showInformationMessage(`Disconnected from ${this.currentHost}.`);
  }

  /**
   * Generates path to a temp file on the IBM i
   * @param {string} key Key to the temp file to be re-used
   */
  getTempRemote(key: string) {
    if (this.tempRemoteFiles[key] !== undefined) {
      console.log(`Using existing temp: ` + this.tempRemoteFiles[key]);
      return this.tempRemoteFiles[key];
    } else
      if (this.config) {
        let value = path.posix.join(this.config.tempDir, `vscodetemp-${Tools.makeid()}`);
        console.log(`Using new temp: ` + value);
        this.tempRemoteFiles[key] = value;
        return value;
      }
  }

  parserMemberPath(string: string): MemberParts {
    const variant_chars_local = this.variantChars.local;
    const validQsysName = new RegExp(`^[A-Z0-9${variant_chars_local}][A-Z0-9_${variant_chars_local}.]{0,9}$`);

    // Remove leading slash
    const path = string.startsWith(`/`) ? string.substring(1).toUpperCase().split(`/`) : string.toUpperCase().split(`/`);

    const basename = path[path.length - 1];
    const file = path[path.length - 2];
    const library = path[path.length - 3];
    const asp = path[path.length - 4];

    if (!library || !file || !basename) {
      throw new Error(`Invalid path: ${string}. Use format LIB/SPF/NAME.ext`);
    }
    if (asp && !validQsysName.test(asp)) {
      throw new Error(`Invalid ASP name: ${asp}`);
    }
    if (!validQsysName.test(library)) {
      throw new Error(`Invalid Library name: ${library}`);
    }
    if (!validQsysName.test(file)) {
      throw new Error(`Invalid Source File name: ${file}`);
    }

    //Having a blank extension is allowed but the . in the path is required
    if (!basename.includes(`.`)) {
      throw new Error(`Source Type extension is required.`);
    }
    const name = basename.substring(0, basename.lastIndexOf(`.`));
    const extension = basename.substring(basename.lastIndexOf(`.`) + 1).trim();

    if (!validQsysName.test(name)) {
      throw new Error(`Invalid Source Member name: ${name}`);
    }
    // The extension/source type has nearly the same naming rules as
    // the objects, except that a period is not allowed.  We can reuse
    // the existing RegExp because result.extension is everything after
    // the final period (so we know it won't contain a period).
    // But, a blank extension is valid.
    if (extension && !validQsysName.test(extension)) {
      throw new Error(`Invalid Source Member Extension: ${extension}`);
    }

    return {
      library,
      file,
      extension,
      basename,
      name,
      asp
    };
  }

  /**
   * @param {string} string
   * @returns {string} result
   */
  sysNameInLocal(string: string) {
    const fromChars = this.variantChars.american;
    const toChars = this.variantChars.local;

    let result = string;

    for (let i = 0; i < fromChars.length; i++) {
      result = result.replace(new RegExp(`[${fromChars[i]}]`, `g`), toChars[i]);
    };

    return result;
  }

  /**
   * @param {string} string
   * @returns {string} result
   */
  sysNameInAmerican(string: string) {
    const fromChars = this.variantChars.local;
    const toChars = this.variantChars.american;

    let result = string;

    for (let i = 0; i < fromChars.length; i++) {
      result = result.replace(new RegExp(`[${fromChars[i]}]`, `g`), toChars[i]);
    };

    return result;
  }
  async uploadFiles(files: { local: string | vscode.Uri, remote: string }[], options?: node_ssh.SSHPutFilesOptions) {
    await this.client.putFiles(files.map(f => { return { local: this.fileToPath(f.local), remote: f.remote } }), options);
  }

  async downloadFile(localFile: string | vscode.Uri, remoteFile: string) {
    await this.client.getFile(this.fileToPath(localFile), remoteFile);
  }

  async uploadDirectory(localDirectory: string | vscode.Uri, remoteDirectory: string, options?: node_ssh.SSHGetPutDirectoryOptions) {
    await this.client.putDirectory(this.fileToPath(localDirectory), remoteDirectory, options);
  }

  async downloadDirectory(localDirectory: string | vscode.Uri, remoteDirectory: string, options?: node_ssh.SSHGetPutDirectoryOptions) {
    await this.client.getDirectory(this.fileToPath(localDirectory), remoteDirectory, options);
  }

  fileToPath(file: string | vscode.Uri): string {
    if (typeof file === "string") {
      return file;
    }
    else {
      return file.fsPath;
    }
  }
}<|MERGE_RESOLUTION|>--- conflicted
+++ resolved
@@ -5,25 +5,12 @@
 
 import { Tools } from './Tools';
 import path from 'path';
-<<<<<<< HEAD
-import { ConnectionData, CommandData, StandardIO, CommandResult, RemoteCommand } from "../typings";
+import { CompileTools } from "./CompileTools";
+import { ConnectionData, CommandData, StandardIO, CommandResult, IBMiMember, RemoteCommand } from "../typings";
 import * as configVars from './configVars';
 import { instance } from "../instantiate";
-import { CompileTools } from "./CompileTools";
-
-export interface MemberParts {
-  asp?: string
-  library: string
-  file: string
-  member: string
-  extension: string
-=======
-import { ConnectionData, CommandData, StandardIO, CommandResult, IBMiMember } from "../typings";
-import * as configVars from './configVars';
-import { instance } from "../instantiate";
 
 export interface MemberParts extends IBMiMember {
->>>>>>> f1f616de
   basename: string
 }
 
