--- conflicted
+++ resolved
@@ -2,14 +2,9 @@
 import { existsSync } from "fs";
 import * as node_ssh from "node-ssh";
 import os from "os";
-<<<<<<< HEAD
-import path from 'path';
-import { IBMiComponent, IBMiComponentType } from "../components/component";
-=======
 import path, { parse as parsePath } from 'path';
 import * as vscode from "vscode";
-import { ComponentId, ComponentManager } from "../components/component";
->>>>>>> 36a53427
+import { IBMiComponent, IBMiComponentType } from "../components/componen
 import { CopyToImport } from "../components/copyToImport";
 import { ComponentManager } from "../components/manager";
 import { instance } from "../instantiate";
