
import * as vscode from "vscode";
import * as node_ssh from "node-ssh";
import { ConnectionConfiguration } from "./Configuration";

import { Tools } from './Tools';
import path from 'path';
import { CompileTools } from "./CompileTools";
import { ConnectionData, CommandData, StandardIO, CommandResult, IBMiMember, RemoteCommand } from "../typings";
import * as configVars from './configVars';
import { instance } from "../instantiate";
import { GlobalStorage, CachedServerSettings } from './Storage';

export interface MemberParts extends IBMiMember {
  basename: string
}

let remoteApps = [
  {
    path: `/QOpenSys/pkgs/bin/`,
    names: [`git`, `grep`, `tn5250`, `md5sum`, `bash`, `chsh`, `stat`, `sort`, `tar`]
  },
  {
    path: `/usr/bin/`,
<<<<<<< HEAD
    names: [`setccsid`, `iconv`, `attr`, `find`]
=======
    names: [`setccsid`, `iconv`, `attr`, `tar`]
>>>>>>> cf8b9444
  },
  {
    path: `/QSYS.LIB/`,
    // In the future, we may use a generic specific. 
    // Right now we only need one program
    // specific: `*.PGM`,
    specific: `QZDFMDB2.PGM`,
    names: [`QZDFMDB2.PGM`]
  },
  {
    path: `/QIBM/ProdData/IBMiDebugService/bin/`,
    specific: `startDebugService.sh`,
    names: [`startDebugService.sh`]
  }
];

export default class IBMi {
  client: node_ssh.NodeSSH;
  currentHost: string;
  currentPort: number;
  currentUser: string;
  currentConnectionName: string;
  tempRemoteFiles: { [name: string]: string };
  defaultUserLibraries: string[];
  outputChannel?: vscode.OutputChannel;
  aspInfo: { [id: number]: string };
  qccsid: number | null;
  remoteFeatures: { [name: string]: string | undefined };
  variantChars: { american: string, local: string };
  lastErrors: object[];
  config?: ConnectionConfiguration.Parameters;

  commandsExecuted: number = 0;

  constructor() {
    this.client = new node_ssh.NodeSSH;
    this.currentHost = ``;
    this.currentPort = 22;
    this.currentUser = ``;
    this.currentConnectionName = ``;

    this.tempRemoteFiles = {};
    this.defaultUserLibraries = [];

    /**
     * Used to store ASP numbers and their names
     * THeir names usually maps up to a directory in
     * the root of the IFS, thus why we store it.
     */
    this.aspInfo = {};

    this.qccsid = null;

    this.remoteFeatures = {
      git: undefined,
      grep: undefined,
      tn5250: undefined,
      setccsid: undefined,
      md5sum: undefined,
      bash: undefined,
      chsh: undefined,
      stat: undefined,
      sort: undefined,
      'GENCMDXML.PGM': undefined,
      'GETNEWLIBL.PGM': undefined,
      'QZDFMDB2.PGM': undefined,
      'startDebugService.sh': undefined,
<<<<<<< HEAD
      find: undefined
=======
      attr: undefined,
      iconv: undefined
>>>>>>> cf8b9444
    };

    this.variantChars = {
      american: `#@$`,
      local: `#@$`
    };

    /** 
     * Strictly for storing errors from sendCommand.
     * Used when creating issues on GitHub.
     * */
    this.lastErrors = [];

  }

  /**
   * @returns {Promise<{success: boolean, error?: any}>} Was succesful at connecting or not.
   */
  async connect(connectionObject: ConnectionData, reconnecting?: boolean, reloadServerSettings: boolean = false): Promise<{ success: boolean, error?: any }> {
    try {
      connectionObject.keepaliveInterval = 35000;
      // Make sure we're not passing any blank strings, as node_ssh will try to validate it
      if (!connectionObject.privateKey) (connectionObject.privateKey = null);

      configVars.replaceAll(connectionObject);

      return await vscode.window.withProgress({
        location: vscode.ProgressLocation.Notification,
        title: `Connecting`,
      }, async progress => {
        progress.report({
          message: `Connecting via SSH.`
        });

        await this.client.connect(connectionObject);

        this.currentConnectionName = connectionObject.name;
        this.currentHost = connectionObject.host;
        this.currentPort = connectionObject.port;
        this.currentUser = connectionObject.username;

        if (!reconnecting) {
          this.outputChannel = vscode.window.createOutputChannel(`Code for IBM i: ${this.currentConnectionName}`);
        }

        let tempLibrarySet = false;

        const disconnected = async () => {
          const choice = await vscode.window.showWarningMessage(`Connection lost`, {
            modal: true,
            detail: `Connection to ${this.currentConnectionName} has dropped. Would you like to reconnect?`
          }, `Yes`);

          let disconnect = true;
          if (choice === `Yes`) {
            disconnect = !(await this.connect(connectionObject, true)).success;
          }

          if (disconnect) {
            this.end();
          };
        };

        this.client.connection.once(`timeout`, disconnected);
        this.client.connection.once(`end`, disconnected);
        this.client.connection.once(`error`, disconnected);

        progress.report({
          message: `Loading configuration.`
        });

        //Load existing config
        this.config = await ConnectionConfiguration.load(this.currentConnectionName);

        // Load cached server settings.
        const cachedServerSettings: CachedServerSettings = GlobalStorage.get().getServerSettingsCache(this.currentConnectionName);
        // Reload server settings?
        const quickConnect = (this.config.quickConnect === true && reloadServerSettings === false);

        progress.report({
          message: `Checking home directory.`
        });

        let defaultHomeDir;

        const commandResult = await this.sendCommand({
          command: `pwd`,
          directory: `.`
        });
        if (commandResult.stderr) {
          defaultHomeDir = undefined;
        } else {
          defaultHomeDir = commandResult.stdout.trim();
        }

        //Get home directory if one isn't set
        if (defaultHomeDir) {
          if (this.config.homeDirectory === `.`) {
            // New connections always have `.` as the initial value
            // But set the value to the real path
            this.config.homeDirectory = defaultHomeDir;
          } else {
            //If they have one set, check it exists.
            const pwdResult = await this.sendCommand({
              command: `pwd`
            });
            if (pwdResult.stderr) {
              //If it doesn't exist, reset it
              this.config.homeDirectory = defaultHomeDir;
              progress.report({
                message: `Configured home directory reset to ${defaultHomeDir}.`
              });
            }
          }
        }

        //Set a default IFS listing
        if (this.config.ifsShortcuts.length === 0) {
          if (defaultHomeDir) {
            this.config.ifsShortcuts = [this.config.homeDirectory];
          } else {
            this.config.ifsShortcuts = [`/`];
          }
        }

        progress.report({
          message: `Checking library list configuration.`
        });

        //Since the compiles are stateless, then we have to set the library list each time we use the `SYSTEM` command
        //We setup the defaultUserLibraries here so we can remove them later on so the user can setup their own library list
        let currentLibrary = `QGPL`;
        this.defaultUserLibraries = [];

        const liblResult = await this.sendQsh({
          command: `liblist`
        });
        if (liblResult.code === 0) {
          const libraryListString = liblResult.stdout;
          if (libraryListString !== ``) {
            const libraryList = libraryListString.split(`\n`);

            let lib, type;
            for (const line of libraryList) {
              lib = line.substring(0, 10).trim();
              type = line.substring(12);

              switch (type) {
                case `USR`:
                  this.defaultUserLibraries.push(lib);
                  break;

                case `CUR`:
                  currentLibrary = lib;
                  break;
              }
            }

            //If this is the first time the config is made, then these arrays will be empty
            if (this.config.currentLibrary.length === 0) {
              this.config.currentLibrary = currentLibrary;
            }
            if (this.config.libraryList.length === 0) {
              this.config.libraryList = this.defaultUserLibraries;
            }
          }
        }

        progress.report({
          message: `Checking temporary library configuration.`
        });

        //Next, we need to check the temp lib (where temp outfile data lives) exists
        try {
          await this.remoteCommand(
            `CRTLIB LIB(` + this.config.tempLibrary + `) TEXT('Code for i temporary objects. May be cleared.')`,
            undefined,
          );

          tempLibrarySet = true;

        } catch (e: any) {
          let [errorcode, errortext] = e.split(`:`);

          switch (errorcode) {
            case `CPF2158`: //Library X exists in ASP device ASP X.
            case `CPF2111`: //Already exists, hopefully ok :)
              tempLibrarySet = true;
              break;

            case `CPD0032`: //Can't use CRTLIB
              try {
                await this.remoteCommand(
                  `CHKOBJ OBJ(QSYS/${this.config.tempLibrary}) OBJTYPE(*LIB)`,
                  undefined
                );

                //We're all good if no errors
                tempLibrarySet = true;
              } catch (e) {
                if (currentLibrary) {
                  if (currentLibrary.startsWith(`Q`)) {
                    //Temporary library not created. Some parts of the extension will not run without a temporary library.
                  } else {
                    this.config.tempLibrary = currentLibrary;

                    //Using ${currentLibrary} as the temporary library for temporary data.
                    this.config.tempLibrary = currentLibrary;

                    tempLibrarySet = true;
                  }
                }
              }
              break;
          }

          console.log(e);
        }

        progress.report({
          message: `Checking temporary directory configuration.`
        });

        let tempDirSet = false;
        // Next, we need to check if the temp directory exists
        let result = await this.sendCommand({
          command: `[ -d "${this.config.tempDir}" ]`
        });

        if (result.code === 0) {
          // Directory exists
          tempDirSet = true;
        } else {
          // Directory does not exist, try to create it
          let result = await this.sendCommand({
            command: `mkdir -p ${this.config.tempDir}`
          });
          if (result.code === 0) {
            // Directory created
            tempDirSet = true;
          } else {
            // Directory not created
          }
        }

        if (!tempDirSet) {
          this.config.tempDir = `/tmp`;
        }

        if (tempLibrarySet && this.config.autoClearTempData) {
          progress.report({
            message: `Clearing temporary data.`
          });

          this.remoteCommand(
            `DLTOBJ OBJ(${this.config.tempLibrary}/O_*) OBJTYPE(*FILE)`
          )
            .then(result => {
              // All good!
            })
            .catch(e => {
              // CPF2125: No objects deleted.
              if (!e.startsWith(`CPF2125`)) {
                // @ts-ignore We know the config exists.
                vscode.window.showErrorMessage(`Temporary data not cleared from ${this.config.tempLibrary}.`, `View log`).then(async choice => {
                  if (choice === `View log`) {
                    this.outputChannel!.show();
                  }
                });
              }
            });

          this.sendCommand({
            command: `rm -f ${path.posix.join(this.config.tempDir, `vscodetemp*`)}`
          })
            .then(result => {
              // All good!
            })
            .catch(e => {
              // CPF2125: No objects deleted.
              // @ts-ignore We know the config exists.
              vscode.window.showErrorMessage(`Temporary data not cleared from ${this.config.tempDir}.`, `View log`).then(async choice => {
                if (choice === `View log`) {
                  this.outputChannel!.show();
                }
              });
            });
        }

        // Check for bad data areas?
        if (quickConnect === true && cachedServerSettings?.badDataAreasChecked === true) {
          // Do nothing, bad data areas are already checked.
        } else {
          progress.report({
            message: `Checking for bad data areas.`
          });

          try {
            await this.remoteCommand(
              `CHKOBJ OBJ(QSYS/QCPTOIMPF) OBJTYPE(*DTAARA)`,
              undefined
            );

            vscode.window.showWarningMessage(`The data area QSYS/QCPTOIMPF exists on this system and may impact Code for IBM i functionality.`, {
              detail: `For V5R3, the code for the command CPYTOIMPF had a major design change to increase functionality and performance. The QSYS/QCPTOIMPF data area lets developers keep the pre-V5R2 version of CPYTOIMPF. Code for IBM i cannot function correctly while this data area exists.`,
              modal: true,
            }, `Delete`, `Read more`).then(choice => {
              switch (choice) {
                case `Delete`:
                  this.remoteCommand(
                    `DLTOBJ OBJ(QSYS/QCPTOIMPF) OBJTYPE(*DTAARA)`
                  )
                    .then(() => {
                      vscode.window.showInformationMessage(`The data area QSYS/QCPTOIMPF has been deleted.`);
                    })
                    .catch(e => {
                      vscode.window.showInformationMessage(`Failed to delete the data area QSYS/QCPTOIMPF. Code for IBM i may not work as intended.`);
                    });
                  break;
                case `Read more`:
                  vscode.env.openExternal(vscode.Uri.parse(`https://github.com/halcyon-tech/vscode-ibmi/issues/476#issuecomment-1018908018`));
                  break;
              }
            });
          } catch (e) {
            // It doesn't exist, we're all good.
          }

          try {
            await this.remoteCommand(
              `CHKOBJ OBJ(QSYS/QCPFRMIMPF) OBJTYPE(*DTAARA)`,
              undefined
            );

            vscode.window.showWarningMessage(`The data area QSYS/QCPFRMIMPF exists on this system and may impact Code for IBM i functionality.`, {
              modal: false,
            }, `Delete`, `Read more`).then(choice => {
              switch (choice) {
                case `Delete`:
                  this.remoteCommand(
                    `DLTOBJ OBJ(QSYS/QCPFRMIMPF) OBJTYPE(*DTAARA)`
                  )
                    .then(() => {
                      vscode.window.showInformationMessage(`The data area QSYS/QCPFRMIMPF has been deleted.`);
                    })
                    .catch(e => {
                      vscode.window.showInformationMessage(`Failed to delete the data area QSYS/QCPFRMIMPF. Code for IBM i may not work as intended.`);
                    });
                  break;
                case `Read more`:
                  vscode.env.openExternal(vscode.Uri.parse(`https://github.com/halcyon-tech/vscode-ibmi/issues/476#issuecomment-1018908018`));
                  break;
              }
            });
          } catch (e) {
            // It doesn't exist, we're all good.
          }
        }

        // Check for installed components?
        // For Quick Connect to work here, 'remoteFeatures' MUST have all features defined and no new properties may be added!
        if (quickConnect === true && cachedServerSettings?.remoteFeatures && Object.keys(cachedServerSettings.remoteFeatures).sort().toString() === Object.keys(this.remoteFeatures).sort().toString()) {
          this.remoteFeatures = cachedServerSettings.remoteFeatures;
        } else {
          progress.report({
            message: `Checking installed components on host IBM i.`
          });

          // We need to check if our remote programs are installed.
          remoteApps.push(
            {
              path: `/QSYS.lib/${this.config.tempLibrary.toUpperCase()}.lib/`,
              names: [`GENCMDXML.PGM`, `GETNEWLIBL.PGM`],
              specific: `GE*.PGM`
            }
          );

          //Next, we see what pase features are available (installed via yum)
          //This may enable certain features in the future.
          for (const feature of remoteApps) {
            try {
              progress.report({
                message: `Checking installed components on host IBM i: ${feature.path}`
              });

              const call = await this.paseCommand(`ls -p ${feature.path}${feature.specific || ``}`);
              if (typeof call === `string`) {
                const files = call.split(`\n`);

                if (feature.specific) {
                  for (const name of feature.names)
                    this.remoteFeatures[name] = files.find(file => file.includes(name));
                } else {
                  for (const name of feature.names)
                    if (files.includes(name))
                      this.remoteFeatures[name] = feature.path + name;
                }
              }
            } catch (e) {
              console.log(e);
            }
          }
        }

        if (this.remoteFeatures[`QZDFMDB2.PGM`]) {
          let statement;
          let output;

          // Check for ASP information?
          if (quickConnect === true && cachedServerSettings?.aspInfo) {
            this.aspInfo = cachedServerSettings.aspInfo;
          } else {
            progress.report({
              message: `Checking for ASP information.`
            });

            //This is mostly a nice to have. We grab the ASP info so user's do
            //not have to provide the ASP in the settings.
            try {
              statement = `SELECT * FROM QSYS2.ASP_INFO`;
              output = await this.paseCommand(`LC_ALL=EN_US.UTF-8 system "call QSYS/QZDFMDB2 PARM('-d' '-i')"`, undefined, 0, {
                stdin: statement
              });

              if (typeof output === `string`) {
                const rows = Tools.db2Parse(output);
                rows.forEach((row: any) => {
                  if (row.DEVICE_DESCRIPTION_NAME && row.DEVICE_DESCRIPTION_NAME !== `null`) {
                    this.aspInfo[row.ASP_NUMBER] = row.DEVICE_DESCRIPTION_NAME;
                  }
                });
              }
            } catch (e) {
              //Oh well
              progress.report({
                message: `Failed to get ASP information.`
              });
            }
          }

          // Fetch conversion values?
          if (quickConnect === true && cachedServerSettings?.qccsid !== null && cachedServerSettings?.variantChars) {
            this.qccsid = cachedServerSettings.qccsid;
            this.variantChars = cachedServerSettings.variantChars;
          } else {
            progress.report({
              message: `Fetching conversion values.`
            });

            // Next, we're going to see if we can get the CCSID from the user or the system.
            // Some things don't work without it!!!
            try {
              const CCSID_SYSVAL = -2;
              statement = `select CHARACTER_CODE_SET_ID from table( QSYS2.QSYUSRINFO( USERNAME => upper('${this.currentUser}') ) )`;
              output = await this.sendCommand({
                command: `LC_ALL=EN_US.UTF-8 system "call QSYS/QZDFMDB2 PARM('-d' '-i')"`,
                stdin: statement
              });

              if (output.stdout) {
                const [row] = Tools.db2Parse(output.stdout);
                if (row && row.CHARACTER_CODE_SET_ID !== `null` && typeof row.CHARACTER_CODE_SET_ID === 'number') {
                  this.qccsid = row.CHARACTER_CODE_SET_ID;
                }
              }

              if (this.qccsid === undefined || this.qccsid === CCSID_SYSVAL) {
                statement = `select SYSTEM_VALUE_NAME, CURRENT_NUMERIC_VALUE from QSYS2.SYSTEM_VALUE_INFO where SYSTEM_VALUE_NAME = 'QCCSID'`;
                output = await this.sendCommand({
                  command: `LC_ALL=EN_US.UTF-8 system "call QSYS/QZDFMDB2 PARM('-d' '-i')"`,
                  stdin: statement
                });

                if (output.stdout) {
                  const rows = Tools.db2Parse(output.stdout);
                  const ccsid = rows.find(row => row.SYSTEM_VALUE_NAME === `QCCSID`);
                  if (ccsid && typeof ccsid.CURRENT_NUMERIC_VALUE === 'number') {
                    this.qccsid = ccsid.CURRENT_NUMERIC_VALUE;
                  }
                }
              }

              if (this.config.enableSQL && this.qccsid === 65535) {
                this.config.enableSQL = false;
                vscode.window.showErrorMessage(`QCCSID is set to 65535. Disabling SQL support.`);
              }

              progress.report({
                message: `Fetching local encoding values.`
              });

              statement = `with VARIANTS ( HASH, AT, DOLLARSIGN ) as (`
                + `  values ( cast( x'7B' as varchar(1) )`
                + `         , cast( x'7C' as varchar(1) )`
                + `         , cast( x'5B' as varchar(1) ) )`
                + `)`
                + `select HASH concat AT concat DOLLARSIGN as LOCAL`
                + `  from VARIANTS; `;
              output = await this.sendCommand({
                command: `LC_ALL=EN_US.UTF-8 system "call QSYS/QZDFMDB2 PARM('-d' '-i')"`,
                stdin: statement
              });
              if (output.stdout) {
                const [row] = Tools.db2Parse(output.stdout);
                if (row && row.LOCAL !== `null` && typeof row.LOCAL === 'string') {
                  this.variantChars.local = row.LOCAL;
                }
              } else {
                throw new Error(`There was an error running the SQL statement.`);
              }
            } catch (e) {
              // Oh well!
              console.log(e);
            }
          }
        } else {
          // Disable it if it's not found

          if (this.config.enableSQL) {
            progress.report({
              message: `SQL program not installed. Disabling SQL.`
            });
            this.config.enableSQL = false;
          }
        }

        // Check users default shell.
        // give user option to set bash as default shell.
        try {
          // make sure chsh and bash is installed
          if (this.remoteFeatures[`chsh`] &&
            this.remoteFeatures[`bash`]) {

            const bashShellPath = '/QOpenSys/pkgs/bin/bash';
            const commandShellResult = await this.sendCommand({
              command: `echo $SHELL`
            });

            if (!commandShellResult.stderr) {
              let userDefaultShell = commandShellResult.stdout.trim();
              if (userDefaultShell !== bashShellPath) {

                vscode.window.showInformationMessage(`IBM recommends using bash as your default shell.`, `Set shell to bash`, `Read More`,).then(async choice => {
                  switch (choice) {
                    case `Set shell to bash`:
                      const commandSetBashResult = await this.sendCommand({
                        command: `/QOpenSys/pkgs/bin/chsh -s /QOpenSys/pkgs/bin/bash`
                      });

                      if (!commandSetBashResult.stderr) {
                        vscode.window.showInformationMessage(`Shell is now bash! Reconnect for change to take effect.`);
                      } else {
                        vscode.window.showInformationMessage(`Default shell WAS NOT changed to bash.`);
                      }
                      break;

                    case `Read More`:
                      vscode.env.openExternal(vscode.Uri.parse(`https://ibmi-oss-docs.readthedocs.io/en/latest/user_setup/README.html#step-4-change-your-default-shell-to-bash`));
                      break;
                  }
                });
              }
            }
          }
        } catch (e) {
          // Oh well...trying to set default shell is not worth stopping for.
          console.log(e);
        }

        if (this.config.autoConvertIFSccsid) {
          if (this.remoteFeatures.attr === undefined || this.remoteFeatures.iconv === undefined) {
            this.config.autoConvertIFSccsid = false;
            vscode.window.showWarningMessage(`EBCDIC streamfiles will not be rendered correctly since \`attr\` or \`iconv\` is not installed on the host. They should both exist in \`\\usr\\bin\`.`);
          }
        }

        if (defaultHomeDir) {
          if (!tempLibrarySet) {
            vscode.window.showWarningMessage(`Code for IBM i will not function correctly until the temporary library has been corrected in the settings.`, `Open Settings`)
              .then(result => {
                switch (result) {
                  case `Open Settings`:
                    vscode.commands.executeCommand(`code-for-ibmi.showAdditionalSettings`);
                    break;
                }
              });
          }
        } else {
          vscode.window.showWarningMessage(`Code for IBM i may not function correctly until your user has a home directory. Please set a home directory using CHGUSRPRF USRPRF(${connectionObject.username.toUpperCase()}) HOMEDIR('/home/${connectionObject.username.toLowerCase()}')`);
        }

        if (!reconnecting) {
          instance.setConnection(this);
          vscode.workspace.getConfiguration().update(`workbench.editor.enablePreview`, false, true);
          await vscode.commands.executeCommand(`setContext`, `code-for-ibmi:connected`, true);
          instance.fire("connected");
        }

        GlobalStorage.get().setServerSettingsCache(this.currentConnectionName, {
          aspInfo: this.aspInfo,
          qccsid: this.qccsid,
          remoteFeatures: this.remoteFeatures,
          variantChars: {
            american: this.variantChars.american,
            local: this.variantChars.local,
          },
          badDataAreasChecked: true
        });

        return {
          success: true
        };
      });

    } catch (e) {

      if (this.client.isConnected()) {
        this.client.dispose();
      }

      if (reconnecting && await vscode.window.showWarningMessage(`Could not reconnect`, {
        modal: true,
        detail: `Reconnection to ${this.currentConnectionName} has failed. Would you like to try again?\n\n${e}`
      }, `Yes`)) {
        return this.connect(connectionObject, true);
      }

      return {
        success: false,
        error: e
      };
    }
    finally {
      ConnectionConfiguration.update(this.config!);
    }
  }

  /**
   * @deprecated Use runCommand instead
   * @param {string} command 
   * @param {string} [directory] If not passed, will use current home directory
   */
  remoteCommand(command: string, directory?: string) {
    //execCommand does not crash..
    // escape $ and "
    command = command.replace(/\$/g, `\\$`).replace(/"/g, `\\"`);

    return this.paseCommand(`system "` + command + `"`, directory);
  }

  /**
   * - Send PASE/QSH/ILE commands simply
   * - Commands sent here end in the 'IBM i Output' channel
   * - When sending `ile` commands:
   *   By default, it will use the library list of the connection,
   *   but `&LIBL` and `&CURLIB` can be passed in the property
   *   `env` to customise them.
   */
  runCommand(data: RemoteCommand) {
    return CompileTools.runCommand(instance, data);
  }

  async sendQsh(options: CommandData) {
    options.stdin = options.command;

    return this.sendCommand({
      ...options,
      command: `/QOpenSys/usr/bin/qsh`
    });
  }

  /**
   * @deprecated Use sendCommand instead
   */
  async paseCommand(command: string, directory = this.config?.homeDirectory, returnType = 0, standardIO: StandardIO = {}): Promise<String | CommandResult> {
    const result = await this.sendCommand({
      command,
      directory,
      ...standardIO
    })

    if (returnType === 0) {
      if (result.code === 0 || result.code === null) return Promise.resolve(result.stdout);
      else return Promise.reject(result.stderr);
    } else {
      return Promise.resolve(result);
    }
  }

  /**
   * Send commands to pase through the SSH connection.
   * Commands sent here end up in the 'Code for IBM i' output channel.
   */
  async sendCommand(options: CommandData): Promise<CommandResult> {
    let commands: string[] = [];
    if (options.env) {
      commands.push(...Object.entries(options.env).map(([key, value]) => `export ${key}="${value?.replace(/\$/g, `\\$`).replace(/"/g, `\\"`) || ``
        }"`))
    }

    commands.push(options.command);

    const command = commands.join(` && `);
    const directory = options.directory || this.config?.homeDirectory;

    this.determineClear()

    if (this.outputChannel) {
      this.appendOutput(`${directory}: ${command}\n`);
      if (options && options.stdin) {
        this.appendOutput(`${options.stdin}\n`);
      }
    }

    const result = await this.client.execCommand(command, {
      cwd: directory,
      stdin: options.stdin,
      onStdout: options.onStdout,
      onStderr: options.onStderr,
    });

    // Some simplification
    if (result.code === null) result.code = 0;

    // Store the error
    if (result.code && result.stderr) {
      this.lastErrors.push({
        command,
        code: result.code,
        stderr: result.stderr,
        cwd: directory
      });

      // We don't want it to fill up too much.
      if (this.lastErrors.length > 3)
        this.lastErrors.shift();
    }

    this.appendOutput(JSON.stringify(result, null, 4) + `\n\n`);

    return result;
  }

  private appendOutput(content: string) {
    if (this.outputChannel) {
      this.outputChannel.append(content);
    }
  }

  private determineClear() {
    if (this.commandsExecuted > 150) {
      if (this.outputChannel) this.outputChannel.clear();
      this.commandsExecuted = 0;
    }

    this.commandsExecuted += 1;
  }

  async end() {
    this.client.connection?.removeAllListeners();
    this.client.dispose();

    if (this.outputChannel) {
      this.outputChannel.hide();
      this.outputChannel.dispose();
    }

    await Promise.all([
      vscode.commands.executeCommand("code-for-ibmi.refreshObjectBrowser"),
      vscode.commands.executeCommand("code-for-ibmi.refreshLibraryListView"),
      vscode.commands.executeCommand("code-for-ibmi.refreshIFSBrowser")
    ]);

    instance.setConnection(undefined);
    instance.fire(`disconnected`);
    await vscode.commands.executeCommand(`setContext`, `code-for-ibmi:connected`, false);
    vscode.window.showInformationMessage(`Disconnected from ${this.currentHost}.`);
  }

  /**
   * Generates path to a temp file on the IBM i
   * @param {string} key Key to the temp file to be re-used
   */
  getTempRemote(key: string) {
    if (this.tempRemoteFiles[key] !== undefined) {
      console.log(`Using existing temp: ` + this.tempRemoteFiles[key]);
      return this.tempRemoteFiles[key];
    } else
      if (this.config) {
        let value = path.posix.join(this.config.tempDir, `vscodetemp-${Tools.makeid()}`);
        console.log(`Using new temp: ` + value);
        this.tempRemoteFiles[key] = value;
        return value;
      }
  }

  parserMemberPath(string: string): MemberParts {
    const variant_chars_local = this.variantChars.local;
    const validQsysName = new RegExp(`^[A-Z0-9${variant_chars_local}][A-Z0-9_${variant_chars_local}.]{0,9}$`);

    // Remove leading slash
    const path = string.startsWith(`/`) ? string.substring(1).toUpperCase().split(`/`) : string.toUpperCase().split(`/`);

    const basename = path[path.length - 1];
    const file = path[path.length - 2];
    const library = path[path.length - 3];
    const asp = path[path.length - 4];

    if (!library || !file || !basename) {
      throw new Error(`Invalid path: ${string}. Use format LIB/SPF/NAME.ext`);
    }
    if (asp && !validQsysName.test(asp)) {
      throw new Error(`Invalid ASP name: ${asp}`);
    }
    if (!validQsysName.test(library)) {
      throw new Error(`Invalid Library name: ${library}`);
    }
    if (!validQsysName.test(file)) {
      throw new Error(`Invalid Source File name: ${file}`);
    }

    //Having a blank extension is allowed but the . in the path is required
    if (!basename.includes(`.`)) {
      throw new Error(`Source Type extension is required.`);
    }
    const name = basename.substring(0, basename.lastIndexOf(`.`));
    const extension = basename.substring(basename.lastIndexOf(`.`) + 1).trim();

    if (!validQsysName.test(name)) {
      throw new Error(`Invalid Source Member name: ${name}`);
    }
    // The extension/source type has nearly the same naming rules as
    // the objects, except that a period is not allowed.  We can reuse
    // the existing RegExp because result.extension is everything after
    // the final period (so we know it won't contain a period).
    // But, a blank extension is valid.
    if (extension && !validQsysName.test(extension)) {
      throw new Error(`Invalid Source Member Extension: ${extension}`);
    }

    return {
      library,
      file,
      extension,
      basename,
      name,
      asp
    };
  }

  /**
   * @param {string} string
   * @returns {string} result
   */
  sysNameInLocal(string: string) {
    const fromChars = this.variantChars.american;
    const toChars = this.variantChars.local;

    let result = string;

    for (let i = 0; i < fromChars.length; i++) {
      result = result.replace(new RegExp(`[${fromChars[i]}]`, `g`), toChars[i]);
    };

    return result;
  }

  /**
   * @param {string} string
   * @returns {string} result
   */
  sysNameInAmerican(string: string) {
    const fromChars = this.variantChars.local;
    const toChars = this.variantChars.american;

    let result = string;

    for (let i = 0; i < fromChars.length; i++) {
      result = result.replace(new RegExp(`[${fromChars[i]}]`, `g`), toChars[i]);
    };

    return result;
  }
  async uploadFiles(files: { local: string | vscode.Uri, remote: string }[], options?: node_ssh.SSHPutFilesOptions) {
    await this.client.putFiles(files.map(f => { return { local: this.fileToPath(f.local), remote: f.remote } }), options);
  }

  async downloadFile(localFile: string | vscode.Uri, remoteFile: string) {
    await this.client.getFile(this.fileToPath(localFile), remoteFile);
  }

  async uploadDirectory(localDirectory: string | vscode.Uri, remoteDirectory: string, options?: node_ssh.SSHGetPutDirectoryOptions) {
    await this.client.putDirectory(this.fileToPath(localDirectory), remoteDirectory, options);
  }

  async downloadDirectory(localDirectory: string | vscode.Uri, remoteDirectory: string, options?: node_ssh.SSHGetPutDirectoryOptions) {
    await this.client.getDirectory(this.fileToPath(localDirectory), remoteDirectory, options);
  }

  fileToPath(file: string | vscode.Uri): string {
    if (typeof file === "string") {
      return file;
    }
    else {
      return file.fsPath;
    }
  }
}<|MERGE_RESOLUTION|>--- conflicted
+++ resolved
@@ -22,11 +22,7 @@
   },
   {
     path: `/usr/bin/`,
-<<<<<<< HEAD
-    names: [`setccsid`, `iconv`, `attr`, `find`]
-=======
-    names: [`setccsid`, `iconv`, `attr`, `tar`]
->>>>>>> cf8b9444
+    names: [`setccsid`, `iconv`, `attr`, `tar`, `find`]
   },
   {
     path: `/QSYS.LIB/`,
@@ -94,12 +90,9 @@
       'GETNEWLIBL.PGM': undefined,
       'QZDFMDB2.PGM': undefined,
       'startDebugService.sh': undefined,
-<<<<<<< HEAD
-      find: undefined
-=======
+      find: undefined,
       attr: undefined,
       iconv: undefined
->>>>>>> cf8b9444
     };
 
     this.variantChars = {
