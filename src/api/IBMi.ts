--- conflicted
+++ resolved
@@ -251,14 +251,7 @@
     };
   }
 
-<<<<<<< HEAD
-  /**
-   * @returns {Promise<{success: boolean, error?: any}>} Was succesful at connecting or not.
-   */
-  async connect(connectionObject: ConnectionData, callbacks: ConnectionCallbacks, reconnecting?: boolean, reloadServerSettings: boolean = false): Promise<ConnectionResult> {
-=======
   async connect(connectionObject: ConnectionData, options: ConnectionOptions): Promise<ConnectionResult> {
->>>>>>> 6c4993c1
     const currentExtensionVersion = process.env.VSCODEIBMI_VERSION;
     const callbacks = options.callbacks;
 
