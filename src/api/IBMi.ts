--- conflicted
+++ resolved
@@ -1,4 +1,3 @@
-
 import * as node_ssh from "node-ssh";
 import * as vscode from "vscode";
 import { ConnectionConfiguration } from "./Configuration";
@@ -871,7 +870,22 @@
             }
           }
 
-<<<<<<< HEAD
+          let debugConfigLoaded = false
+          if ((!quickConnect || !cachedServerSettings?.debugConfigLoaded)) {
+            if (debugPTFInstalled()) {
+              try {
+                const debugServiceConfig = await new DebugConfiguration().load();
+                delete this.config.debugCertDirectory;
+                this.config.debugPort = debugServiceConfig.getOrDefault("DBGSRV_SECURED_PORT", "8005");
+                this.config.debugSepPort = debugServiceConfig.getOrDefault("DBGSRV_SEP_DAEMON_PORT", "8008");
+                debugConfigLoaded = true;
+              }
+              catch (error) {
+                vscode.window.showWarningMessage(`Could not load debug service configuration: ${error}`);
+              }
+            }
+          }
+
           if (!reconnecting) {
             vscode.workspace.getConfiguration().update(`workbench.editor.enablePreview`, false, true);
             await vscode.commands.executeCommand(`setContext`, `code-for-ibmi:connected`, true);
@@ -891,48 +905,9 @@
             badDataAreasChecked: true,
             libraryListValidated: true,
             pathChecked: true,
-            userDefaultCCSID: this.userDefaultCCSID
+            userDefaultCCSID: this.userDefaultCCSID,
+            debugConfigLoaded
           });
-=======
-        let debugConfigLoaded = false
-        if ((!quickConnect || !cachedServerSettings?.debugConfigLoaded)) {
-          if (debugPTFInstalled()) {
-            try {
-              const debugServiceConfig = await new DebugConfiguration().load();
-              delete this.config.debugCertDirectory;
-              this.config.debugPort = debugServiceConfig.getOrDefault("DBGSRV_SECURED_PORT", "8005");
-              this.config.debugSepPort = debugServiceConfig.getOrDefault("DBGSRV_SEP_DAEMON_PORT", "8008");
-              debugConfigLoaded = true;
-            }
-            catch (error) {
-              vscode.window.showWarningMessage(`Could not load debug service configuration: ${error}`);
-            }
-          }
-        }
-
-        if (!reconnecting) {
-          vscode.workspace.getConfiguration().update(`workbench.editor.enablePreview`, false, true);
-          await vscode.commands.executeCommand(`setContext`, `code-for-ibmi:connected`, true);
-          delayedOperations.forEach(func => func());
-          instance.fire("connected");
-        }
-
-        GlobalStorage.get().setServerSettingsCache(this.currentConnectionName, {
-          aspInfo: this.aspInfo,
-          runtimeCcsid: this.runtimeCcsid,
-          remoteFeatures: this.remoteFeatures,
-          remoteFeaturesKeys: Object.keys(this.remoteFeatures).sort().toString(),
-          variantChars: {
-            american: this.variantChars.american,
-            local: this.variantChars.local,
-          },
-          badDataAreasChecked: true,
-          libraryListValidated: true,
-          pathChecked: true,
-          userDefaultCCSID: this.userDefaultCCSID,
-          debugConfigLoaded
-        });
->>>>>>> 3f65f3f2
 
           //Keep track of variant characters that can be uppercased
           this.dangerousVariants = this.variantChars.local !== this.variantChars.local.toLocaleUpperCase();
@@ -1354,8 +1329,6 @@
       userDefaultCCSID: this.userDefaultCCSID,
     };
   }
-<<<<<<< HEAD
-=======
 
   async checkUserSpecialAuthorities(authorities: SpecialAuthorities[], user?: string) {
     const profile = (user || this.currentUser).toLocaleUpperCase();
@@ -1370,5 +1343,4 @@
     const missing = authorities.filter(auth => !userAuthorities.includes(auth));
     return { valid: !Boolean(missing.length), missing };
   }
->>>>>>> 3f65f3f2
 }