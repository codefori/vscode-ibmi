import * as node_ssh from "node-ssh";
import * as vscode from "vscode";
import { ConnectionConfiguration } from "./Configuration";

import { parse } from 'csv-parse/sync';
import { existsSync } from "fs";
import os from "os";
import path from 'path';
import { ComponentId, ComponentManager } from "../components/component";
import { CopyToImport } from "../components/copyToImport";
import { instance } from "../instantiate";
import { CommandData, CommandResult, ConnectionData, IBMiMember, RemoteCommand, SpecialAuthorities, WrapResult } from "../typings";
import { CompileTools } from "./CompileTools";
import IBMiContent from "./IBMiContent";
import { CachedServerSettings, GlobalStorage } from './Storage';
import { Tools } from './Tools';
import * as configVars from './configVars';
import { DebugConfiguration } from "./debug/config";
import { debugPTFInstalled } from "./debug/server";

export interface MemberParts extends IBMiMember {
  basename: string
}

const CCSID_SYSVAL = -2;
const bashShellPath = '/QOpenSys/pkgs/bin/bash';

const remoteApps = [ // All names MUST also be defined as key in 'remoteFeatures' below!!
  {
    path: `/usr/bin/`,
    names: [`setccsid`, `iconv`, `attr`, `tar`, `ls`]
  },
  {
    path: `/QOpenSys/pkgs/bin/`,
    names: [`git`, `grep`, `tn5250`, `md5sum`, `bash`, `chsh`, `stat`, `sort`, `tar`, `ls`, `find`]
  },
  {
    path: `/QSYS.LIB/`,
    // In the future, we may use a generic specific.
    // Right now we only need one program
    // specific: `*.PGM`,
    specific: `QZDFMDB2.PGM`,
    names: [`QZDFMDB2.PGM`]
  },
  {
    path: `/QIBM/ProdData/IBMiDebugService/bin/`,
    specific: `startDebugService.sh`,
    names: [`startDebugService.sh`]
  }
];

export default class IBMi {
  private qccsid: number = 65535;
  private jobCcsid: number = CCSID_SYSVAL;
  /** User default CCSID is job default CCSID */
  private userDefaultCCSID: number = 0;

  private components: ComponentManager = new ComponentManager();

  client: node_ssh.NodeSSH;
  currentHost: string = ``;
  currentPort: number = 22;
  currentUser: string = ``;
  currentConnectionName: string = ``;
  tempRemoteFiles: { [name: string]: string } = {};
  defaultUserLibraries: string[] = [];
  outputChannel?: vscode.OutputChannel;
  outputChannelContent?: string;
<<<<<<< HEAD

=======
>>>>>>> e7caf9f9
  /**
   * Used to store ASP numbers and their names
   * Their names usually maps up to a directory in
   * the root of the IFS, thus why we store it.
   */
  aspInfo: { [id: number]: string } = {};
  remoteFeatures: { [name: string]: string | undefined };
  variantChars: { american: string, local: string };

  /** 
   * Strictly for storing errors from sendCommand.
   * Used when creating issues on GitHub.
   * */
  lastErrors: object[] = [];
  config?: ConnectionConfiguration.Parameters;
  content = new IBMiContent(this);
  shell?: string;

  commandsExecuted = 0;

  //Maximum admited length for command's argument - any command whose arguments are longer than this won't be executed by the shell
  maximumArgsLength = 0;

  dangerousVariants = false;

  dangerousVariants = false;

  constructor() {
    this.client = new node_ssh.NodeSSH;

    this.remoteFeatures = {
      git: undefined,
      grep: undefined,
      tn5250: undefined,
      setccsid: undefined,
      md5sum: undefined,
      bash: undefined,
      chsh: undefined,
      stat: undefined,
      sort: undefined,
      'GETNEWLIBL.PGM': undefined,
      'GETMBRINFO.SQL': undefined,
      'QZDFMDB2.PGM': undefined,
      'startDebugService.sh': undefined,
      attr: undefined,
      iconv: undefined,
      tar: undefined,
      ls: undefined,
      find: undefined,
    };

    this.variantChars = {
      american: `#@$`,
      local: `#@$`
    };
  }

  /**
   * @returns {Promise<{success: boolean, error?: any}>} Was succesful at connecting or not.
   */
  async connect(connectionObject: ConnectionData, reconnecting?: boolean, reloadServerSettings: boolean = false, onConnectedOperations: Function[] = []): Promise<{ success: boolean, error?: any }> {
    return await Tools.withContext("code-for-ibmi:connecting", async () => {
      try {
        connectionObject.keepaliveInterval = 35000;
<<<<<<< HEAD

        configVars.replaceAll(connectionObject);

        return await vscode.window.withProgress({
          location: vscode.ProgressLocation.Notification,
          title: `Connecting`,
        }, async progress => {
          progress.report({
            message: `Connecting via SSH.`
          });
          const delayedOperations: Function[] = [...onConnectedOperations];

          await this.client.connect(connectionObject as node_ssh.Config);
=======

        configVars.replaceAll(connectionObject);

        return await vscode.window.withProgress({
          location: vscode.ProgressLocation.Notification,
          title: `Connecting`,
          cancellable: true
        }, async (progress, cancelToken) => {
          progress.report({
            message: `Connecting via SSH.`
          });
          const delayedOperations: Function[] = [...onConnectedOperations];

          await this.client.connect(connectionObject as node_ssh.Config);

          cancelToken.onCancellationRequested(() => {
            this.end();
          });
>>>>>>> e7caf9f9

          this.currentConnectionName = connectionObject.name;
          this.currentHost = connectionObject.host;
          this.currentPort = connectionObject.port;
          this.currentUser = connectionObject.username;

          if (!reconnecting) {
            this.outputChannel = vscode.window.createOutputChannel(`Code for IBM i: ${this.currentConnectionName}`);
            this.outputChannelContent = '';
          }

          let tempLibrarySet = false;

<<<<<<< HEAD
          const disconnected = async () => {
            const choice = await vscode.window.showWarningMessage(`Connection lost`, {
              modal: true,
              detail: `Connection to ${this.currentConnectionName} has dropped. Would you like to reconnect?`
            }, `Yes`);

            let disconnect = true;
            if (choice === `Yes`) {
              disconnect = !(await this.connect(connectionObject, true)).success;
            }

            if (disconnect) {
              this.end();
            };
=======
          const timeoutHandler = async () => {
            if (!cancelToken.isCancellationRequested) {
              this.disconnect();

              const choice = await vscode.window.showWarningMessage(`Connection lost`, {
                modal: true,
                detail: `Connection to ${this.currentConnectionName} has dropped. Would you like to reconnect?`
              }, `Yes`);

              let disconnect = true;
              if (choice === `Yes`) {
                disconnect = !(await this.connect(connectionObject, true)).success;
              }

              if (disconnect) {
                this.end();
              };
            }
>>>>>>> e7caf9f9
          };

          progress.report({
            message: `Loading configuration.`
          });

          //Load existing config
          this.config = await ConnectionConfiguration.load(this.currentConnectionName);

          // Load cached server settings.
          const cachedServerSettings: CachedServerSettings = GlobalStorage.get().getServerSettingsCache(this.currentConnectionName);
          // Reload server settings?
          const quickConnect = (this.config.quickConnect === true && reloadServerSettings === false);

          // Check shell output for additional user text - this will confuse Code...
          progress.report({
            message: `Checking shell output.`
          });

          const checkShellText = `This should be the only text!`;
          const checkShellResult = await this.sendCommand({
            command: `echo "${checkShellText}"`,
            directory: `.`
          });
          if (checkShellResult.stdout.split(`\n`)[0] !== checkShellText) {
            const chosen = await vscode.window.showErrorMessage(`Error in shell configuration!`, {
              detail: [
                `This extension can not work with the shell configured on ${this.currentConnectionName},`,
                `since the output from shell commands have additional content.`,
                `This can be caused by running commands like "echo" or other`,
                `commands creating output in your shell start script.`, ``,
                `The connection to ${this.currentConnectionName} will be aborted.`
              ].join(`\n`),
              modal: true
            }, `Read more`);

            if (chosen === `Read more`) {
              vscode.commands.executeCommand(`vscode.open`, `https://codefori.github.io/docs/#/pages/tips/setup`);
            }

            throw (`Shell config error, connection aborted.`);
          }

          // Register handlers after we might have to abort due to bad configuration.
<<<<<<< HEAD
          this.client.connection!.once(`timeout`, disconnected);
          this.client.connection!.once(`end`, disconnected);
          this.client.connection!.once(`error`, disconnected);
=======
          this.client.connection!.once(`timeout`, timeoutHandler);
          this.client.connection!.once(`end`, timeoutHandler);
          this.client.connection!.once(`error`, timeoutHandler);
>>>>>>> e7caf9f9

          if (!reconnecting) {
            instance.setConnection(this);
          }

          progress.report({
            message: `Checking home directory.`
          });

          let defaultHomeDir;

          const echoHomeResult = await this.sendCommand({
            command: `echo $HOME && cd && test -w $HOME`,
            directory: `.`
          });
          // Note: if the home directory does not exist, the behavior of the echo/cd/test command combo is as follows:
          //   - stderr contains 'Could not chdir to home directory /home/________: No such file or directory'
          //       (The output contains 'chdir' regardless of locale and shell, so maybe we could use that
          //        if we iterate on this code again in the future)
          //   - stdout contains the name of the home directory (even if it does not exist)
          //   - The 'cd' command causes an error if the home directory does not exist or otherwise can't be cd'ed into
          //   - The 'test' command causes an error if the home directory is not writable (one can cd into a non-writable directory)
          let isHomeUsable = (0 == echoHomeResult.code);
          if (isHomeUsable) {
            defaultHomeDir = echoHomeResult.stdout.trim();
          } else {
            // Let's try to provide more valuable information to the user about why their home directory
            // is bad and maybe even provide the opportunity to create the home directory

            let actualHomeDir = echoHomeResult.stdout.trim();

            // we _could_ just assume the home directory doesn't exist but maybe there's something more going on, namely mucked-up permissions
            let doesHomeExist = (0 === (await this.sendCommand({ command: `test -e ${actualHomeDir}` })).code);
            if (doesHomeExist) {
              // Note: this logic might look backward because we fall into this (failure) leg on what looks like success (home dir exists).
              //       But, remember, but we only got here if 'cd $HOME' failed.
              //       Let's try to figure out why....
              if (0 !== (await this.sendCommand({ command: `test -d ${actualHomeDir}` })).code) {
                await vscode.window.showWarningMessage(`Your home directory (${actualHomeDir}) is not a directory! Code for IBM i may not function correctly. Please contact your system administrator.`, { modal: !reconnecting });
              }
              else if (0 !== (await this.sendCommand({ command: `test -w ${actualHomeDir}` })).code) {
                await vscode.window.showWarningMessage(`Your home directory (${actualHomeDir}) is not writable! Code for IBM i may not function correctly. Please contact your system administrator.`, { modal: !reconnecting });
              }
              else if (0 !== (await this.sendCommand({ command: `test -x ${actualHomeDir}` })).code) {
                await vscode.window.showWarningMessage(`Your home directory (${actualHomeDir}) is not usable due to permissions! Code for IBM i may not function correctly. Please contact your system administrator.`, { modal: !reconnecting });
              }
              else {
                // not sure, but get your sys admin involved
                await vscode.window.showWarningMessage(`Your home directory (${actualHomeDir}) exists but is unusable. Code for IBM i may not function correctly. Please contact your system administrator.`, { modal: !reconnecting });
              }
            }
            else if (reconnecting) {
              vscode.window.showWarningMessage(`Your home directory (${actualHomeDir}) does not exist. Code for IBM i may not function correctly.`, { modal: false });
            }
            else if (await vscode.window.showWarningMessage(`Home directory does not exist`, {
              modal: true,
              detail: `Your home directory (${actualHomeDir}) does not exist, so Code for IBM i may not function correctly. Would you like to create this directory now?`,
            }, `Yes`)) {
              this.appendOutput(`creating home directory ${actualHomeDir}`);
              let mkHomeCmd = `mkdir -p ${actualHomeDir} && chown ${connectionObject.username.toLowerCase()} ${actualHomeDir} && chmod 0755 ${actualHomeDir}`;
              let mkHomeResult = await this.sendCommand({ command: mkHomeCmd, directory: `.` });
              if (0 === mkHomeResult.code) {
                defaultHomeDir = actualHomeDir;
              } else {
                let mkHomeErrs = mkHomeResult.stderr;
                // We still get 'Could not chdir to home directory' in stderr so we need to hackily gut that out, as well as the bashisms that are a side effect of our API
                mkHomeErrs = mkHomeErrs.substring(1 + mkHomeErrs.indexOf(`\n`)).replace(`bash: line 1: `, ``);
                await vscode.window.showWarningMessage(`Error creating home directory (${actualHomeDir}):\n${mkHomeErrs}.\n\n Code for IBM i may not function correctly. Please contact your system administrator.`, { modal: true });
              }
            }
          }

          // Check to see if we need to store a new value for the home directory
          if (defaultHomeDir) {
            if (this.config.homeDirectory !== defaultHomeDir) {
              this.config.homeDirectory = defaultHomeDir;
              vscode.window.showInformationMessage(`Configured home directory reset to ${defaultHomeDir}.`);
            }
          } else {
            // New connections always have `.` as the initial value.
            // If we can't find a usable home directory, just reset it to
            // the initial default.
            this.config.homeDirectory = `.`;
          }

          //Set a default IFS listing
          if (this.config.ifsShortcuts.length === 0) {
            if (defaultHomeDir) {
              this.config.ifsShortcuts = [this.config.homeDirectory];
            } else {
              this.config.ifsShortcuts = [`/`];
            }
          }

          progress.report({
            message: `Checking library list configuration.`
          });

          //Since the compiles are stateless, then we have to set the library list each time we use the `SYSTEM` command
          //We setup the defaultUserLibraries here so we can remove them later on so the user can setup their own library list
          let currentLibrary = `QGPL`;
          this.defaultUserLibraries = [];

          const liblResult = await this.sendQsh({
            command: `liblist`
          });
          if (liblResult.code === 0) {
            const libraryListString = liblResult.stdout;
            if (libraryListString !== ``) {
              const libraryList = libraryListString.split(`\n`);

              let lib, type;
              for (const line of libraryList) {
                lib = line.substring(0, 10).trim();
                type = line.substring(12);

                switch (type) {
                  case `USR`:
                    this.defaultUserLibraries.push(lib);
                    break;

                  case `CUR`:
                    currentLibrary = lib;
                    break;
                }
              }

              //If this is the first time the config is made, then these arrays will be empty
              if (this.config.currentLibrary.length === 0) {
                this.config.currentLibrary = currentLibrary;
              }
              if (this.config.libraryList.length === 0) {
                this.config.libraryList = this.defaultUserLibraries;
              }
            }
          }

          progress.report({
            message: `Checking temporary library configuration.`
          });

          //Next, we need to check the temp lib (where temp outfile data lives) exists
          const createdTempLib = await this.runCommand({
            command: `CRTLIB LIB(${this.config.tempLibrary}) TEXT('Code for i temporary objects. May be cleared.')`,
            noLibList: true
          });

          if (createdTempLib.code === 0) {
            tempLibrarySet = true;
          } else {
            const messages = Tools.parseMessages(createdTempLib.stderr);
            if (messages.findId(`CPF2158`) || messages.findId(`CPF2111`)) { //Already exists, hopefully ok :)
              tempLibrarySet = true;
            }
            else if (messages.findId(`CPD0032`)) { //Can't use CRTLIB
              const tempLibExists = await this.runCommand({
                command: `CHKOBJ OBJ(QSYS/${this.config.tempLibrary}) OBJTYPE(*LIB)`,
                noLibList: true
              });

              if (tempLibExists.code === 0) {
                //We're all good if no errors
                tempLibrarySet = true;
              } else if (currentLibrary && !currentLibrary.startsWith(`Q`)) {
                //Using ${currentLibrary} as the temporary library for temporary data.
                this.config.tempLibrary = currentLibrary;
                tempLibrarySet = true;
              }
            }
          }

          progress.report({
            message: `Checking temporary directory configuration.`
          });

          let tempDirSet = false;
          // Next, we need to check if the temp directory exists
          let result = await this.sendCommand({
            command: `[ -d "${this.config.tempDir}" ]`
          });

          if (result.code === 0) {
            // Directory exists
            tempDirSet = true;
          } else {
            // Directory does not exist, try to create it
            let result = await this.sendCommand({
              command: `mkdir -p ${this.config.tempDir}`
            });
            if (result.code === 0) {
              // Directory created
              tempDirSet = true;
            } else {
              // Directory not created
            }
          }

          if (!tempDirSet) {
            this.config.tempDir = `/tmp`;
          }

          if (tempLibrarySet && this.config.autoClearTempData) {
            progress.report({
              message: `Clearing temporary data.`
            });

            this.runCommand({
              command: `DLTOBJ OBJ(${this.config.tempLibrary}/O_*) OBJTYPE(*FILE)`,
              noLibList: true,
            })
              .then(result => {
                // All good!
                if (result && result.stderr) {
                  const messages = Tools.parseMessages(result.stderr);
                  if (!messages.findId(`CPF2125`)) {
                    // @ts-ignore We know the config exists.
                    vscode.window.showErrorMessage(`Temporary data not cleared from ${this.config.tempLibrary}.`, `View log`).then(async choice => {
                      if (choice === `View log`) {
                        this.outputChannel!.show();
                      }
                    });
                  }
                }
              })

            this.sendCommand({
              command: `rm -rf ${path.posix.join(this.config.tempDir, `vscodetemp*`)}`
            })
              .then(result => {
                // All good!
              })
              .catch(e => {
                // CPF2125: No objects deleted.
                // @ts-ignore We know the config exists.
                vscode.window.showErrorMessage(`Temporary data not cleared from ${this.config.tempDir}.`, `View log`).then(async choice => {
                  if (choice === `View log`) {
                    this.outputChannel!.show();
                  }
                });
              });
          }

          const commandShellResult = await this.sendCommand({
            command: `echo $SHELL`
          });

          if (commandShellResult.code === 0) {
            this.shell = commandShellResult.stdout.trim();
          }

          // Check for bad data areas?
          if (quickConnect === true && cachedServerSettings?.badDataAreasChecked === true) {
            // Do nothing, bad data areas are already checked.
          } else {
            progress.report({
              message: `Checking for bad data areas.`
            });

            const QCPTOIMPF = await this.runCommand({
              command: `CHKOBJ OBJ(QSYS/QCPTOIMPF) OBJTYPE(*DTAARA)`,
              noLibList: true
            });

            if (QCPTOIMPF?.code === 0) {
              vscode.window.showWarningMessage(`The data area QSYS/QCPTOIMPF exists on this system and may impact Code for IBM i functionality.`, {
                detail: `For V5R3, the code for the command CPYTOIMPF had a major design change to increase functionality and performance. The QSYS/QCPTOIMPF data area lets developers keep the pre-V5R2 version of CPYTOIMPF. Code for IBM i cannot function correctly while this data area exists.`,
                modal: true,
              }, `Delete`, `Read more`).then(choice => {
                switch (choice) {
                  case `Delete`:
                    this.runCommand({
                      command: `DLTOBJ OBJ(QSYS/QCPTOIMPF) OBJTYPE(*DTAARA)`,
                      noLibList: true
                    })
                      .then((result) => {
                        if (result?.code === 0) {
                          vscode.window.showInformationMessage(`The data area QSYS/QCPTOIMPF has been deleted.`);
                        } else {
                          vscode.window.showInformationMessage(`Failed to delete the data area QSYS/QCPTOIMPF. Code for IBM i may not work as intended.`);
                        }
                      })
                    break;
                  case `Read more`:
                    vscode.env.openExternal(vscode.Uri.parse(`https://github.com/codefori/vscode-ibmi/issues/476#issuecomment-1018908018`));
                    break;
                }
              });
            }

            const QCPFRMIMPF = await this.runCommand({
              command: `CHKOBJ OBJ(QSYS/QCPFRMIMPF) OBJTYPE(*DTAARA)`,
              noLibList: true
            });

            if (QCPFRMIMPF?.code === 0) {
              vscode.window.showWarningMessage(`The data area QSYS/QCPFRMIMPF exists on this system and may impact Code for IBM i functionality.`, {
                modal: false,
              }, `Delete`, `Read more`).then(choice => {
                switch (choice) {
                  case `Delete`:
                    this.runCommand({
                      command: `DLTOBJ OBJ(QSYS/QCPFRMIMPF) OBJTYPE(*DTAARA)`,
                      noLibList: true
                    })
                      .then((result) => {
                        if (result?.code === 0) {
                          vscode.window.showInformationMessage(`The data area QSYS/QCPFRMIMPF has been deleted.`);
                        } else {
                          vscode.window.showInformationMessage(`Failed to delete the data area QSYS/QCPFRMIMPF. Code for IBM i may not work as intended.`);
                        }
                      })
                    break;
                  case `Read more`:
                    vscode.env.openExternal(vscode.Uri.parse(`https://github.com/codefori/vscode-ibmi/issues/476#issuecomment-1018908018`));
                    break;
                }
              });
            }
          }

          // Check for installed components?
          // For Quick Connect to work here, 'remoteFeatures' MUST have all features defined and no new properties may be added!
          if (quickConnect === true && cachedServerSettings?.remoteFeaturesKeys && cachedServerSettings.remoteFeaturesKeys === Object.keys(this.remoteFeatures).sort().toString()) {
            Object.assign(this.remoteFeatures, cachedServerSettings.remoteFeatures);
          } else {
            progress.report({
              message: `Checking installed components on host IBM i.`
            });

            // We need to check if our remote programs are installed.
            remoteApps.push(
              {
                path: `/QSYS.lib/${this.upperCaseName(this.config.tempLibrary)}.lib/`,
                names: [`GETNEWLIBL.PGM`],
                specific: `GE*.PGM`
              }
            );

            //Next, we see what pase features are available (installed via yum)
            //This may enable certain features in the future.
            for (const feature of remoteApps) {
              try {
                progress.report({
                  message: `Checking installed components on host IBM i: ${feature.path}`
                });

                const call = await this.sendCommand({ command: `ls -p ${feature.path}${feature.specific || ``}` });
                if (call.stdout) {
                  const files = call.stdout.split(`\n`);

                  if (feature.specific) {
                    for (const name of feature.names)
                      this.remoteFeatures[name] = files.find(file => file.includes(name));
                  } else {
                    for (const name of feature.names)
                      if (files.includes(name))
                        this.remoteFeatures[name] = feature.path + name;
                  }
                }
              } catch (e) {
                console.log(e);
              }
            }
          }

          if (this.sqlRunnerAvailable()) {
            //Temporary function to run SQL

            // TODO: stop using this runSQL function and this.runSql
            const runSQL = async (statement: string) => {
              const output = await this.sendCommand({
                command: `LC_ALL=EN_US.UTF-8 system "call QSYS/QZDFMDB2 PARM('-d' '-i')"`,
                stdin: statement
              });

              if (output.code === 0) {
                return Tools.db2Parse(output.stdout);
              }
              else {
                throw new Error(output.stdout);
              }
            };

            // Check for ASP information?
            if (quickConnect === true && cachedServerSettings?.aspInfo) {
              this.aspInfo = cachedServerSettings.aspInfo;
            } else {
              progress.report({
                message: `Checking for ASP information.`
              });

              //This is mostly a nice to have. We grab the ASP info so user's do
              //not have to provide the ASP in the settings.
              try {
                const resultSet = await runSQL(`SELECT * FROM QSYS2.ASP_INFO`);
                resultSet.forEach(row => {
                  if (row.DEVICE_DESCRIPTION_NAME && row.DEVICE_DESCRIPTION_NAME && row.DEVICE_DESCRIPTION_NAME !== `null`) {
                    this.aspInfo[Number(row.ASP_NUMBER)] = String(row.DEVICE_DESCRIPTION_NAME);
                  }
                });
              } catch (e) {
                //Oh well
                progress.report({
                  message: `Failed to get ASP information.`
                });
              }
            }

            // Fetch conversion values?
            if (quickConnect === true && cachedServerSettings?.jobCcsid !== null && cachedServerSettings?.variantChars && cachedServerSettings?.userDefaultCCSID && cachedServerSettings?.qccsid) {
              this.qccsid = cachedServerSettings.qccsid;
              this.jobCcsid = cachedServerSettings.jobCcsid;
              this.variantChars = cachedServerSettings.variantChars;
              this.userDefaultCCSID = cachedServerSettings.userDefaultCCSID;
            } else {
              progress.report({
                message: `Fetching conversion values.`
              });

              // Next, we're going to see if we can get the CCSID from the user or the system.
              // Some things don't work without it!!!
              try {

                // we need to grab the system CCSID (QCCSID)
                const [systemCCSID] = await runSQL(`select SYSTEM_VALUE_NAME, CURRENT_NUMERIC_VALUE from QSYS2.SYSTEM_VALUE_INFO where SYSTEM_VALUE_NAME = 'QCCSID'`);
                if (typeof systemCCSID.CURRENT_NUMERIC_VALUE === 'number') {
                  this.qccsid = systemCCSID.CURRENT_NUMERIC_VALUE;
                }

                // we grab the users default CCSID
                const [userInfo] = await runSQL(`select CHARACTER_CODE_SET_ID from table( QSYS2.QSYUSRINFO( USERNAME => upper('${this.currentUser}') ) )`);
                if (userInfo.CHARACTER_CODE_SET_ID !== `null` && typeof userInfo.CHARACTER_CODE_SET_ID === 'number') {
                  this.jobCcsid = userInfo.CHARACTER_CODE_SET_ID;
                }

                // if the job ccsid is *SYSVAL, then assign it to sysval
                if (this.jobCcsid === CCSID_SYSVAL) {
                  this.jobCcsid = this.qccsid;
                }

                // Let's also get the user's default CCSID
                try {
                  const [activeJob] = await runSQL(`Select DEFAULT_CCSID From Table(QSYS2.ACTIVE_JOB_INFO( JOB_NAME_FILTER => '*', DETAILED_INFO => 'ALL' ))`);
                  this.userDefaultCCSID = Number(activeJob.DEFAULT_CCSID);
                }
                catch (error) {
                  const [defaultCCSID] = (await this.runCommand({ command: "DSPJOB OPTION(*DFNA)" }))
                    .stdout
                    .split("\n")
                    .filter(line => line.includes("DFTCCSID"));

                  const defaultCCSCID = Number(defaultCCSID.split("DFTCCSID").at(1)?.trim());
                  if (defaultCCSCID && !isNaN(defaultCCSCID)) {
                    this.userDefaultCCSID = defaultCCSCID;
                  }
                }
<<<<<<< HEAD

                progress.report({
                  message: `Fetching local encoding values.`
                });

=======

                progress.report({
                  message: `Fetching local encoding values.`
                });

>>>>>>> e7caf9f9
                const [variants] = await runSQL(`With VARIANTS ( HASH, AT, DOLLARSIGN ) as (`
                  + `  values ( cast( x'7B' as varchar(1) )`
                  + `         , cast( x'7C' as varchar(1) )`
                  + `         , cast( x'5B' as varchar(1) ) )`
                  + `)`
                  + `Select HASH concat AT concat DOLLARSIGN as LOCAL from VARIANTS`);

                if (typeof variants.LOCAL === 'string' && variants.LOCAL !== `null`) {
                  this.variantChars.local = variants.LOCAL;
                }
              } catch (e) {
                // Oh well!
                console.log(e);
              }
            }
          } else {
            // Disable it if it's not found
            if (this.enableSQL) {
              progress.report({
                message: `SQL program not installed. Disabling SQL.`
              });
            }
          }

          if (!this.enableSQL) {
            const encoding = this.getEncoding();
            // Show a message if the system CCSID is bad
            const ccsidMessage = this.qccsid === 65535 ? `The system QCCSID is not set correctly. We recommend changing the CCSID on your user profile first, and then changing your system QCCSID.` : undefined;

            // Show a message if the runtime CCSID is bad (which means both runtime and default CCSID are bad) - in theory should never happen
            const encodingMessage = encoding.invalid ? `Runtime CCSID detected as ${encoding.ccsid} and is invalid. Please change the CCSID or default CCSID in your user profile.` : undefined;

            vscode.window.showErrorMessage([
              ccsidMessage,
              encodingMessage,
              `Using fallback methods to access the IBM i file systems.`
            ].filter(x => x).join(` `));
          }

          // give user option to set bash as default shell.
          if (this.remoteFeatures[`bash`]) {
            try {
              //check users default shell

              if (!commandShellResult.stderr) {
                let usesBash = this.shell === bashShellPath;
                if (!usesBash) {
                  // make sure chsh is installed
                  if (this.remoteFeatures[`chsh`]) {
                    vscode.window.showInformationMessage(`IBM recommends using bash as your default shell.`, `Set shell to bash`, `Read More`,).then(async choice => {
                      switch (choice) {
                        case `Set shell to bash`:
                          const commandSetBashResult = await this.sendCommand({
                            command: `/QOpenSys/pkgs/bin/chsh -s /QOpenSys/pkgs/bin/bash`
                          });

                          if (!commandSetBashResult.stderr) {
                            vscode.window.showInformationMessage(`Shell is now bash! Reconnect for change to take effect.`);
                            usesBash = true;
                          } else {
                            vscode.window.showInformationMessage(`Default shell WAS NOT changed to bash.`);
                          }
                          break;

                        case `Read More`:
                          vscode.env.openExternal(vscode.Uri.parse(`https://ibmi-oss-docs.readthedocs.io/en/latest/user_setup/README.html#step-4-change-your-default-shell-to-bash`));
                          break;
                      }
                    });
                  }
                }

                if (usesBash) {
                  //Ensure /QOpenSys/pkgs/bin is found in $PATH
                  progress.report({
                    message: `Checking /QOpenSys/pkgs/bin in $PATH.`
                  });

                  if ((!quickConnect || !cachedServerSettings?.pathChecked)) {
                    const currentPaths = (await this.sendCommand({ command: "echo $PATH" })).stdout.split(":");
                    const bashrcFile = `${defaultHomeDir}/.bashrc`;
                    let bashrcExists = (await this.sendCommand({ command: `test -e ${bashrcFile}` })).code === 0;
                    let reason;
                    const requiredPaths = ["/QOpenSys/pkgs/bin", "/usr/bin", "/QOpenSys/usr/bin"]
                    let missingPath;
<<<<<<< HEAD
                    for (const requiredPath of requiredPaths){
=======
                    for (const requiredPath of requiredPaths) {
>>>>>>> e7caf9f9
                      if (!currentPaths.includes(requiredPath)) {
                        reason = `Your $PATH shell environment variable does not include ${requiredPath}`;
                        missingPath = requiredPath
                        break;
<<<<<<< HEAD
                      } 
                    }
                    // If reason is still undefined, then we know the user has all the required paths. Then we don't 
                    // need to check for their existence before checking the order of the required paths.
                    if (!reason && 
                      (currentPaths.indexOf("/QOpenSys/pkgs/bin") > currentPaths.indexOf("/usr/bin")
                   || (currentPaths.indexOf("/QOpenSys/pkgs/bin") > currentPaths.indexOf("/QOpenSys/usr/bin")))) {
=======
                      }
                    }
                    // If reason is still undefined, then we know the user has all the required paths. Then we don't 
                    // need to check for their existence before checking the order of the required paths.
                    if (!reason &&
                      (currentPaths.indexOf("/QOpenSys/pkgs/bin") > currentPaths.indexOf("/usr/bin")
                        || (currentPaths.indexOf("/QOpenSys/pkgs/bin") > currentPaths.indexOf("/QOpenSys/usr/bin")))) {
>>>>>>> e7caf9f9
                      reason = "/QOpenSys/pkgs/bin is not in the right position in your $PATH shell environment variable";
                      missingPath = "/QOpenSys/pkgs/bin"
                    }
                    if (reason && await vscode.window.showWarningMessage(`${missingPath} not found in $PATH`, {
                      modal: true,
                      detail: `${reason}, so Code for IBM i may not function correctly. Would you like to ${bashrcExists ? "update" : "create"} ${bashrcFile} to fix this now?`,
                    }, `Yes`)) {
                      delayedOperations.push(async () => {
                        this.appendOutput(`${bashrcExists ? "update" : "create"} ${bashrcFile}`);
                        if (!bashrcExists) {
                          // Add "/usr/bin" and "/QOpenSys/usr/bin" to the end of the path. This way we know that the user has 
                          // all the required paths, but we don't overwrite the priority of other items on their path.
                          const createBashrc = await this.sendCommand({ command: `echo "# Generated by Code for IBM i\nexport PATH=/QOpenSys/pkgs/bin:\\$PATH:/QOpenSys/usr/bin:/usr/bin" >> ${bashrcFile} && chown ${connectionObject.username.toLowerCase()} ${bashrcFile} && chmod 755 ${bashrcFile}` });
                          if (createBashrc.code !== 0) {
                            vscode.window.showWarningMessage(`Error creating ${bashrcFile}):\n${createBashrc.stderr}.\n\n Code for IBM i may not function correctly. Please contact your system administrator.`, { modal: true });
                          }
                        }
                        else {
                          try {
                            const content = this.content;
                            if (content) {
                              const bashrcContent = (await content.downloadStreamfile(bashrcFile)).split("\n");
                              let replaced = false;
                              bashrcContent.forEach((line, index) => {
                                if (!replaced) {
                                  const pathRegex = /^((?:export )?PATH=)(.*)(?:)$/.exec(line);
                                  if (pathRegex) {
                                    bashrcContent[index] = `${pathRegex[1]}/QOpenSys/pkgs/bin:${pathRegex[2]
                                      .replace("/QOpenSys/pkgs/bin", "") //Removes /QOpenSys/pkgs/bin wherever it is
                                      .replace("::", ":")}:/QOpenSys/usr/bin:/usr/bin`; //Removes double : in case /QOpenSys/pkgs/bin wasn't at the end
                                    replaced = true;
                                  }
                                }
                              });

                              if (!replaced) {
                                bashrcContent.push(
                                  "",
                                  "# Generated by Code for IBM i",
                                  "export PATH=/QOpenSys/pkgs/bin:$PATH:/QOpenSys/usr/bin:/usr/bin"
                                );
                              }

                              await content.writeStreamfile(bashrcFile, bashrcContent.join("\n"));
                            }
                          }
                          catch (error) {
                            vscode.window.showWarningMessage(`Error modifying PATH in ${bashrcFile}):\n${error}.\n\n Code for IBM i may not function correctly. Please contact your system administrator.`, { modal: true });
                          }
                        }
                      });
                    }
                  }
                }
              }
            } catch (e) {
              // Oh well...trying to set default shell is not worth stopping for.
              console.log(e);
            }
          }

          if (this.config.autoConvertIFSccsid) {
            if (this.remoteFeatures.attr === undefined || this.remoteFeatures.iconv === undefined) {
              this.config.autoConvertIFSccsid = false;
              vscode.window.showWarningMessage(`EBCDIC streamfiles will not be rendered correctly since \`attr\` or \`iconv\` is not installed on the host. They should both exist in \`\\usr\\bin\`.`);
            }
          }

          if (defaultHomeDir) {
            if (!tempLibrarySet) {
              vscode.window.showWarningMessage(`Code for IBM i will not function correctly until the temporary library has been corrected in the settings.`, `Open Settings`)
                .then(result => {
                  switch (result) {
                    case `Open Settings`:
                      vscode.commands.executeCommand(`code-for-ibmi.showAdditionalSettings`);
                      break;
                  }
                });
            }
          } else {
            vscode.window.showWarningMessage(`Code for IBM i may not function correctly until your user has a home directory.`);
          }

          // Validate configured library list.
          if (quickConnect === true && cachedServerSettings?.libraryListValidated === true) {
            // Do nothing, library list is already checked.
          } else {
            if (this.config.libraryList) {
              progress.report({
                message: `Validate configured library list`
              });
              let validLibs: string[] = [];
              let badLibs: string[] = [];

              const result = await this.sendQsh({
                command: [
                  `liblist -d ` + this.defaultUserLibraries.join(` `).replace(/\$/g, `\\$`),
                  ...this.config.libraryList.map(lib => `liblist -a ` + lib.replace(/\$/g, `\\$`))
                ].join(`; `)
              });

              if (result.stderr) {
                const lines = result.stderr.split(`\n`);

                lines.forEach(line => {
                  const badLib = this.config?.libraryList.find(lib => line.includes(`ibrary ${lib} `));

                  // If there is an error about the library, store it
                  if (badLib) badLibs.push(badLib);
                });
              }

              if (result && badLibs.length > 0) {
                validLibs = this.config.libraryList.filter(lib => !badLibs.includes(lib));
                const chosen = await vscode.window.showWarningMessage(`The following ${badLibs.length > 1 ? `libraries` : `library`} does not exist: ${badLibs.join(`,`)}. Remove ${badLibs.length > 1 ? `them` : `it`} from the library list?`, `Yes`, `No`);
                if (chosen === `Yes`) {
                  this.config!.libraryList = validLibs;
                } else {
                  vscode.window.showWarningMessage(`The following libraries does not exist: ${badLibs.join(`,`)}.`);
                }
              }
            }
          }

          let debugConfigLoaded = false
          if ((!quickConnect || !cachedServerSettings?.debugConfigLoaded)) {
            if (debugPTFInstalled()) {
              try {
                const debugServiceConfig = await new DebugConfiguration().load();
                delete this.config.debugCertDirectory;
                this.config.debugPort = debugServiceConfig.getOrDefault("DBGSRV_SECURED_PORT", "8005");
                this.config.debugSepPort = debugServiceConfig.getOrDefault("DBGSRV_SEP_DAEMON_PORT", "8008");
                debugConfigLoaded = true;
              }
              catch (error) {
                vscode.window.showWarningMessage(`Could not load debug service configuration: ${error}`);
              }
            }
          }

<<<<<<< HEAD
=======
          if ((!quickConnect || !cachedServerSettings?.maximumArgsLength)) {
            //Compute the maximum admited length of a command's arguments. Source: Googling and https://www.in-ulm.de/~mascheck/various/argmax/#effectively_usable
            this.maximumArgsLength = Number((await this.sendCommand({ command: "/QOpenSys/usr/bin/expr `/QOpenSys/usr/bin/getconf ARG_MAX` - `env|wc -c` - `env|wc -l` \\* 4 - 2048" })).stdout);
          }
          else {
            this.maximumArgsLength = cachedServerSettings.maximumArgsLength;
          }

>>>>>>> e7caf9f9
          progress.report({ message: `Checking Code for IBM i components.` });
          await this.components.startup(this);

          if (!reconnecting) {
            vscode.workspace.getConfiguration().update(`workbench.editor.enablePreview`, false, true);
            await vscode.commands.executeCommand(`setContext`, `code-for-ibmi:connected`, true);
            for (const operation of delayedOperations) {
              await operation();
            }
<<<<<<< HEAD
            instance.fire("connected");
          }

=======
          }

          instance.fire(`connected`);

>>>>>>> e7caf9f9
          GlobalStorage.get().setServerSettingsCache(this.currentConnectionName, {
            aspInfo: this.aspInfo,
            qccsid: this.qccsid,
            jobCcsid: this.jobCcsid,
            remoteFeatures: this.remoteFeatures,
            remoteFeaturesKeys: Object.keys(this.remoteFeatures).sort().toString(),
            variantChars: {
              american: this.variantChars.american,
              local: this.variantChars.local,
            },
            badDataAreasChecked: true,
            libraryListValidated: true,
            pathChecked: true,
            userDefaultCCSID: this.userDefaultCCSID,
<<<<<<< HEAD
            debugConfigLoaded
=======
            debugConfigLoaded,
            maximumArgsLength: this.maximumArgsLength
>>>>>>> e7caf9f9
          });

          //Keep track of variant characters that can be uppercased
          this.dangerousVariants = this.variantChars.local !== this.variantChars.local.toLocaleUpperCase();

          return {
            success: true
          };
        });

      } catch (e: any) {

        if (this.client.isConnected()) {
          this.client.dispose();
        }

        if (reconnecting && await vscode.window.showWarningMessage(`Could not reconnect`, {
          modal: true,
          detail: `Reconnection to ${this.currentConnectionName} has failed. Would you like to try again?\n\n${e}`
        }, `Yes`)) {
          return this.connect(connectionObject, true);
        }

        let error = e;
        if (e.code === "ENOTFOUND") {
          error = `Host is unreachable. Check the connection's hostname/IP address.`;
        }
        else if (e.code === "ECONNREFUSED") {
          error = `Port ${connectionObject.port} is unreachable. Check the connection's port number or run command STRTCPSVR SERVER(*SSHD) on the host.`
        }
        else if (e.level === "client-authentication") {
          error = `Check your credentials${e.message ? ` (${e.message})` : ''}.`;
        }

        return {
          success: false,
          error
        };
      }
      finally {
        ConnectionConfiguration.update(this.config!);
      }
    });
  }

  usingBash() {
    return this.shell === bashShellPath;
  }

  /**
   * - Send PASE/QSH/ILE commands simply
   * - Commands sent here end in the 'IBM i Output' channel
   * - When sending `ile` commands:
   *   By default, it will use the library list of the connection,
   *   but `&LIBL` and `&CURLIB` can be passed in the property
   *   `env` to customise them.
   */
  runCommand(data: RemoteCommand) {
    return CompileTools.runCommand(instance, data);
  }

  async sendQsh(options: CommandData) {
    options.stdin = options.command;

    return this.sendCommand({
      ...options,
      command: `/QOpenSys/usr/bin/qsh`
    });
  }

  /**
   * Send commands to pase through the SSH connection.
   * Commands sent here end up in the 'Code for IBM i' output channel.
   */
  async sendCommand(options: CommandData): Promise<CommandResult> {
    let commands: string[] = [];
    if (options.env) {
      commands.push(...Object.entries(options.env).map(([key, value]) => `export ${key}="${value?.replace(/\$/g, `\\$`).replace(/"/g, `\\"`) || ``
        }"`))
    }

    commands.push(options.command);

    const command = commands.join(` && `);
    const directory = options.directory || this.config?.homeDirectory;

    this.determineClear()

    if (this.outputChannel) {
      this.appendOutput(`${directory}: ${command}\n`);
      if (options && options.stdin) {
        this.appendOutput(`${options.stdin}\n`);
      }
    }

    const result = await this.client.execCommand(command, {
      cwd: directory,
      stdin: options.stdin,
      onStdout: options.onStdout,
      onStderr: options.onStderr,
    });

    // Some simplification
    if (result.code === null) result.code = 0;

    // Store the error
    if (result.code && result.stderr) {
      this.lastErrors.push({
        command,
        code: result.code,
        stderr: result.stderr,
        cwd: directory
      });

      // We don't want it to fill up too much.
      if (this.lastErrors.length > 3)
        this.lastErrors.shift();
    }

    this.appendOutput(JSON.stringify(result, null, 4) + `\n\n`);

    return {
      ...result,
      code: result.code || 0,
    };
  }

  private appendOutput(content: string) {
    if (this.outputChannel) {
      this.outputChannel.append(content);
    }
    if (this.outputChannelContent !== undefined) {
      this.outputChannelContent += content;
    }
  }

  private determineClear() {
    if (this.commandsExecuted > 150) {
      if (this.outputChannel) {
        this.outputChannel.clear();
      }
      if (this.outputChannelContent !== undefined) {
        this.outputChannelContent = '';
      }
      this.commandsExecuted = 0;
    }

    this.commandsExecuted += 1;
  }

  private async disconnect() {
    this.client.connection?.removeAllListeners();
    this.client.dispose();
    this.client.connection = null;
    instance.fire(`disconnected`);
  }

  async end() {
    if (this.client.connection) {
      this.disconnect();
    }

    if (this.outputChannel) {
      this.outputChannel.hide();
      this.outputChannel.dispose();
    }

    if (this.outputChannelContent !== undefined) {
      this.outputChannelContent = undefined;
    }

    await Promise.all([
      vscode.commands.executeCommand("code-for-ibmi.refreshObjectBrowser"),
      vscode.commands.executeCommand("code-for-ibmi.refreshLibraryListView"),
      vscode.commands.executeCommand("code-for-ibmi.refreshIFSBrowser")
    ]);

    instance.setConnection(undefined);
    await vscode.commands.executeCommand(`setContext`, `code-for-ibmi:connected`, false);
    vscode.window.showInformationMessage(`Disconnected from ${this.currentHost}.`);
  }

  /**
   * SQL only available when runner is installed and CCSID is valid.
   */
  get enableSQL(): boolean {
    const sqlRunner = this.sqlRunnerAvailable();
    const encodings = this.getEncoding();
    return sqlRunner && encodings.invalid === false;
  }

  /**
   * Do not use this API directly.
   * It exists to support some backwards compatability.
   * @deprecated
   */
  set enableSQL(value: boolean) {
    this.remoteFeatures[`QZDFMDB2.PGM`] = value ? `/QSYS.LIB/QZDFMDB2.PGM` : undefined;
  }

  public sqlRunnerAvailable() {
    return this.remoteFeatures[`QZDFMDB2.PGM`] !== undefined;
  }

  /**
   * Generates path to a temp file on the IBM i
   * @param {string} key Key to the temp file to be re-used
   */
  getTempRemote(key: string) {
    if (this.tempRemoteFiles[key] !== undefined) {
      console.log(`Using existing temp: ${this.tempRemoteFiles[key]}`);
      return this.tempRemoteFiles[key];
    } else
      if (this.config) {
        let value = path.posix.join(this.config.tempDir, `vscodetemp-${Tools.makeid()}`);
        console.log(`Using new temp: ${value}`);
        this.tempRemoteFiles[key] = value;
        return value;
      }
  }

  parserMemberPath(string: string): MemberParts {
    const variant_chars_local = this.variantChars.local;
    const validQsysName = new RegExp(`^[A-Z0-9${variant_chars_local}][A-Z0-9_${variant_chars_local}.]{0,9}$`);

    // Remove leading slash
    const upperCasedString = this.upperCaseName(string);
    const path = upperCasedString.startsWith(`/`) ? upperCasedString.substring(1).split(`/`) : upperCasedString.split(`/`);

    const basename = path[path.length - 1];
    const file = path[path.length - 2];
    const library = path[path.length - 3];
    const asp = path[path.length - 4];

    if (!library || !file || !basename) {
      throw new Error(`Invalid path: ${string}. Use format LIB/SPF/NAME.ext`);
    }
    if (asp && !validQsysName.test(asp)) {
      throw new Error(`Invalid ASP name: ${asp}`);
    }
    if (!validQsysName.test(library)) {
      throw new Error(`Invalid Library name: ${library}`);
    }
    if (!validQsysName.test(file)) {
      throw new Error(`Invalid Source File name: ${file}`);
    }

    //Having a blank extension is allowed but the . in the path is required
    if (!basename.includes(`.`)) {
      throw new Error(`Source Type extension is required.`);
    }
    const name = basename.substring(0, basename.lastIndexOf(`.`));
    const extension = basename.substring(basename.lastIndexOf(`.`) + 1).trim();

    if (!validQsysName.test(name)) {
      throw new Error(`Invalid Source Member name: ${name}`);
    }
    // The extension/source type has nearly the same naming rules as
    // the objects, except that a period is not allowed.  We can reuse
    // the existing RegExp because result.extension is everything after
    // the final period (so we know it won't contain a period).
    // But, a blank extension is valid.
    if (extension && !validQsysName.test(extension)) {
      throw new Error(`Invalid Source Member Extension: ${extension}`);
    }

    return {
      library,
      file,
      extension,
      basename,
      name,
      asp
    };
  }

  /**
   * @param {string} string
   * @returns {string} result
   */
  sysNameInLocal(string: string) {
    const fromChars = this.variantChars.american;
    const toChars = this.variantChars.local;

    let result = string;

    for (let i = 0; i < fromChars.length; i++) {
      result = result.replace(new RegExp(`[${fromChars[i]}]`, `g`), toChars[i]);
    };

    return result;
  }

  /**
   * @param {string} string
   * @returns {string} result
   */
  sysNameInAmerican(string: string) {
    const fromChars = this.variantChars.local;
    const toChars = this.variantChars.american;

    let result = string;

    for (let i = 0; i < fromChars.length; i++) {
      result = result.replace(new RegExp(`[${fromChars[i]}]`, `g`), toChars[i]);
    };

    return result;
  }
  async uploadFiles(files: { local: string | vscode.Uri, remote: string }[], options?: node_ssh.SSHPutFilesOptions) {
    await this.client.putFiles(files.map(f => { return { local: this.fileToPath(f.local), remote: f.remote } }), options);
  }

  async downloadFile(localFile: string | vscode.Uri, remoteFile: string) {
    await this.client.getFile(this.fileToPath(localFile), remoteFile);
  }

  async uploadDirectory(localDirectory: string | vscode.Uri, remoteDirectory: string, options?: node_ssh.SSHGetPutDirectoryOptions) {
    await this.client.putDirectory(this.fileToPath(localDirectory), remoteDirectory, options);
  }

  async downloadDirectory(localDirectory: string | vscode.Uri, remoteDirectory: string, options?: node_ssh.SSHGetPutDirectoryOptions) {
    await this.client.getDirectory(this.fileToPath(localDirectory), remoteDirectory, options);
  }

  getLastDownloadLocation() {
    if (this.config?.lastDownloadLocation && existsSync(Tools.fixWindowsPath(this.config.lastDownloadLocation))) {
      return this.config.lastDownloadLocation;
    }
    else {
      return os.homedir();
    }
  }

  async setLastDownloadLocation(location: string) {
    if (this.config && location && location !== this.config.lastDownloadLocation) {
      this.config.lastDownloadLocation = location;
      await ConnectionConfiguration.update(this.config);
    }
  }

  fileToPath(file: string | vscode.Uri): string {
    if (typeof file === "string") {
      return Tools.fixWindowsPath(file);
    }
    else {
      return file.fsPath;
    }
  }

  /**
   * Creates a temporary directory and pass it on to a `process` function.
   * The directory is guaranteed to be empty when created and deleted after the `process` is done.
   * @param process the process that will run on the empty directory
   */
  async withTempDirectory<T>(process: (directory: string) => Promise<T>) {
    const tempDirectory = `${this.config?.tempDir || '/tmp'}/code4itemp${Tools.makeid(20)}`;
    const prepareDirectory = await this.sendCommand({ command: `rm -rf ${tempDirectory} && mkdir -p ${tempDirectory}` });
    if (prepareDirectory.code === 0) {
      try {
        return await process(tempDirectory);
      }
      finally {
        await this.sendCommand({ command: `rm -rf ${tempDirectory}` });
      }
    }
    else {
      throw new Error(`Failed to create temporary directory ${tempDirectory}: ${prepareDirectory.stderr}`);
    }
  }

  /**
   * Uppercases an object name, keeping the variant chars case intact
   * @param name
   */
  upperCaseName(name: string) {
    if (this.dangerousVariants && new RegExp(`[${this.variantChars.local}]`).test(name)) {
      const upperCased = [];
      for (const char of name) {
        const upChar = char.toLocaleUpperCase();
        if (new RegExp(`[A-Z${this.variantChars.local}]`).test(upChar)) {
          upperCased.push(upChar);
        }
        else {
          upperCased.push(char);
        }
      }
      return upperCased.join("");
    }
    else {
      return name.toLocaleUpperCase();
    }
  }

  getComponent<T>(id: ComponentId) {
    return this.components.get<T>(id);
  }

  /**
   * Run SQL statements.
   * Each statement must be separated by a semi-colon and a new line (i.e. ;\n).
   * If a statement starts with @, it will be run as a CL command.
   *
   * @param statements
   * @returns a Result set
   */
  async runSQL(statements: string): Promise<Tools.DB2Row[]> {
    const { 'QZDFMDB2.PGM': QZDFMDB2 } = this.remoteFeatures;

    if (QZDFMDB2) {
      const ccsidDetail = this.getEncoding();
      const useCcsid = ccsidDetail.fallback && !ccsidDetail.invalid ? ccsidDetail.ccsid : undefined;
      const possibleChangeCommand = (useCcsid ? `@CHGJOB CCSID(${useCcsid});\n` : '');

      let input = Tools.fixSQL(`${possibleChangeCommand}${statements}`, true);

      let returningAsCsv: WrapResult | undefined;

      if (this.qccsid === 65535) {
        let list = input.split(`\n`).join(` `).split(`;`).filter(x => x.trim().length > 0);
        const lastStmt = list.pop()?.trim();
        const asUpper = lastStmt?.toUpperCase();

        if (lastStmt) {
          if ((asUpper?.startsWith(`SELECT`) || asUpper?.startsWith(`WITH`))) {
            const copyToImport = this.getComponent<CopyToImport>(`CopyToImport`);
            if (copyToImport) {
              returningAsCsv = copyToImport.wrap(lastStmt);
              list.push(...returningAsCsv.newStatements);
              input = list.join(`;\n`);
            }
          }

          if (!returningAsCsv) {
            list.push(lastStmt);
          }
        }
      }

      const output = await this.sendCommand({
        command: `LC_ALL=EN_US.UTF-8 system "call QSYS/QZDFMDB2 PARM('-d' '-i' '-t')"`,
        stdin: input
      })

      if (output.stdout) {
        Tools.db2Parse(output.stdout, input);

        if (returningAsCsv) {
          // Will throw an error if stdout contains an error

          const csvContent = await this.content.downloadStreamfile(returningAsCsv.outStmf);
          if (csvContent) {
            this.sendCommand({ command: `rm -rf "${returningAsCsv.outStmf}"` });

            return parse(csvContent, {
              columns: true,
              skip_empty_lines: true,
              cast: true,
              onRecord(record) {
                for (const key of Object.keys(record)) {
                  record[key] = record[key] === ` ` ? `` : record[key];
                }
                return record;
              }
            }) as Tools.DB2Row[];
          }

          throw new Error(`There was an error fetching the SQL result set.`)
        } else {
          return Tools.db2Parse(output.stdout);
        }
      }
    }

    throw new Error(`There is no way to run SQL on this system.`);
  }

  getEncoding() {
    const fallbackToDefault = ((this.jobCcsid < 1 || this.jobCcsid === 65535) && this.userDefaultCCSID > 0);
    const ccsid = fallbackToDefault ? this.userDefaultCCSID : this.jobCcsid;
    return {
      fallback: fallbackToDefault,
      ccsid,
      invalid: (ccsid < 1 || ccsid === 65535)
    };
  }

  getCcsids() {
    return {
      qccsid: this.qccsid,
      runtimeCcsid: this.jobCcsid,
      userDefaultCCSID: this.userDefaultCCSID,
    };
  }

  async checkUserSpecialAuthorities(authorities: SpecialAuthorities[], user?: string) {
    const profile = (user || this.currentUser).toLocaleUpperCase();
    const [row] = await this.runSQL(
      `select trim(coalesce(usr.special_authorities,'') concat ' ' concat coalesce(grp.special_authorities, '')) AUTHORITIES ` +
      `from qsys2.user_info_basic usr ` +
      `left join qsys2.user_info_basic grp on grp.authorization_name = usr.group_profile_name ` +
      `where usr.authorization_name = '${profile}'`
    );

    const userAuthorities = row?.AUTHORITIES ? String(row.AUTHORITIES).split(" ").filter(Boolean).filter(Tools.distinct) : [];
    const missing = authorities.filter(auth => !userAuthorities.includes(auth));
    return { valid: !Boolean(missing.length), missing };
  }
}<|MERGE_RESOLUTION|>--- conflicted
+++ resolved
@@ -66,10 +66,6 @@
   defaultUserLibraries: string[] = [];
   outputChannel?: vscode.OutputChannel;
   outputChannelContent?: string;
-<<<<<<< HEAD
-
-=======
->>>>>>> e7caf9f9
   /**
    * Used to store ASP numbers and their names
    * Their names usually maps up to a directory in
@@ -92,8 +88,6 @@
 
   //Maximum admited length for command's argument - any command whose arguments are longer than this won't be executed by the shell
   maximumArgsLength = 0;
-
-  dangerousVariants = false;
 
   dangerousVariants = false;
 
@@ -134,21 +128,6 @@
     return await Tools.withContext("code-for-ibmi:connecting", async () => {
       try {
         connectionObject.keepaliveInterval = 35000;
-<<<<<<< HEAD
-
-        configVars.replaceAll(connectionObject);
-
-        return await vscode.window.withProgress({
-          location: vscode.ProgressLocation.Notification,
-          title: `Connecting`,
-        }, async progress => {
-          progress.report({
-            message: `Connecting via SSH.`
-          });
-          const delayedOperations: Function[] = [...onConnectedOperations];
-
-          await this.client.connect(connectionObject as node_ssh.Config);
-=======
 
         configVars.replaceAll(connectionObject);
 
@@ -167,7 +146,6 @@
           cancelToken.onCancellationRequested(() => {
             this.end();
           });
->>>>>>> e7caf9f9
 
           this.currentConnectionName = connectionObject.name;
           this.currentHost = connectionObject.host;
@@ -181,22 +159,6 @@
 
           let tempLibrarySet = false;
 
-<<<<<<< HEAD
-          const disconnected = async () => {
-            const choice = await vscode.window.showWarningMessage(`Connection lost`, {
-              modal: true,
-              detail: `Connection to ${this.currentConnectionName} has dropped. Would you like to reconnect?`
-            }, `Yes`);
-
-            let disconnect = true;
-            if (choice === `Yes`) {
-              disconnect = !(await this.connect(connectionObject, true)).success;
-            }
-
-            if (disconnect) {
-              this.end();
-            };
-=======
           const timeoutHandler = async () => {
             if (!cancelToken.isCancellationRequested) {
               this.disconnect();
@@ -215,7 +177,6 @@
                 this.end();
               };
             }
->>>>>>> e7caf9f9
           };
 
           progress.report({
@@ -260,15 +221,9 @@
           }
 
           // Register handlers after we might have to abort due to bad configuration.
-<<<<<<< HEAD
-          this.client.connection!.once(`timeout`, disconnected);
-          this.client.connection!.once(`end`, disconnected);
-          this.client.connection!.once(`error`, disconnected);
-=======
           this.client.connection!.once(`timeout`, timeoutHandler);
           this.client.connection!.once(`end`, timeoutHandler);
           this.client.connection!.once(`error`, timeoutHandler);
->>>>>>> e7caf9f9
 
           if (!reconnecting) {
             instance.setConnection(this);
@@ -725,19 +680,11 @@
                     this.userDefaultCCSID = defaultCCSCID;
                   }
                 }
-<<<<<<< HEAD
 
                 progress.report({
                   message: `Fetching local encoding values.`
                 });
 
-=======
-
-                progress.report({
-                  message: `Fetching local encoding values.`
-                });
-
->>>>>>> e7caf9f9
                 const [variants] = await runSQL(`With VARIANTS ( HASH, AT, DOLLARSIGN ) as (`
                   + `  values ( cast( x'7B' as varchar(1) )`
                   + `         , cast( x'7C' as varchar(1) )`
@@ -823,24 +770,11 @@
                     let reason;
                     const requiredPaths = ["/QOpenSys/pkgs/bin", "/usr/bin", "/QOpenSys/usr/bin"]
                     let missingPath;
-<<<<<<< HEAD
-                    for (const requiredPath of requiredPaths){
-=======
                     for (const requiredPath of requiredPaths) {
->>>>>>> e7caf9f9
                       if (!currentPaths.includes(requiredPath)) {
                         reason = `Your $PATH shell environment variable does not include ${requiredPath}`;
                         missingPath = requiredPath
                         break;
-<<<<<<< HEAD
-                      } 
-                    }
-                    // If reason is still undefined, then we know the user has all the required paths. Then we don't 
-                    // need to check for their existence before checking the order of the required paths.
-                    if (!reason && 
-                      (currentPaths.indexOf("/QOpenSys/pkgs/bin") > currentPaths.indexOf("/usr/bin")
-                   || (currentPaths.indexOf("/QOpenSys/pkgs/bin") > currentPaths.indexOf("/QOpenSys/usr/bin")))) {
-=======
                       }
                     }
                     // If reason is still undefined, then we know the user has all the required paths. Then we don't 
@@ -848,7 +782,6 @@
                     if (!reason &&
                       (currentPaths.indexOf("/QOpenSys/pkgs/bin") > currentPaths.indexOf("/usr/bin")
                         || (currentPaths.indexOf("/QOpenSys/pkgs/bin") > currentPaths.indexOf("/QOpenSys/usr/bin")))) {
->>>>>>> e7caf9f9
                       reason = "/QOpenSys/pkgs/bin is not in the right position in your $PATH shell environment variable";
                       missingPath = "/QOpenSys/pkgs/bin"
                     }
@@ -989,8 +922,6 @@
             }
           }
 
-<<<<<<< HEAD
-=======
           if ((!quickConnect || !cachedServerSettings?.maximumArgsLength)) {
             //Compute the maximum admited length of a command's arguments. Source: Googling and https://www.in-ulm.de/~mascheck/various/argmax/#effectively_usable
             this.maximumArgsLength = Number((await this.sendCommand({ command: "/QOpenSys/usr/bin/expr `/QOpenSys/usr/bin/getconf ARG_MAX` - `env|wc -c` - `env|wc -l` \\* 4 - 2048" })).stdout);
@@ -999,7 +930,6 @@
             this.maximumArgsLength = cachedServerSettings.maximumArgsLength;
           }
 
->>>>>>> e7caf9f9
           progress.report({ message: `Checking Code for IBM i components.` });
           await this.components.startup(this);
 
@@ -1009,16 +939,10 @@
             for (const operation of delayedOperations) {
               await operation();
             }
-<<<<<<< HEAD
-            instance.fire("connected");
-          }
-
-=======
           }
 
           instance.fire(`connected`);
 
->>>>>>> e7caf9f9
           GlobalStorage.get().setServerSettingsCache(this.currentConnectionName, {
             aspInfo: this.aspInfo,
             qccsid: this.qccsid,
@@ -1033,12 +957,8 @@
             libraryListValidated: true,
             pathChecked: true,
             userDefaultCCSID: this.userDefaultCCSID,
-<<<<<<< HEAD
-            debugConfigLoaded
-=======
             debugConfigLoaded,
             maximumArgsLength: this.maximumArgsLength
->>>>>>> e7caf9f9
           });
 
           //Keep track of variant characters that can be uppercased
