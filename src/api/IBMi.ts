--- conflicted
+++ resolved
@@ -1130,23 +1130,6 @@
     return this.shell === IBMi.bashShellPath;
   }
 
-<<<<<<< HEAD
-=======
-  async loadRemoteConfigs() {
-    for (const configFile in this.configFiles) {
-      const currentConfig = this.configFiles[configFile as keyof ConnectionConfigFiles];
-
-      this.configFiles[configFile as keyof ConnectionConfigFiles].reset();
-
-      try {
-        await this.configFiles[configFile as keyof ConnectionConfigFiles].loadFromServer();
-      } catch (e) { }
-
-      this.appendOutput(`${configFile} config state: ` + JSON.stringify(currentConfig.getState()) + `\n`);
-    }
-  }
-
->>>>>>> 52ec0026
   /**
    * - Send PASE/QSH/ILE commands simply
    * - Commands sent here end in the 'IBM i Output' channel
