import { parse } from 'csv-parse/sync';
import { existsSync, stat } from "fs";
import * as node_ssh from "node-ssh";
import os from "os";
import path, { parse as parsePath } from 'path';
import { EventEmitter } from 'stream';
import { CompileTools } from "./CompileTools";
import IBMiContent from "./IBMiContent";
import { Tools } from './Tools';
import { IBMiComponent } from "./components/component";
import { ComponentManager, ComponentSearchProps } from "./components/manager";
import * as configVars from './configVars';
import { DebugConfiguration } from "./configuration/DebugConfiguration";
import { ConnectionManager } from './configuration/config/ConnectionManager';
import { ConnectionConfig, RemoteConfigFile } from './configuration/config/types';
import { ConfigFile } from './configuration/serverFile';
import { CachedServerSettings, CodeForIStorage } from './configuration/storage/CodeForIStorage';
import { AspInfo, CommandData, CommandResult, ConnectionData, EditorPath, IBMiMember, RemoteCommand, WrapResult } from './types';
import { Mapepire } from './components/mapepire';
import { sshSqlJob } from './components/mapepire/sqlJob';

export interface MemberParts extends IBMiMember {
  basename: string
}

export type ConnectionMessageType = 'info' | 'warning' | 'error';
export type ConnectionErrorCode = `shell_config` | `home_directory_creation` | `QCPTOIMPF_exists` | `QCPFRMIMPF_exists` | `default_not_bash` | `invalid_bashrc` | `invalid_temp_lib` | `no_auto_conv_ebcdic` | `not_loaded_debug_config` | `no_sql_runner` | `ccsid_warning`;

export interface ConnectionResult {
  success: boolean
  error?: string
  errorCodes?: ConnectionErrorCode[]
}

const remoteApps = [ // All names MUST also be defined as key in 'remoteFeatures' below!!
  {
    path: `/usr/bin/`,
    names: [`setccsid`, `iconv`, `attr`, `tar`, `ls`, `uname`]
  },
  {
    path: `/QOpenSys/pkgs/bin/`,
    names: [`git`, `grep`, `tn5250`, `pfgrep`, `md5sum`, `bash`, `chsh`, `stat`, `sort`, `tar`, `ls`, `find`]
  },
  {
    path: `/QIBM/ProdData/IBMiDebugService/bin/`,
    specific: `startDebugService.sh`,
    names: [`startDebugService.sh`]
  }
];

type DisconnectCallback = (conn: IBMi) => Promise<void>;

interface ConnectionCallbacks {
  onConnectedOperations?: Function[],
  timeoutCallback?: (conn: IBMi) => Promise<void>,
  uiErrorHandler: (connection: IBMi, error: ConnectionErrorCode, data?: any) => Promise<boolean>,
  progress: (detail: { message: string }) => void,
  message: (type: ConnectionMessageType, message: string) => void,
  cancelEmitter?: EventEmitter,
}

interface ConnectionOptions {
  callbacks: ConnectionCallbacks,
  reconnecting?: boolean,
  reloadServerSettings?: boolean,
  customClient?: node_ssh.NodeSSH
}

interface ConnectionConfigFiles {
  settings: ConfigFile<RemoteConfigFile>;
  [key: string]: ConfigFile<any>;
}

export default class IBMi {
  public static GlobalStorage: CodeForIStorage;
  public static connectionManager: ConnectionManager = new ConnectionManager();
  static readonly CCSID_NOCONVERSION = 65535;
  static readonly CCSID_SYSVAL = -2;
  static readonly bashShellPath = '/QOpenSys/pkgs/bin/bash';
  static readonly locale = 'LC_ALL=EN_US.UTF-8';

  private systemVersion: number = 0;
  private qccsid: number = IBMi.CCSID_NOCONVERSION;
  private userJobCcsid: number = IBMi.CCSID_SYSVAL;

  private componentManager = new ComponentManager(this);

  private configFiles: ConnectionConfigFiles = {
    settings: new ConfigFile<RemoteConfigFile>(this, `settings`, {})
  };

  /**
   * @deprecated Will become private in v3.0.0 - use {@link IBMi.getConfig} instead.
   */
  config?: ConnectionConfig;
  /**
   * @deprecated Will become private in v3.0.0 - use {@link IBMi.getContent} instead.
   */
  content = new IBMiContent(this);

  client: node_ssh.NodeSSH | undefined;
  currentHost: string = ``;
  currentPort: number = 22;
  currentUser: string = ``;
  currentConnectionName: string = ``;
  private tempRemoteFiles: { [name: string]: string } = {};
  defaultUserLibraries: string[] = [];

  private sqlJob: sshSqlJob|undefined;

  /**
   * Used to store ASP numbers and their names
   * Their names usually maps up to a directory in
   * the root of the IFS, thus why we store it.
   */
  private iAspInfo: AspInfo[] = [];
  private currentAsp: string | undefined;
  private libraryAsps = new Map<string, number>();

  /**
   * @deprecated Will be replaced with {@link IBMi.getAllIAsps} in v3.0.0
   */
  public get aspInfo(): { [id: number]: string } {
    console.warn("[Code for IBM i] Deprecation warning: you are using IBMi::aspInfo which is deprecated and will be removed in v3.0.0. Please use IBMi::getAllIAsps instead.");
    const result: { [id: number]: string } = {};

    this.iAspInfo.forEach(asp => {
      result[asp.id] = asp.name;
    });

    return result;
  }

  remoteFeatures: { [name: string]: string | undefined };

  variantChars: {
    american: string,
    local: string,
    qsysNameRegex?: RegExp
  };

  shell?: string;

  //Maximum admited length for command's argument - any command whose arguments are longer than this won't be executed by the shell
  maximumArgsLength = 0;

  public appendOutput: (text: string) => void = (text) => {
    process.stdout.write(text);
  };

  private disconnectedCallback: (DisconnectCallback) | undefined;

  /**
   * Will only be called once per connection.
   */
  setDisconnectedCallback(callback: DisconnectCallback) {
    this.disconnectedCallback = callback;
  }

  /**
   * getConfigFile can return pre-defined configuration files,
   * but can lazy load new configuration files as well.
   * 
   * This does not load the configuration file from the server,
   * it only returns a ConfigFile instance. You should check the
   * state of the ConfigFile instance to see if it has been loaded,
   * and if not, call `loadFromServer()` on it.
   */
  getConfigFile<T>(id: keyof ConnectionConfigFiles) {
    return this.configFiles[id] as ConfigFile<T>;
  }
  
  async loadRemoteConfigs() {
    for (const configFile in this.configFiles) {
      const currentConfig = this.configFiles[configFile as keyof ConnectionConfigFiles];
      
      currentConfig.reset();

      try {
        await currentConfig.loadFromServer();
      } catch (e) { }

<<<<<<< HEAD
=======
      this.appendOutput(`${configFile} config state: ` + JSON.stringify(currentConfig.getState()) + `\n`);
    }
  }


>>>>>>> 5ceac8f4
  /**
   * Primarily used for running SQL statements.
   */
  get userCcsidInvalid() {
    return this.userJobCcsid === IBMi.CCSID_NOCONVERSION;
  }

  get dangerousVariants() {
    return this.variantChars.local !== this.variantChars.local.toLocaleUpperCase();
  };

  get connected(): boolean {
    return this.client ? this.client.isConnected() : false;
  }

  getContent() {
    return this.content;
  }

  getConfig() {
    if (this.connected && this.config) {
      return this.config!;
    } else {
      throw new Error(`Not connected to IBM i.`);
    }
  }

  setConfig(newConfig: ConnectionConfig) {
    this.config = newConfig;
  }

  constructor() {
    this.remoteFeatures = {
      git: undefined,
      grep: undefined,
      pfgrep: undefined,
      tn5250: undefined,
      setccsid: undefined,
      md5sum: undefined,
      bash: undefined,
      chsh: undefined,
      stat: undefined,
      sort: undefined,
      'GETNEWLIBL.PGM': undefined,
      'GETMBRINFO.SQL': undefined,
      'startDebugService.sh': undefined,
      attr: undefined,
      iconv: undefined,
      tar: undefined,
      ls: undefined,
      find: undefined,
      jdk80: undefined,
      jdk11: undefined,
      jdk17: undefined,
      openjdk11: undefined,
      uname: undefined,
    };

    this.variantChars = {
      american: `#@$`,
      local: `#@$`
    };
  }

  async connect(connectionObject: ConnectionData, options: ConnectionOptions): Promise<ConnectionResult> {
    const currentExtensionVersion = process.env.VSCODEIBMI_VERSION;
    const callbacks = options.callbacks;

    try {
      connectionObject.keepaliveInterval = 35000;

      configVars.replaceAll(connectionObject);

      callbacks.progress({
        message: `Connecting via SSH.`
      });

      const delayedOperations: Function[] = callbacks.onConnectedOperations ? [...callbacks.onConnectedOperations] : [];

      if (options.customClient) {
        this.client = options.customClient;
      } else {
        this.client = new node_ssh.NodeSSH;
      }
      await this.client.connect({
        ...connectionObject,
        privateKeyPath: connectionObject.privateKeyPath ? Tools.resolvePath(connectionObject.privateKeyPath) : undefined,
        debug: connectionObject.sshDebug ? (message: string) => this.appendOutput(`\n[SSH debug] ${message}`) : undefined
      } as node_ssh.Config);

      let wasCancelled = false;

      if (callbacks.cancelEmitter) {
        callbacks.cancelEmitter.once('cancel', () => {
          wasCancelled = true;
          this.dispose();
        });
      }

      this.currentConnectionName = connectionObject.name;
      this.currentHost = connectionObject.host;
      this.currentPort = connectionObject.port;
      this.currentUser = connectionObject.username;

      this.appendOutput(`Code for IBM i, version ${currentExtensionVersion}\n\n`);

      callbacks.progress({
        message: `Loading configuration.`
      });

      //Load existing config
      this.config = await IBMi.connectionManager.load(this.currentConnectionName);

      // Load cached server settings.
      const cachedServerSettings: CachedServerSettings = IBMi.GlobalStorage.getServerSettingsCache(this.currentConnectionName);

      // Reload server settings?
      const quickConnect = () => {
        return Boolean(this.config!.quickConnect && !options.reloadServerSettings);
      }

      // Check shell output for additional user text - this will confuse Code...
      callbacks.progress({
        message: `Checking shell output.`
      });

      const checkShellText = `This should be the only text!`;
      const checkShellResult = await this.sendCommand({
        command: `echo "${checkShellText}"`,
        directory: `.`
      });
      if (checkShellResult.stdout.split(`\n`)[0] !== checkShellText) {
        callbacks.uiErrorHandler(this, `shell_config`);
        return {
          success: false
        };
      }

      if (callbacks.timeoutCallback) {
        const timeoutCallbackWrapper = () => {
          // Don't call the callback function if it was based on a user cancellation request.
          if (!wasCancelled) {
            callbacks.timeoutCallback!(this);
          }
        }

        // Register handlers after we might have to abort due to bad configuration.
        this.client.connection!.once(`timeout`, timeoutCallbackWrapper);
        this.client.connection!.once(`end`, timeoutCallbackWrapper);
        this.client.connection!.once(`error`, timeoutCallbackWrapper);
      }

      callbacks.progress({
        message: `Checking home directory.`
      });

      let defaultHomeDir;

      const echoHomeResult = await this.sendCommand({
        command: `echo $HOME && cd && test -w $HOME`,
        directory: `.`
      });
      // Note: if the home directory does not exist, the behavior of the echo/cd/test command combo is as follows:
      //   - stderr contains 'Could not chdir to home directory /home/________: No such file or directory'
      //       (The output contains 'chdir' regardless of locale and shell, so maybe we could use that
      //        if we iterate on this code again in the future)
      //   - stdout contains the name of the home directory (even if it does not exist)
      //   - The 'cd' command causes an error if the home directory does not exist or otherwise can't be cd'ed into
      //   - The 'test' command causes an error if the home directory is not writable (one can cd into a non-writable directory)
      let isHomeUsable = (0 == echoHomeResult.code);
      if (isHomeUsable) {
        defaultHomeDir = echoHomeResult.stdout.trim();
      } else {
        // Let's try to provide more valuable information to the user about why their home directory
        // is bad and maybe even provide the opportunity to create the home directory

        let actualHomeDir = echoHomeResult.stdout.trim();

        // we _could_ just assume the home directory doesn't exist but maybe there's something more going on, namely mucked-up permissions
        let doesHomeExist = (0 === (await this.sendCommand({ command: `test -e ${actualHomeDir}` })).code);
        if (doesHomeExist) {
          // Note: this logic might look backward because we fall into this (failure) leg on what looks like success (home dir exists).
          //       But, remember, but we only got here if 'cd $HOME' failed.
          //       Let's try to figure out why....
          if (0 !== (await this.sendCommand({ command: `test -d ${actualHomeDir}` })).code) {
            await callbacks.message(`warning`, `Your home directory (${actualHomeDir}) is not a directory! Code for IBM i may not function correctly. Please contact your system administrator.`);
          }
          else if (0 !== (await this.sendCommand({ command: `test -w ${actualHomeDir}` })).code) {
            await callbacks.message(`warning`, `Your home directory (${actualHomeDir}) is not writable! Code for IBM i may not function correctly. Please contact your system administrator.`);
          }
          else if (0 !== (await this.sendCommand({ command: `test -x ${actualHomeDir}` })).code) {
            await callbacks.message(`warning`, `Your home directory (${actualHomeDir}) is not usable due to permissions! Code for IBM i may not function correctly. Please contact your system administrator.`);
          }
          else {
            // not sure, but get your sys admin involved
            await callbacks.message(`warning`, `Your home directory (${actualHomeDir}) exists but is unusable. Code for IBM i may not function correctly. Please contact your system administrator.`);
          }
        }
        else if (options.reconnecting) {
          callbacks.message(`warning`, `Your home directory (${actualHomeDir}) does not exist. Code for IBM i may not function correctly.`);
        }
        else {
          const homedirCreated = await callbacks.uiErrorHandler(this, `home_directory_creation`, actualHomeDir);
          if (homedirCreated) {
            defaultHomeDir = actualHomeDir;
          }
        }
      }

      // Check to see if we need to store a new value for the home directory
      if (defaultHomeDir) {
        if (this.config.homeDirectory !== defaultHomeDir) {
          this.config.homeDirectory = defaultHomeDir;
          callbacks.message(`info`, `Configured home directory reset to ${defaultHomeDir}.`);
        }
      } else {
        // New connections always have `.` as the initial value.
        // If we can't find a usable home directory, just reset it to
        // the initial default.
        this.config.homeDirectory = `.`;
      }

      //Set a default IFS listing
      if (this.config.ifsShortcuts.length === 0) {
        if (defaultHomeDir) {
          this.config.ifsShortcuts = [this.config.homeDirectory];
        } else {
          this.config.ifsShortcuts = [`/`];
        }
      }

      // If the version has changed (by update for example), then fetch everything again
      if (cachedServerSettings?.lastCheckedOnVersion !== currentExtensionVersion) {
        options.reloadServerSettings = true;
      }

      // Check for installed components?
      // For Quick Connect to work here, 'remoteFeatures' MUST have all features defined and no new properties may be added!
      if (quickConnect() && cachedServerSettings?.remoteFeaturesKeys && cachedServerSettings.remoteFeaturesKeys === Object.keys(this.remoteFeatures).sort().toString()) {
        Object.assign(this.remoteFeatures, cachedServerSettings.remoteFeatures);
      } else {
        callbacks.progress({
          message: `Checking installed components on host IBM i.`
        });

        // We need to check if our remote programs are installed.
        remoteApps.push(
          {
            path: `/QSYS.lib/${this.upperCaseName(this.config.tempLibrary)}.lib/`,
            names: [`GETNEWLIBL.PGM`],
            specific: `GE*.PGM`
          }
        );

        //Next, we see what pase features are available (installed via yum)
        //This may enable certain features in the future.
        for (const feature of remoteApps) {
          try {
            callbacks.progress({
              message: `Checking installed components on host IBM i: ${feature.path}`
            });

            const call = await this.sendCommand({ command: `ls -p ${feature.path}${feature.specific || ``}` });
            if (call.stdout) {
              const files = call.stdout.split(`\n`);

              if (feature.specific) {
                for (const name of feature.names)
                  this.remoteFeatures[name] = files.find(file => file.includes(name));
              } else {
                for (const name of feature.names)
                  if (files.includes(name))
                    this.remoteFeatures[name] = feature.path + name;
              }
            }
          } catch (e) {
            console.log(e);
          }
        }

        //Specific Java installations check
        callbacks.progress({
          message: `Checking installed components on host IBM i: Java`
        });
        const javaCheck = async (root: string) => await this.getContent().testStreamFile(`${root}/bin/java`, 'x') ? root : undefined;
        [
          this.remoteFeatures.jdk80,
          this.remoteFeatures.jdk11,
          this.remoteFeatures.openjdk11,
          this.remoteFeatures.jdk17
        ] = await Promise.all([
          javaCheck(`/QOpenSys/QIBM/ProdData/JavaVM/jdk80/64bit`),
          javaCheck(`/QOpenSys/QIBM/ProdData/JavaVM/jdk11/64bit`),
          javaCheck(`/QOpensys/pkgs/lib/jvm/openjdk-11`),
          javaCheck(`/QOpenSys/QIBM/ProdData/JavaVM/jdk17/64bit`)
        ]);
      }

      this.appendOutput(`\nIBM i components:\n`);
      for (const [feature, state] of Object.entries(this.remoteFeatures)) {
        this.appendOutput(`\t${feature}: ${state}\n`);
      }
      this.appendOutput(`\n`);

      if (this.remoteFeatures.uname) {
        callbacks.progress({
          message: `Checking OS version.`
        });
        const systemVersionResult = await this.sendCommand({ command: `${this.remoteFeatures.uname} -rv` });

        if (systemVersionResult.code === 0) {
          const version = systemVersionResult.stdout.trim().split(` `);
          this.systemVersion = Number(`${version[1]}.${version[0]}`);
        }
      }

      if (!this.systemVersion) {
        callbacks.message(`warning`, `Unable to determine system version. Code for IBM i only supports 7.3 and above. Some features may not work correctly.`);
      } else if (this.systemVersion < 7.3) {
        callbacks.message(`warning`, `IBM i ${this.systemVersion} is not supported. Code for IBM i only supports 7.3 and above. Some features may not work correctly.`);
      }

      callbacks.progress({ message: `Checking Code for IBM i components.` });

      // We always start up Mapepire first
      await this.componentManager.startupComponent(Mapepire.ID, quickConnect() ? cachedServerSettings?.installedComponents : []);

<<<<<<< HEAD
=======
      // Check Mapepire state after startup
      const mapepireStates = this.componentManager.getComponentStates();
      const mapepireState = mapepireStates.find(s => s.id.name === Mapepire.ID);
      this.appendOutput(`Mapepire state after startup: ${mapepireState?.state || 'not found'}\n`);

>>>>>>> 5ceac8f4
      const mapepire = this.getComponent<Mapepire>(Mapepire.ID);
      if (mapepire) {
        const useJavaVersion = (this.remoteFeatures.jdk17 || this.remoteFeatures.jdk11 || this.remoteFeatures.jdk80);
        if (useJavaVersion) {
          const javaPath = path.posix.join(useJavaVersion, `bin`, `java`);
<<<<<<< HEAD
          this.sqlJob = await mapepire.newJob(this, javaPath);
        }
=======
          try {
            this.sqlJob = await mapepire.newJob(this, javaPath);
          } catch (e: any) {
            callbacks.message(`error`, `Failed to start Mapepire SQL job: ${e.message || e}`);
            this.appendOutput(`Mapepire error: ${e.message || e}\n`);
          }
        } else {
          callbacks.message(`warning`, `No Java installation found. SQL operations will not be available. Please install Java 8, 11, or 17.`);
          this.appendOutput(`Warning: No Java found for Mapepire\n`);
        }
      } else {
        callbacks.message(`warning`, `Mapepire component failed to start. SQL operations will not be available.`);
        this.appendOutput(`Warning: Mapepire component not available\n`);
>>>>>>> 5ceac8f4
      }

      // Then check the remaining components

      await this.componentManager.startup(quickConnect() ? cachedServerSettings?.installedComponents : []);

      const componentStates = this.componentManager.getComponentStates();
      this.appendOutput(`\nCode for IBM i components:\n`);
      for (const state of componentStates) {
        this.appendOutput(`\t${state.id.name} (${state.id.version}): ${state.state}\n`);
      }

      this.appendOutput(`\n`);

      // Load the remote connection configuration and apply it to the connection

      callbacks.progress({ message: `Loading remote configuration files.` });
      await this.loadRemoteConfigs();

      const remoteConnectionConfig = this.getConfigFile<RemoteConfigFile>(`settings`);
      if (remoteConnectionConfig.getState() === `ok`) {
        const remoteConfig = await remoteConnectionConfig.get();

        if (remoteConfig.codefori) {
          for (const [key, value] of Object.entries(remoteConfig.codefori)) {
            if (this.config[key] !== undefined) {
              this.config[key] = value;
            }
          }
        }
      }

      callbacks.progress({
        message: `Checking library list configuration.`
      });

      // TODO: RIP OUT LIBLIST WITH LIBRARY_LIST_INFO

      //Since the compiles are stateless, then we have to set the library list each time we use the `SYSTEM` command
      //We setup the defaultUserLibraries here so we can remove them later on so the user can setup their own library list
      let currentLibrary = `QGPL`;
      this.defaultUserLibraries = [];

      const liblRows = await this.runSQL(`SELECT TYPE, SYSTEM_SCHEMA_NAME, IASP_NUMBER FROM QSYS2.LIBRARY_LIST_INFO`);

      for (const row of liblRows) {
        switch (row.TYPE) {
          case `USER`:
            this.defaultUserLibraries.push(row.SYSTEM_SCHEMA_NAME as string);
            break;
          case `CURRENT`:
            currentLibrary = (row.SYSTEM_SCHEMA_NAME as string);
            break;
        }
      }

      //If this is the first time the config is made, then these arrays will be empty
      if (this.config.currentLibrary.length === 0) {
        this.config.currentLibrary = currentLibrary;
      }
      if (this.config.libraryList.length === 0) {
        this.config.libraryList = this.defaultUserLibraries;
      }

      callbacks.progress({
        message: `Checking temporary directory and temporary library configuration.`
      });


      const [tempLibrarySet, tempDirSet] = await Promise.all([
        this.ensureTempLibraryExists(currentLibrary),
        this.ensureTempDirectory()
      ]);

      if (!tempDirSet) {
        this.config.tempDir = `/tmp`;
      }

      if (tempLibrarySet && this.config.autoClearTempData) {
        callbacks.progress({
          message: `Clearing temporary data.`
        });

        this.runCommand({
          command: `DLTOBJ OBJ(${this.config.tempLibrary}/O_*) OBJTYPE(*FILE)`,
          noLibList: true,
        })
          .then(result => {
            // All good!
            if (result && result.stderr) {
              const messages = Tools.parseMessages(result.stderr);
              if (!messages.findId(`CPF2125`)) {
                // @ts-ignore We know the config exists.
                callbacks.message(`errror`, `Temporary data not cleared from ${this.config.tempLibrary}.`);
              }
            }
          })

        this.sendCommand({
          command: `rm -rf ${path.posix.join(this.config.tempDir, `vscodetemp*`)}`
        })
          .then(result => {
            // All good!
          })
          .catch(e => {
            // CPF2125: No objects deleted.
            // @ts-ignore We know the config exists.
            callbacks.message(`error`, `Temporary data not cleared from ${this.config.tempDir}.`);
          });
      }

      const commandShellResult = await this.sendCommand({
        command: `echo $SHELL`
      });

      if (commandShellResult.code === 0) {
        this.shell = commandShellResult.stdout.trim();
      }

      // Check for bad data areas?
      if (quickConnect() && cachedServerSettings?.badDataAreasChecked === true) {
        // Do nothing, bad data areas are already checked.
      } else {
        callbacks.progress({
          message: `Checking for bad data areas.`
        });


        const QCPTOIMPF = await this.runCommand({
          command: `CHKOBJ OBJ(QSYS/QCPTOIMPF) OBJTYPE(*DTAARA)`,
          skipDetail: true
        });

        if (QCPTOIMPF?.code === 0) {
          callbacks.uiErrorHandler(this, `QCPTOIMPF_exists`);
        }

        const QCPFRMIMPF = await this.runCommand({
          command: `CHKOBJ OBJ(QSYS/QCPFRMIMPF) OBJTYPE(*DTAARA)`,
          skipDetail: true
        })

        if (QCPFRMIMPF?.code === 0) {
          callbacks.uiErrorHandler(this, `QCPFRMIMPF_exists`);
        }
      }

      // give user option to set bash as default shell.
      if (this.remoteFeatures[`bash`]) {
        try {
          //check users default shell

          if (!commandShellResult.stderr) {
            let usesBash = this.shell === IBMi.bashShellPath;
            if (!usesBash) {
              // make sure chsh is installed
              if (this.remoteFeatures[`chsh`]) {
                callbacks.uiErrorHandler(this, `default_not_bash`);
              }
            }

            if (usesBash) {
              //Ensure /QOpenSys/pkgs/bin is found in $PATH
              callbacks.progress({
                message: `Checking /QOpenSys/pkgs/bin in $PATH.`
              });

              if ((!quickConnect || !cachedServerSettings?.pathChecked)) {
                const currentPaths = (await this.sendCommand({ command: "echo $PATH" })).stdout.split(":");
                const bashrcFile = `${defaultHomeDir}/.bashrc`;
                let bashrcExists = (await this.sendCommand({ command: `test -e ${bashrcFile}` })).code === 0;
                let reason;
                const requiredPaths = ["/QOpenSys/pkgs/bin", "/usr/bin", "/QOpenSys/usr/bin"]
                let missingPath;
                for (const requiredPath of requiredPaths) {
                  if (!currentPaths.includes(requiredPath)) {
                    reason = `Your $PATH shell environment variable does not include ${requiredPath}`;
                    missingPath = requiredPath
                    break;
                  }
                }
                // If reason is still undefined, then we know the user has all the required paths. Then we don't
                // need to check for their existence before checking the order of the required paths.
                if (!reason &&
                  (currentPaths.indexOf("/QOpenSys/pkgs/bin") > currentPaths.indexOf("/usr/bin")
                    || (currentPaths.indexOf("/QOpenSys/pkgs/bin") > currentPaths.indexOf("/QOpenSys/usr/bin")))) {
                  reason = "/QOpenSys/pkgs/bin is not in the right position in your $PATH shell environment variable";
                  missingPath = "/QOpenSys/pkgs/bin"
                }

                if (reason) {
                  callbacks.uiErrorHandler(this, `invalid_bashrc`, { missingPath, bashrcFile, bashrcExists, reason });
                }
              }
            }
          }
        } catch (e) {
          // Oh well...trying to set default shell is not worth stopping for.
          console.log(e);
        }
      }

      if (this.config.autoConvertIFSccsid) {
        if (this.remoteFeatures.attr === undefined || this.remoteFeatures.iconv === undefined) {
          this.config.autoConvertIFSccsid = false;
          callbacks.message(`warning`, `EBCDIC streamfiles will not be rendered correctly since \`attr\` or \`iconv\` is not installed on the host. They should both exist in \`\\usr\\bin\`.`);
        }
      }

      if (defaultHomeDir) {
        if (!tempLibrarySet) {
          callbacks.uiErrorHandler(this, `invalid_temp_lib`);
        }
      } else {
        callbacks.message(`warning`, `Code for IBM i may not function correctly until your user has a home directory.`);
      }

      // Validate configured library list.
      if (quickConnect() && cachedServerSettings?.libraryListValidated === true) {
        // Do nothing, library list is already checked.
      } else {
        if (this.config.libraryList) {
          callbacks.progress({
            message: `Validate configured library list`
          });
          let validLibs: string[] = [];
          let badLibs: string[] = [];

          // TODO: swap liblist with object_statistics?

          const result = await this.sendQsh({
            command: [
              `liblist -d ` + IBMi.escapeForShell(this.defaultUserLibraries.join(` `)),
              ...this.config.libraryList.map(lib => `liblist -a ` + IBMi.escapeForShell(lib))
            ].join(`; `)
          });

          if (result.stderr) {
            const lines = result.stderr.split(`\n`);

            lines.forEach(line => {
              const badLib = this.config?.libraryList.find(lib => line.includes(`ibrary ${lib} `));

              // If there is an error about the library, store it
              if (badLib) badLibs.push(badLib);
            });
          }

          if (result && badLibs.length > 0) {
            validLibs = this.config.libraryList.filter(lib => !badLibs.includes(lib));
            // Automatically cleanup bad libraries
            this.config!.libraryList = validLibs;
          }
        }
      }

      let debugConfigLoaded = false
      if ((!quickConnect || !cachedServerSettings?.debugConfigLoaded)) {
        if (this.debugPTFInstalled()) {
          try {
            const debugServiceConfig = await new DebugConfiguration(this).load();
            delete this.config.debugCertDirectory;
            this.config.debugPort = debugServiceConfig.getOrDefault("DBGSRV_SECURED_PORT", "8005");
            this.config.debugSepPort = debugServiceConfig.getOrDefault("DBGSRV_SEP_DAEMON_PORT", "8008");
            debugConfigLoaded = true;
          }
          catch (error) {
            callbacks.message(`error`, `Could not load debug service configuration: ${error}`);
          }
        }
      }

      if ((!quickConnect || !cachedServerSettings?.maximumArgsLength)) {
        //Compute the maximum admited length of a command's arguments. Source: Googling and https://www.in-ulm.de/~mascheck/various/argmax/#effectively_usable
        this.maximumArgsLength = Number((await this.sendCommand({ command: "/QOpenSys/usr/bin/expr `/QOpenSys/usr/bin/getconf ARG_MAX` - `env|wc -c` - `env|wc -l` \\* 4 - 2048" })).stdout);
      }
      else {
        this.maximumArgsLength = cachedServerSettings.maximumArgsLength;
      }

      if (this.sqlRunnerAvailable()) {
        // Check for ASP information?
        if (quickConnect() && cachedServerSettings?.iAspInfo) {
          this.iAspInfo = cachedServerSettings.iAspInfo;
        } else {
          callbacks.progress({
            message: `Checking for iASP information.`
          });

          //This is mostly a nice to have. We grab the ASP info so user's do
          //not have to provide the ASP in the settings.
          try {
            const resultSet = await this.runSQL(`SELECT * FROM QSYS2.ASP_INFO`);
            resultSet.forEach(row => {
              // Does not ever include SYSBAS/SYSTEM, only iASPs
              if (row.DEVICE_DESCRIPTION_NAME && row.DEVICE_DESCRIPTION_NAME && row.DEVICE_DESCRIPTION_NAME !== `null`) {
                this.iAspInfo.push({
                  id: Number(row.ASP_NUMBER),
                  name: String(row.DEVICE_DESCRIPTION_NAME),
                  type: String(row.ASP_TYPE),
                  rdbName: String(row.RDB_NAME)
                });
              }
            });
          } catch (e) {
            //Oh well
            callbacks.progress({
              message: `Failed to get ASP information.`
            });
          }
        }

        callbacks.progress({
          message: `Fetching current iASP information.`
        });

        this.currentAsp = await this.getUserProfileAsp();

        // TODO: since we are using Mapepire, we only need the QCCSID and the job CCSID now

        // Fetch conversion values?
        if (quickConnect() && cachedServerSettings?.jobCcsid !== null && cachedServerSettings?.qccsid) {
          this.qccsid = cachedServerSettings.qccsid;
          this.userJobCcsid = cachedServerSettings.jobCcsid;
        } else {
          callbacks.progress({
            message: `Fetching conversion values.`
          });

          // Next, we're going to see if we can get the CCSID from the user or the system.
          // Some things don't work without it!!!
          try {

            // we need to grab the system CCSID (QCCSID)
            const [systemCCSID] = await this.runSQL(`select SYSTEM_VALUE_NAME, CURRENT_NUMERIC_VALUE from QSYS2.SYSTEM_VALUE_INFO where SYSTEM_VALUE_NAME = 'QCCSID'`);
            if (typeof systemCCSID.CURRENT_NUMERIC_VALUE === 'number') {
              this.qccsid = systemCCSID.CURRENT_NUMERIC_VALUE;
            }

            // we grab the users default CCSID
            const [userInfo] = await this.runSQL(`select CHARACTER_CODE_SET_ID from table( QSYS2.QSYUSRINFO( USERNAME => upper('${this.currentUser}') ) )`);
            if (userInfo.CHARACTER_CODE_SET_ID !== `null` && typeof userInfo.CHARACTER_CODE_SET_ID === 'number') {
              this.userJobCcsid = userInfo.CHARACTER_CODE_SET_ID;
            }

            // if the job ccsid is *SYSVAL, then assign it to sysval
            if (this.userJobCcsid === IBMi.CCSID_SYSVAL) {
              this.userJobCcsid = this.qccsid;
            }

          } catch (e) {
            // Oh well!
            console.log(e);
          }
        }

        const showCcsidWarning = (message: string) => {
          callbacks.uiErrorHandler(this, `ccsid_warning`, message);
        }

        this.appendOutput(`\nCCSID information:\n`);
        this.appendOutput(`\tQCCSID: ${this.qccsid}\n`);
        this.appendOutput(`\tUser Job CCSID: ${this.userJobCcsid}\n`);

        // We only do this check if we're on 7.3 or below.
        if (this.systemVersion && this.systemVersion <= 7.3) {
          callbacks.progress({
            message: `Checking PASE locale environment variables.`
          });

          const systemEnvVars = await this.content.getSysEnvVars();

          const paseLang = systemEnvVars.PASE_LANG;
          const paseCcsid = systemEnvVars.QIBM_PASE_CCSID;

          if (paseLang === undefined || paseCcsid === undefined) {
            showCcsidWarning(`The PASE environment variables PASE_LANG and QIBM_PASE_CCSID are not set correctly and is required for this OS version (${this.systemVersion}). This may cause issues with objects with variant characters.`);
          } else if (paseCcsid !== `1208`) {
            showCcsidWarning(`The PASE environment variable QIBM_PASE_CCSID is not set to 1208 and is required for this OS version (${this.systemVersion}). This may cause issues with objects with variant characters.`);
          }
        }

        // We always need to fetch the local variants because
        // now we pickup CCSID changes faster due to cqsh
        callbacks.progress({
          message: `Fetching local encoding values.`
        });

        const [variants] = await this.runSQL(`With VARIANTS ( HASH, AT, DOLLARSIGN ) as (`
          + `  values ( cast( x'7B' as varchar(1) )`
          + `         , cast( x'7C' as varchar(1) )`
          + `         , cast( x'5B' as varchar(1) ) )`
          + `)`
          + `Select HASH concat AT concat DOLLARSIGN as LOCAL from VARIANTS`);

        if (typeof variants.LOCAL === 'string' && variants.LOCAL !== `null`) {
          this.variantChars.local = variants.LOCAL;
        }
      } else {
        callbacks.message(`warning`, `The SQL runner is not available. This could mean that VS Code will not work for this connection. See our documentation for more information.`)
      }

      if (!options.reconnecting) {
        for (const operation of delayedOperations) {
          await operation();
        }
      }

      IBMi.GlobalStorage.setServerSettingsCache(this.currentConnectionName, {
        lastCheckedOnVersion: currentExtensionVersion,
        iAspInfo: this.iAspInfo,
        qccsid: this.qccsid,
        jobCcsid: this.userJobCcsid,
        remoteFeatures: this.remoteFeatures,
        installedComponents: componentStates,
        remoteFeaturesKeys: Object.keys(this.remoteFeatures).sort().toString(),
        badDataAreasChecked: true,
        libraryListValidated: true,
        pathChecked: true,
        debugConfigLoaded,
        maximumArgsLength: this.maximumArgsLength
      });

      return {
        success: true
      };

    } catch (e: any) {
      this.disconnect(true);

      let error = e.message;
      if (e.code === "ENOTFOUND") {
        error = `host is unreachable. Check the connection's hostname/IP address.`;
      }
      else if (e.code === "ECONNREFUSED") {
        error = `port ${connectionObject.port} is unreachable. Check the connection's port number or run command STRTCPSVR SERVER(*SSHD) on the host.`
      }
      else if (e.level === "client-authentication") {
        error = `check your credentials${e.message ? ` (${e.message})` : ''}.`;
      }

      this.appendOutput(`${JSON.stringify(e)}`);
      if (typeof e.stack === "string") {
        this.appendOutput(`\n\n${e.stack}`);
      }

      return {
        error,
        success: false
      };
    }
    finally {
      IBMi.connectionManager.update(this.config!);
    }
  }

  private async ensureTempLibraryExists(fallbackTempLib: string) {
    let tempLibrarySet: boolean = false;

    if (!this.config) {
      return false;
    }

    const createdTempLib = await this.runCommand({
      command: `CRTLIB LIB(${this.config.tempLibrary}) TEXT('Code for i temporary objects. May be cleared.')`,
      noLibList: true
    });

    if (createdTempLib.code === 0) {
      tempLibrarySet = true;
    } else {
      const messages = Tools.parseMessages(createdTempLib.stderr);
      if (messages.findId(`CPF2158`) || messages.findId(`CPF2111`)) { //Already exists, hopefully ok :)
        tempLibrarySet = true;
      }
      else if (messages.findId(`CPD0032`)) { //Can't use CRTLIB
        const tempLibExists = await this.runCommand({
          command: `CHKOBJ OBJ(QSYS/${this.config.tempLibrary}) OBJTYPE(*LIB)`,
          skipDetail: true
        });

        if (tempLibExists.code === 0) {
          //We're all good if no errors
          tempLibrarySet = true;
        } else if (fallbackTempLib && !fallbackTempLib.startsWith(`Q`)) {
          //Using ${currentLibrary} as the temporary library for temporary data.
          this.config.tempLibrary = fallbackTempLib;
          tempLibrarySet = true;
        }
      }
    }

    return tempLibrarySet;
  }

  private async ensureTempDirectory() {
    let tempDirSet: boolean = false;

    if (!this.config) {
      return false;
    }

    let result = await this.sendCommand({
      command: `[ -d "${this.config.tempDir}" ]`
    });

    if (result.code === 0) {
      // Directory exists
      tempDirSet = true;
    } else {
      // Directory does not exist, try to create it
      let result = await this.sendCommand({
        command: `mkdir -p ${this.config.tempDir}`
      });
      if (result.code === 0) {
        // Directory created
        tempDirSet = true;
      } else {
        // Directory not created
      }
    }
    return tempDirSet;
  }

  /**
   * Can return 0 if the OS version was not detected.
   */
  getSystemVersion(): number {
    return this.systemVersion;
  }

  usingBash() {
    return this.shell === IBMi.bashShellPath;
  }

  /**
   * - Send PASE/QSH/ILE commands simply
   * - Commands sent here end in the 'IBM i Output' channel
   * - When sending `ile` commands:
   *   By default, it will use the library list of the connection,
   *   but `&LIBL` and `&CURLIB` can be passed in the property
   *   `env` to customise them.
   */
  runCommand(data: RemoteCommand) {
    return CompileTools.runCommand(this, data);
  }

  static escapeForShell(command: string) {
    return command.replace(/\$/g, `\\$`)
  }

  async sendQsh(options: CommandData) {
    options.stdin = options.command;

    let qshExecutable = `/QOpenSys/usr/bin/qsh`;

    return this.sendCommand({
      ...options,
      command: `${IBMi.locale} ${qshExecutable}`
    });
  }

  /**
   * Send commands to pase through the SSH connection.
   * Commands sent here end up in the 'Code for IBM i' output channel.
   */
  async sendCommand(options: CommandData): Promise<CommandResult> {
    let commands: string[] = [];
    if (options.env) {
      if (this.usingBash()) {
        commands.push(...Object.entries(options.env).map(([key, value]) => `export ${key}="${value ? IBMi.escapeForShell(value) : ``}"`));
      } else {
        // bourne shell doesn't support the same export syntax as bash
        commands.push(...Object.entries(options.env).map(([key, value]) => `${key}="${value ? IBMi.escapeForShell(value) : ``}" export ${key}`));
      }
    }

    commands.push(options.command);

    const command = commands.join(` && `);
    const directory = options.directory || this.config?.homeDirectory;


    this.appendOutput(`${directory}: ${command}\n`);
    if (options && options.stdin) {
      this.appendOutput(`${options.stdin}\n`);
    }

    const result = await this.client!.execCommand(command, {
      cwd: directory,
      stdin: options.stdin,
      onStdout: options.onStdout,
      onStderr: options.onStderr,
    });

    // Some simplification
    if (result.code === null) result.code = 0;
    if (result.signal === `SIGABRT`) result.code = 127;

    this.appendOutput(JSON.stringify(result, null, 4) + `\n\n`);

    return {
      ...result,
      code: result.code || 0,
    };
  }

  private disconnect(failedToConnect = false) {
    if (this.sqlJob) {
      this.sqlJob.close();
      this.sqlJob = undefined;
    }

    if (this.client) {
      this.client = undefined;

      if (failedToConnect === false && this.disconnectedCallback) {
        this.disconnectedCallback(this);
      }
    }
  }

  async dispose() {
    this.disconnect();
  }

  /**
   * SQL only available when runner is installed and CCSID is valid.
   */
  get enableSQL(): boolean {
    const sqlRunner = this.sqlRunnerAvailable();
    return sqlRunner;
  }

  public sqlRunnerAvailable() {
    return this.sqlJob !== undefined;
  }

  /**
   * Generates path to a temp file on the IBM i
   * @param {string} key Key to the temp file to be re-used
   */
  getTempRemote(key: string) {
    if (this.tempRemoteFiles[key] !== undefined) {
      // console.log(`Using existing temp: ${this.tempRemoteFiles[key]}`);
      return this.tempRemoteFiles[key];
    } else
      if (this.config) {
        let value = path.posix.join(this.config.tempDir, `vscodetemp-${Tools.makeid()}`);
        // console.log(`Using new temp: ${value}`);
        this.tempRemoteFiles[key] = value;
        return value;
      }
  }

  parserMemberPath(string: string, checkExtension?: boolean): MemberParts {
    // Remove leading slash
    const upperCasedString = this.upperCaseName(string);
    const path = upperCasedString.startsWith(`/`) ? upperCasedString.substring(1).split(`/`) : upperCasedString.split(`/`);

    const parsedPath = parsePath(upperCasedString);
    const name = parsedPath.name;
    const file = path[path.length - 2];
    const library = path[path.length - 3];
    const asp = path[path.length - 4];

    if (!library || !file || !name) {
      throw new Error(`Invalid path: ${string}. Use format LIB/SPF/NAME.ext`);
    }
    if (asp && !this.validQsysName(asp)) {
      throw new Error(`Invalid ASP name: ${asp}`);
    }
    if (!this.validQsysName(library)) {
      throw new Error(`Invalid Library name: ${library}`);
    }
    if (!this.validQsysName(file)) {
      throw new Error(`Invalid Source File name: ${file}`);
    }

    //Having a blank extension is allowed but the . in the path is required if checking the extension
    if (checkExtension && !parsedPath.ext) {
      throw new Error(`Source Type extension is required.`);
    }

    if (!this.validQsysName(name)) {
      throw new Error(`Invalid Source Member name: ${name}`);
    }
    // The extension/source type has nearly the same naming rules as
    // the objects, except that a period is not allowed.  We can reuse
    // the existing RegExp because result.extension is everything after
    // the final period (so we know it won't contain a period).
    // But, a blank extension is valid.
    const extension = parsedPath.ext.substring(1);
    if (extension && !this.validQsysName(extension)) {
      throw new Error(`Invalid Source Member Extension: ${extension}`);
    }

    return {
      library,
      file,
      extension,
      basename: parsedPath.base,
      name,
      asp
    };
  }

  /**
   * @param {string} string
   * @returns {string} result
   */
  sysNameInLocal(string: string) {
    const fromChars = this.variantChars.american;
    const toChars = this.variantChars.local;

    let result = string;

    for (let i = 0; i < fromChars.length; i++) {
      result = result.replace(new RegExp(`[${fromChars[i]}]`, `g`), toChars[i]);
    };

    return result;
  }

  /**
   * @param {string} string
   * @returns {string} result
   */
  sysNameInAmerican(string: string) {
    const fromChars = this.variantChars.local;
    const toChars = this.variantChars.american;

    let result = string;

    for (let i = 0; i < fromChars.length; i++) {
      result = result.replace(new RegExp(`[${fromChars[i]}]`, `g`), toChars[i]);
    };

    return result
  }

  getLastDownloadLocation() {
    if (this.config?.lastDownloadLocation && existsSync(Tools.fixWindowsPath(this.config.lastDownloadLocation))) {
      return this.config.lastDownloadLocation;
    }
    else {
      return os.homedir();
    }
  }

  async setLastDownloadLocation(location: string) {
    if (this.config && location && location !== this.config.lastDownloadLocation) {
      this.config.lastDownloadLocation = location;
      await IBMi.connectionManager.update(this.config);
    }
  }

  /**
   * Creates a temporary directory and pass it on to a `process` function.
   * The directory is guaranteed to be empty when created and deleted after the `process` is done.
   * @param process the process that will run on the empty directory
   */
  async withTempDirectory<T>(process: (directory: string) => Promise<T>) {
    const tempDirectory = `${this.config?.tempDir || '/tmp'}/code4itemp${Tools.makeid(20)}`;
    const prepareDirectory = await this.sendCommand({ command: `rm -rf ${tempDirectory} && mkdir -p ${tempDirectory}` });
    if (prepareDirectory.code === 0) {
      try {
        return await process(tempDirectory);
      }
      finally {
        await this.sendCommand({ command: `rm -rf ${tempDirectory}` });
      }
    }
    else {
      throw new Error(`Failed to create temporary directory ${tempDirectory}: ${prepareDirectory.stderr}`);
    }
  }

  /**
   * Uppercases an object name, keeping the variant chars case intact
   * @param name
   */
  upperCaseName(name: string) {
    if (this.dangerousVariants && new RegExp(`[${this.variantChars.local}]`).test(name)) {
      const upperCased = [];
      for (const char of name) {
        const upChar = char.toLocaleUpperCase();
        if (new RegExp(`[A-Z${this.variantChars.local}]`).test(upChar)) {
          upperCased.push(upChar);
        }
        else {
          upperCased.push(char);
        }
      }
      return upperCased.join("");
    }
    else {
      return name.toLocaleUpperCase();
    }
  }

  getComponentManager() {
    return this.componentManager;
  }

  getComponent<T extends IBMiComponent>(name: string, options?: ComponentSearchProps) {
    return this.componentManager.get<T>(name, options);
  }

  /**
   * Run SQL statements.
   * Each statement must be separated by a semi-colon and a new line (i.e. ;\n).
   * If a statement starts with @, it will be run as a CL command.
   *
   * @param statements
   * @returns a Result set
   */
  async runSQL(statements: string|string[], options: { fakeBindings?: (string | number)[], forceSafe?: boolean } = {}): Promise<Tools.DB2Row[]> {
    if (this.sqlJob) {
      let list = Array.isArray(statements) ? statements : statements.split(`;`).filter(x => x.trim().length > 0);

      let lastResultSet: any;

      for (let i = 0; i < list.length; i++) {
        let statement = list[i];
        let isLast = i === (list.length-1);
<<<<<<< HEAD

        if (statement.startsWith(`@`)) {
          await this.sqlJob.execute(statement.substring(1), {isClCommand: true});
        } else {
          if (isLast) {
            // There is a bug with Mapepire handling of binding parameters.
            // We work around it by using these fake parameters and passing
            // in UTF8 encoding strings/numbers.
            const fakeBindings = options.fakeBindings;
            if (statement.includes(`?`) && fakeBindings && fakeBindings.length > 0) {
              const parts = statement.split(`?`);

              statement = ``;
              for (let partsIndex = 0; partsIndex < parts.length; partsIndex++) {
                statement += parts[partsIndex];
                if (fakeBindings[partsIndex] !== undefined) {
                  switch (typeof fakeBindings[partsIndex]) {
                    case `number`:
                      statement += fakeBindings[partsIndex];
                      break;

                    case `string`:
                      statement += Tools.bufferToUx(fakeBindings[partsIndex] as string);
                      break;
                  }
                }
              }
            }

            let query;
            let error: Tools.SqlError|undefined;
            try {
              query = this.sqlJob.query(statement);
              const rs = await query.execute(99999);
              lastResultSet = rs.data;
            } catch (e: any) {
              error = new Tools.SqlError(e.message);
              error.cause = statement
              
              const parts: string[] = e.message.split(`,`);
              if (parts.length > 3) {
                error.sqlstate = parts[parts.length-2].trim();
=======

        if (statement.startsWith(`@`)) {
          await this.sqlJob.execute(statement.substring(1), {isClCommand: true});
        } else {
          if (isLast) {
            // There is a bug with Mapepire handling of binding parameters.
            // We work around it by using these fake parameters and passing
            // in UTF8 encoding strings/numbers.
            const fakeBindings = options.fakeBindings;
            if (statement.includes(`?`) && fakeBindings && fakeBindings.length > 0) {
              const parts = statement.split(`?`);

              statement = ``;
              for (let partsIndex = 0; partsIndex < parts.length; partsIndex++) {
                statement += parts[partsIndex];
                if (fakeBindings[partsIndex] !== undefined) {
                  switch (typeof fakeBindings[partsIndex]) {
                    case `number`:
                      statement += fakeBindings[partsIndex];
                      break;

                    case `string`:
                      statement += Tools.bufferToUx(fakeBindings[partsIndex] as string);
                      break;
                  }
                }
>>>>>>> 5ceac8f4
              }
            } finally {
              query?.close();
            }
<<<<<<< HEAD

            if (error) {
              throw error;
            }
          }
        }
      }
=======
          }

          let query;
          let error: Tools.SqlError|undefined;
          try {
            query = this.sqlJob.query(statement);
            const rs = await query.execute(99999);
            lastResultSet = rs.data;
          } catch (e: any) {
            error = new Tools.SqlError(e.message);
            error.cause = statement
            
            const parts: string[] = e.message.split(`,`);
            if (parts.length > 3) {
              error.sqlstate = parts[parts.length-2].trim();
            }
          } finally {
            query?.close();
          }

          if (error) {
            throw error;
          }
        }
      }
      
>>>>>>> 5ceac8f4

      return lastResultSet;
    }

    throw new Error(`There is no way to run SQL on this system.`);
  }

  validQsysName(name: string): boolean {
    // First character can only be A-Z, or a variant character
    // The rest can be A-Z, 0-9, _, ., or a variant character
    if (!this.variantChars.qsysNameRegex) {
      const regexTest = `^[A-Z${this.variantChars.local}][A-Z0-9_.${this.variantChars.local}]{0,9}$`;
      this.variantChars.qsysNameRegex = new RegExp(regexTest);
    }

    if (name.length > 10) return false;
    name = this.upperCaseName(name);
    return this.variantChars.qsysNameRegex.test(name);
  }

  getCcsid() {
    return this.userJobCcsid;
  }

  getCcsids() {
    return {
      qccsid: this.qccsid,
      runtimeCcsid: this.userJobCcsid,
    };
  }

  debugPTFInstalled() {
    return this.remoteFeatures[`startDebugService.sh`] !== undefined;
  }

  private async getUserProfileAsp(): Promise<string | undefined> {
    const [currentRdb] = await this.runSQL(`values current_server`);

    if (currentRdb) {
      const key = Object.keys(currentRdb)[0];
      const rdbName = currentRdb[key];
      const currentAsp = this.iAspInfo.find(asp => asp.rdbName === rdbName);

      if (currentAsp) {
        return currentAsp.name;
      }
    }
  }

  getAllIAsps() {
    return this.iAspInfo;
  }

  getIAspDetail(by: string | number) {
    let asp: AspInfo | undefined;
    if (typeof by === 'string') {
      asp = this.iAspInfo.find(asp => asp.name === by);
    } else {
      asp = this.iAspInfo.find(asp => asp.id === by);
    }

    if (asp) {
      return asp;
    }
  }

  getIAspName(by: string | number): string | undefined {
    return this.getIAspDetail(by)?.name;
  }

  getCurrentIAspName() {
    return this.currentAsp;
  }
  async lookupLibraryIAsp(library: string): Promise<string | undefined> {
    library = this.upperCaseName(library);
    let foundNumber = this.libraryAsps.get(library);

    if (!foundNumber) {
      const [row] = await this.runSQL(`SELECT IASP_NUMBER FROM TABLE(QSYS2.LIBRARY_INFO('${this.sysNameInAmerican(library)}', DETAILED_INFO=>'NO'))`);
      const iaspNumber = Number(row?.IASP_NUMBER);
      if (iaspNumber >= 0) {
        this.libraryAsps.set(library, iaspNumber);
        foundNumber = iaspNumber;
      }
    }

    if (foundNumber) {
      return this.getIAspName(foundNumber);
    }
  }

  getLibraryIAsp(library: string) {
    const found = this.libraryAsps.get(library);
    if (found && found >= 0) {
      return this.getIAspName(found);
    }
  }

  /**
   * @deprecated Use {@link IBMiContent.uploadFiles} instead.
   */
  uploadFiles(files: { local: EditorPath, remote: string }[], options?: node_ssh.SSHPutFilesOptions) {
    console.warn(`[Code for IBM i] uploadFiles is deprecated and will be removed by 4.0.0. Use IBMiContent.uploadFiles instead.`);
    return this.content.uploadFiles(files, options);
  }

  /**
   * @deprecated Use {@link IBMiContent.downloadFiles} instead.
   */
  downloadFile(localFile: EditorPath, remoteFile: string) {
    console.warn(`[Code for IBM i] downloadFile is deprecated and will be removed by 4.0.0. Use IBMiContent.downloadFile instead.`);
    return this.content.downloadFile(localFile, remoteFile);
  }

  /**
   * @deprecated Use {@link IBMiContent.uploadDirectory} instead.
   */
  uploadDirectory(localDirectory: EditorPath, remoteDirectory: string, options?: node_ssh.SSHGetPutDirectoryOptions) {
    console.warn(`[Code for IBM i] uploadDirectory is deprecated and will be removed by 4.0.0. Use IBMiContent.uploadDirectory instead.`);
    return this.content.uploadDirectory(localDirectory, remoteDirectory, options);
  }

  /**
   * @deprecated Use {@link IBMiContent.downloadDirectory} instead.
   */
  downloadDirectory(localDirectory: EditorPath, remoteDirectory: string, options?: node_ssh.SSHGetPutDirectoryOptions) {
    console.warn(`[Code for IBM i] downloadDirectory is deprecated and will be removed by 4.0.0. Use IBMiContent.downloadDirectory instead.`);
    return this.content.downloadDirectory(localDirectory, remoteDirectory, options);
  }
}<|MERGE_RESOLUTION|>--- conflicted
+++ resolved
@@ -180,14 +180,11 @@
         await currentConfig.loadFromServer();
       } catch (e) { }
 
-<<<<<<< HEAD
-=======
       this.appendOutput(`${configFile} config state: ` + JSON.stringify(currentConfig.getState()) + `\n`);
     }
   }
 
 
->>>>>>> 5ceac8f4
   /**
    * Primarily used for running SQL statements.
    */
@@ -515,23 +512,16 @@
       // We always start up Mapepire first
       await this.componentManager.startupComponent(Mapepire.ID, quickConnect() ? cachedServerSettings?.installedComponents : []);
 
-<<<<<<< HEAD
-=======
       // Check Mapepire state after startup
       const mapepireStates = this.componentManager.getComponentStates();
       const mapepireState = mapepireStates.find(s => s.id.name === Mapepire.ID);
       this.appendOutput(`Mapepire state after startup: ${mapepireState?.state || 'not found'}\n`);
 
->>>>>>> 5ceac8f4
       const mapepire = this.getComponent<Mapepire>(Mapepire.ID);
       if (mapepire) {
         const useJavaVersion = (this.remoteFeatures.jdk17 || this.remoteFeatures.jdk11 || this.remoteFeatures.jdk80);
         if (useJavaVersion) {
           const javaPath = path.posix.join(useJavaVersion, `bin`, `java`);
-<<<<<<< HEAD
-          this.sqlJob = await mapepire.newJob(this, javaPath);
-        }
-=======
           try {
             this.sqlJob = await mapepire.newJob(this, javaPath);
           } catch (e: any) {
@@ -545,7 +535,6 @@
       } else {
         callbacks.message(`warning`, `Mapepire component failed to start. SQL operations will not be available.`);
         this.appendOutput(`Warning: Mapepire component not available\n`);
->>>>>>> 5ceac8f4
       }
 
       // Then check the remaining components
@@ -1372,7 +1361,6 @@
       for (let i = 0; i < list.length; i++) {
         let statement = list[i];
         let isLast = i === (list.length-1);
-<<<<<<< HEAD
 
         if (statement.startsWith(`@`)) {
           await this.sqlJob.execute(statement.substring(1), {isClCommand: true});
@@ -1401,61 +1389,6 @@
                 }
               }
             }
-
-            let query;
-            let error: Tools.SqlError|undefined;
-            try {
-              query = this.sqlJob.query(statement);
-              const rs = await query.execute(99999);
-              lastResultSet = rs.data;
-            } catch (e: any) {
-              error = new Tools.SqlError(e.message);
-              error.cause = statement
-              
-              const parts: string[] = e.message.split(`,`);
-              if (parts.length > 3) {
-                error.sqlstate = parts[parts.length-2].trim();
-=======
-
-        if (statement.startsWith(`@`)) {
-          await this.sqlJob.execute(statement.substring(1), {isClCommand: true});
-        } else {
-          if (isLast) {
-            // There is a bug with Mapepire handling of binding parameters.
-            // We work around it by using these fake parameters and passing
-            // in UTF8 encoding strings/numbers.
-            const fakeBindings = options.fakeBindings;
-            if (statement.includes(`?`) && fakeBindings && fakeBindings.length > 0) {
-              const parts = statement.split(`?`);
-
-              statement = ``;
-              for (let partsIndex = 0; partsIndex < parts.length; partsIndex++) {
-                statement += parts[partsIndex];
-                if (fakeBindings[partsIndex] !== undefined) {
-                  switch (typeof fakeBindings[partsIndex]) {
-                    case `number`:
-                      statement += fakeBindings[partsIndex];
-                      break;
-
-                    case `string`:
-                      statement += Tools.bufferToUx(fakeBindings[partsIndex] as string);
-                      break;
-                  }
-                }
->>>>>>> 5ceac8f4
-              }
-            } finally {
-              query?.close();
-            }
-<<<<<<< HEAD
-
-            if (error) {
-              throw error;
-            }
-          }
-        }
-      }
-=======
           }
 
           let query;
@@ -1482,7 +1415,6 @@
         }
       }
       
->>>>>>> 5ceac8f4
 
       return lastResultSet;
     }
