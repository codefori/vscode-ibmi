
import * as node_ssh from "node-ssh";
import * as vscode from "vscode";
import { ConnectionConfiguration } from "./Configuration";

import { existsSync } from "fs";
import os from "os";
import path from 'path';
import { instance } from "../instantiate";
import { CommandData, CommandResult, ConnectionData, MemberParts, RemoteCommand } from '../typings';
import { CompileTools } from "./CompileTools";
import { CachedServerSettings, GlobalStorage } from './Storage';
import { Tools } from './Tools';
import ConnectionSettings from './ConnectionSettings';
import * as configVars from './configVars';
import { clear } from "console";

<<<<<<< HEAD
=======
export interface MemberParts extends IBMiMember {
  basename: string
}

>>>>>>> 20044bb9
const CCSID_SYSVAL = -2;
const bashShellPath = '/QOpenSys/pkgs/bin/bash';

export default class IBMi {
  client: node_ssh.NodeSSH;
  currentHost: string;
  currentPort: number;
  currentUser: string;
  currentConnectionName: string;
  tempRemoteFiles: { [name: string]: string };
  defaultUserLibraries: string[];
  outputChannel?: vscode.OutputChannel;
  aspInfo: { [id: number]: string };
  qccsid: number;
  defaultCCSID: number;
  remoteFeatures: { [name: string]: string | undefined };
  variantChars: { american: string, local: string };
  lastErrors: object[];
  config?: ConnectionConfiguration.Parameters;
  shell?: string;

  commandsExecuted: number = 0;

  dangerousVariants = false;

  constructor() {
    this.client = new node_ssh.NodeSSH;
    this.currentHost = ``;
    this.currentPort = 22;
    this.currentUser = ``;
    this.currentConnectionName = ``;

    this.tempRemoteFiles = {};
    this.defaultUserLibraries = [];

    /**
     * Used to store ASP numbers and their names
     * THeir names usually maps up to a directory in
     * the root of the IFS, thus why we store it.
     */
    this.aspInfo = {};
    this.qccsid = CCSID_SYSVAL;
    this.defaultCCSID = 0;

    this.remoteFeatures = {
      git: undefined,
      grep: undefined,
      tn5250: undefined,
      setccsid: undefined,
      md5sum: undefined,
      bash: undefined,
      chsh: undefined,
      stat: undefined,
      sort: undefined,
      'GETNEWLIBL.PGM': undefined,
      'QZDFMDB2.PGM': undefined,
      'startDebugService.sh': undefined,
      attr: undefined,
      iconv: undefined,
      tar: undefined,
      ls: undefined,
    };

    this.variantChars = {
      american: `#@$`,
      local: `#@$`
    };

    /** 
     * Strictly for storing errors from sendCommand.
     * Used when creating issues on GitHub.
     * */
    this.lastErrors = [];

  }

  /**
   * @returns {Promise<{success: boolean, error?: any}>} Was succesful at connecting or not.
   */
  async connect(connectionObject: ConnectionData, reconnecting?: boolean, reloadServerSettings: boolean = false): Promise<{ success: boolean, error?: any }> {
    try {
      connectionObject.keepaliveInterval = 35000;

      configVars.replaceAll(connectionObject);

      return await vscode.window.withProgress({
        location: vscode.ProgressLocation.Notification,
        title: `Connecting`,
      }, async progress => {
        progress.report({
          message: `Connecting via SSH.`
        });

        let delayedOperations: Function[] = [];

        await this.client.connect(connectionObject as node_ssh.Config);

        //Check settings
        let connSettings = new ConnectionSettings(this);

        this.currentConnectionName = connectionObject.name;
        this.currentHost = connectionObject.host;
        this.currentPort = connectionObject.port;
        this.currentUser = connectionObject.username;

        if (!reconnecting) {
          this.outputChannel = vscode.window.createOutputChannel(`Code for IBM i: ${this.currentConnectionName}`);
        }

        const disconnected = async () => {
          const choice = await vscode.window.showWarningMessage(`Connection lost`, {
            modal: true,
            detail: `Connection to ${this.currentConnectionName} has dropped. Would you like to reconnect?`
          }, `Yes`);

          let disconnect = true;
          if (choice === `Yes`) {
            disconnect = !(await this.connect(connectionObject, true)).success;
          }

          if (disconnect) {
            this.end();
          };
        };

        progress.report({
          message: `Loading configuration.`
        });

        //Load existing config
        this.config = await ConnectionConfiguration.load(this.currentConnectionName);

        // Load cached server settings.
        const cachedServerSettings: CachedServerSettings = GlobalStorage.get().getServerSettingsCache(this.currentConnectionName);
        // Reload server settings?
        const quickConnect = (this.config.quickConnect === true && reloadServerSettings === false);

        // Check shell output for additional user text - this will confuse Code...
        progress.report({
          message: `Checking shell output.`
        });

        if (!(await connSettings.CheckShellOutput())) {
          const chosen = await vscode.window.showErrorMessage(`Error in shell configuration!`, {
            detail: [
              `This extension can not work with the shell configured on ${connectionObject.name},`,
              `since the output from shell commands have additional content.`,
              `This can be caused by running commands like "echo" or other`,
              `commands creating output in your shell start script.`, ``,
              `The connection to ${connectionObject.name} will be aborted.`
            ].join(`\n`),
            modal: true
          }, `Read more`);

          if (chosen === `Read more`) {
            vscode.commands.executeCommand(`vscode.open`, `https://codefori.github.io/docs/#/pages/tips/setup`);
          }
          throw (`Shell config error, connection aborted.`);
        }

        // Register handlers after we might have to abort due to bad configuration.
        this.client.connection!.once(`timeout`, disconnected);
        this.client.connection!.once(`end`, disconnected);
        this.client.connection!.once(`error`, disconnected);

        if (!reconnecting) {
          instance.setConnection(this);
        }

        //Checking home directory
        progress.report({
          message: `Checking home directory.`
        });

        let homeDirValues = await connSettings.checkHomeDirectory();
        if (!homeDirValues.homeErr) {

          if (!homeDirValues.homeExists) {
            if (reconnecting) {
              vscode.window.showWarningMessage(`Your home directory (${homeDirValues.homeDir}) does not exist. Code for IBM i may not function correctly.`, { modal: false });
            }
            else {
              if (await vscode.window.showWarningMessage(`Home directory does not exist`, {
                modal: true,
                detail: `Your home directory (${homeDirValues.homeDir}) does not exist, so Code for IBM i may not function correctly. Would you like to create this directory now?`,
              }, `Yes`)) {
                this.appendOutput(`creating home directory ${homeDirValues.homeDir}`);
                let homeDirResult = await connSettings.createHomeDirectory(homeDirValues.homeDir, connectionObject.username);
                if (!homeDirResult.homeCreated) {
                  await vscode.window.showWarningMessage(homeDirResult.homeMsg, { modal: true });
                }
              }
            }
          }
          if (homeDirValues.homeChanged) {
            vscode.window.showInformationMessage(`Configured home directory reset to ${homeDirValues.homeDir}.`);
          }
        }
        else {
          await vscode.window.showWarningMessage(homeDirValues.homeMsg, { modal: !reconnecting });
        }

        //Checking library list configuration

        progress.report({
          message: `Checking library list configuration.`
        });

        await connSettings.checkLibraryList();

        //Checking temporary library configuration
        progress.report({
          message: `Checking temporary library configuration.`
        });

        await connSettings.checkTempLibConfig();

        //Checking temporary directory configuration

        progress.report({
          message: `Checking temporary directory configuration.`
        });

        const tempDirSet = await connSettings.checkTempDirectoryConfig();

        //Clear temporary data
        if (tempDirSet && this.config?.autoClearTempData) {

          progress.report({
            message: `Clearing temporary data.`
          });
          let clearResult = await connSettings.clearTempDataSys(); //Clear temporary data in SYS filesystem
          if(!clearResult.cleared) {
            vscode.window.showErrorMessage(clearResult.message, `View log`).then(async choice => {
              if (choice === `View log`) {
                this.outputChannel!.show();
              }
            });
          }
          
          clearResult = await connSettings.clearTempDataIFS(); //Clear temporary data in IFS
          if(!clearResult.cleared) {
            vscode.window.showErrorMessage(clearResult.message, `View log`).then(async choice => {
              if (choice === `View log`) {
                this.outputChannel!.show();
              }
            });
          }
        }

<<<<<<< HEAD
        // Check for bad data areas
        if (!(quickConnect === true && cachedServerSettings?.badDataAreasChecked === true)) {
=======
        const commandShellResult = await this.sendCommand({
          command: `echo $SHELL`
        });

        if (commandShellResult.code === 0) {
          this.shell = commandShellResult.stdout.trim();
        }

        // Check for bad data areas?
        if (quickConnect === true && cachedServerSettings?.badDataAreasChecked === true) {
          // Do nothing, bad data areas are already checked.
        } else {
>>>>>>> 20044bb9
          progress.report({
            message: `Checking for bad data areas.`
          });

          if (await connSettings.checkQCPTOIMPF()) {
            vscode.window.showWarningMessage(`The data area QSYS/QCPTOIMPF exists on this system and may impact Code for IBM i functionality.`, {
              detail: `For V5R3, the code for the command CPYTOIMPF had a major design change to increase functionality and performance. The QSYS/QCPTOIMPF data area lets developers keep the pre-V5R2 version of CPYTOIMPF. Code for IBM i cannot function correctly while this data area exists.`,
              modal: true,
            }, `Delete`, `Read more`).then(choice => {
              switch (choice) {
                case `Delete`:
                  connSettings.deleteQCPTOIMPF().then((result) => {
                    if (result?.code === 0) {
                      vscode.window.showInformationMessage(`The data area QSYS/QCPTOIMPF has been deleted.`);
                    } else {
                      vscode.window.showInformationMessage(`Failed to delete the data area QSYS/QCPTOIMPF. Code for IBM i may not work as intended.`);
                    }
                  });
                  break;
                case `Read more`:
                  vscode.env.openExternal(vscode.Uri.parse(`https://github.com/codefori/vscode-ibmi/issues/476#issuecomment-1018908018`));
                  break;
              }
            });
          }

          if (await connSettings.checkQCPFRMIMPF()) {
            vscode.window.showWarningMessage(`The data area QSYS/QCPFRMIMPF exists on this system and may impact Code for IBM i functionality.`, {
              modal: false,
            }, `Delete`, `Read more`).then(choice => {
              switch (choice) {
                case `Delete`:
                  connSettings.deleteQCPFRMIMPF().then((result) => {
                    if (result?.code === 0) {
                      vscode.window.showInformationMessage(`The data area QSYS/QCPFRMIMPF has been deleted.`);
                    } else {
                      vscode.window.showInformationMessage(`Failed to delete the data area QSYS/QCPFRMIMPF. Code for IBM i may not work as intended.`);
                    }
                  });
                  break;
                case `Read more`:
                  vscode.env.openExternal(vscode.Uri.parse(`https://github.com/codefori/vscode-ibmi/issues/476#issuecomment-1018908018`));
                  break;
              }
            });


          }

        }

        // Check for installed components?
        // For Quick Connect to work here, 'remoteFeatures' MUST have all features defined and no new properties may be added!
        if (quickConnect === true && cachedServerSettings?.remoteFeaturesKeys && cachedServerSettings.remoteFeaturesKeys === Object.keys(this.remoteFeatures).sort().toString()) {
          Object.assign(this.remoteFeatures, cachedServerSettings.remoteFeatures);
        } else {
          progress.report({
            message: `Checking installed components on host IBM i.`
          });

          //Next, we see what pase features are available (installed via yum)
          //This may enable certain features in the future.
          const remoteApps = connSettings.getRemoteApps();
          for (const remoteFeature of remoteApps) {
            progress.report({
              message: `Checking installed components on host IBM i: ${remoteFeature.path}`
            });
            await connSettings.checkInstalledFeature(remoteFeature);
          }
        }

        if (this.remoteFeatures[`QZDFMDB2.PGM`]) {
          //Temporary function to run SQL
          const runSQL = async (statement: string) => {
            const output = await this.sendCommand({
              command: `LC_ALL=EN_US.UTF-8 system "call QSYS/QZDFMDB2 PARM('-d' '-i')"`,
              stdin: statement
            });

            if (output.code === 0) {
              return Tools.db2Parse(output.stdout);
            }
            else {
              throw new Error(output.stdout);
            }
          };

          // Check for ASP information?
          if (quickConnect === true && cachedServerSettings?.aspInfo) {
            this.aspInfo = cachedServerSettings.aspInfo;
          } else {
            progress.report({
              message: `Checking for ASP information.`
            });

            try {
              await connSettings.checkASPInfo();
            } catch (e) {
              //Oh well
              progress.report({
                message: `Failed to get ASP information.`
              });
            }
          }

          // Fetch conversion values?
          if (quickConnect === true && cachedServerSettings?.qccsid !== null && cachedServerSettings?.variantChars && cachedServerSettings?.defaultCCSID) {
            this.qccsid = cachedServerSettings.qccsid;
            this.variantChars = cachedServerSettings.variantChars;
            this.defaultCCSID = cachedServerSettings.defaultCCSID;
          } else {
            progress.report({
              message: `Fetching conversion values.`
            });

            // Next, we're going to see if we can get the CCSID from the user or the system.
            // Some things don't work without it!!!
            const [userInfo] = await runSQL(`select CHARACTER_CODE_SET_ID from table( QSYS2.QSYUSRINFO( USERNAME => upper('${this.currentUser}') ) )`);
            if (userInfo.CHARACTER_CODE_SET_ID !== `null` && typeof userInfo.CHARACTER_CODE_SET_ID === 'number') {
              this.qccsid = userInfo.CHARACTER_CODE_SET_ID;
            }

            if (!this.qccsid || this.qccsid === CCSID_SYSVAL) {
              const [systemCCSID] = await runSQL(`select SYSTEM_VALUE_NAME, CURRENT_NUMERIC_VALUE from QSYS2.SYSTEM_VALUE_INFO where SYSTEM_VALUE_NAME = 'QCCSID'`);
              if (typeof systemCCSID.CURRENT_NUMERIC_VALUE === 'number') {
                this.qccsid = systemCCSID.CURRENT_NUMERIC_VALUE;
              }
            }

            try {
              const [activeJob] = await runSQL(`Select DEFAULT_CCSID From Table(QSYS2.ACTIVE_JOB_INFO( JOB_NAME_FILTER => '*', DETAILED_INFO => 'ALL' ))`);
              this.defaultCCSID = Number(activeJob.DEFAULT_CCSID);
            }
            catch (error) {
              const [defaultCCSID] = (await this.runCommand({ command: "DSPJOB OPTION(*DFNA)" }))
                .stdout
                .split("\n")
                .filter(line => line.includes("DFTCCSID"));

              const defaultCCSCID = Number(defaultCCSID.split("DFTCCSID").at(1)?.trim());
              if (defaultCCSCID && !isNaN(defaultCCSCID)) {
                this.defaultCCSID = defaultCCSCID;
              }
            }

            if (this.config.enableSQL && this.qccsid === 65535) {
              this.config.enableSQL = false;
              vscode.window.showErrorMessage(`QCCSID is set to 65535. Using fallback methods to access the IBM i file systems.`);
            }

            progress.report({
              message: `Fetching local encoding values.`
            });

            await connSettings.checkLocalEncoding();
          }
        } else {
          // Disable it if it's not found
          if (this.config.enableSQL) {
            progress.report({
              message: `SQL program not installed. Disabling SQL.`
            });
            this.config.enableSQL = false;
          }
        }

        if ((this.qccsid < 1 || this.qccsid === 65535)) {
          this.outputChannel?.appendLine(`\nUser CCSID is ${this.qccsid}; falling back to using default CCSID ${this.defaultCCSID}\n`);
        }

        // give user option to set bash as default shell.
        if (this.remoteFeatures[`bash`]) {
<<<<<<< HEAD
          await connSettings.checkDefaultShell();
          if (!this.config?.usesBash) {
            // make sure chsh is installed
            if (this.remoteFeatures[`chsh`]) {
              vscode.window.showInformationMessage(`IBM recommends using bash as your default shell.`, `Set shell to bash`, `Read More`,).then(async choice => {
                switch (choice) {
                  case `Set shell to bash`:
                    await connSettings.setShelltoBash();
                    if (this.config?.usesBash) {
                      vscode.window.showInformationMessage(`Shell is now bash! Reconnect for change to take effect.`);
=======
          try {
            //check users default shell

            if (!commandShellResult.stderr) {
              let usesBash = this.shell === bashShellPath;
              if (!usesBash) {
                // make sure chsh is installed
                if (this.remoteFeatures[`chsh`]) {
                  vscode.window.showInformationMessage(`IBM recommends using bash as your default shell.`, `Set shell to bash`, `Read More`,).then(async choice => {
                    switch (choice) {
                      case `Set shell to bash`:
                        const commandSetBashResult = await this.sendCommand({
                          command: `/QOpenSys/pkgs/bin/chsh -s /QOpenSys/pkgs/bin/bash`
                        });

                        if (!commandSetBashResult.stderr) {
                          vscode.window.showInformationMessage(`Shell is now bash! Reconnect for change to take effect.`);
                          usesBash = true;
                        } else {
                          vscode.window.showInformationMessage(`Default shell WAS NOT changed to bash.`);
                        }
                        break;

                      case `Read More`:
                        vscode.env.openExternal(vscode.Uri.parse(`https://ibmi-oss-docs.readthedocs.io/en/latest/user_setup/README.html#step-4-change-your-default-shell-to-bash`));
                        break;
>>>>>>> 20044bb9
                    }
                    else {
                      vscode.window.showInformationMessage(`Default shell WAS NOT changed to bash.`);
                    }
                    break;
                  case `Read More`:
                    vscode.env.openExternal(vscode.Uri.parse(`https://ibmi-oss-docs.readthedocs.io/en/latest/user_setup/README.html#step-4-change-your-default-shell-to-bash`));
                    break;
                }
              });
            }
          }

          if (this.config?.usesBash) {
            if ((!quickConnect || !cachedServerSettings?.pathChecked)) {
              //Ensure /QOpenSys/pkgs/bin is found in $PATH
              progress.report({
                message: `Checking /QOpenSys/pkgs/bin in $PATH.`
              });
              const bashPath = await connSettings.checkBashPath();

              if (bashPath.reason && await vscode.window.showWarningMessage(`/QOpenSys/pkgs/bin not found in $PATH`, {
                modal: true,
                detail: `${bashPath.reason}, so Code for IBM i may not function correctly. Would you like to ${bashPath.bashrcExists ? "update" : "create"} ${bashPath.bashrcFile} to fix this now?`,
              }, `Yes`)) {
                delayedOperations.push(async () => {
                  this.appendOutput(`${bashPath.bashrcExists ? "update" : "create"} ${bashPath.bashrcFile}`);
                  if (!bashPath.bashrcExists) {
                    const bashrc = await connSettings.updateBashrc(bashPath.bashrcFile, connectionObject.username);
                    if (bashrc.code !== 0) {
                      await vscode.window.showWarningMessage(`Error creating ${bashPath.bashrcFile}):\n${bashrc.stderr}.\n\n Code for IBM i may not function correctly. Please contact your system administrator.`, { modal: true });
                    }
                  }
                  else {
                    try {
                      await connSettings.createBashrc(bashPath.bashrcFile);
                    }
                    catch (error) {
                      await vscode.window.showWarningMessage(`Error modifying PATH in ${bashPath.bashrcFile}):\n${error}.\n\n Code for IBM i may not function correctly. Please contact your system administrator.`, { modal: true });
                    }
                  }
                });
              }
            }

          }
        }

        if (this.config.autoConvertIFSccsid) {
          if (this.remoteFeatures.attr === undefined || this.remoteFeatures.iconv === undefined) {
            this.config.autoConvertIFSccsid = false;
            vscode.window.showWarningMessage(`EBCDIC streamfiles will not be rendered correctly since \`attr\` or \`iconv\` is not installed on the host. They should both exist in \`\\usr\\bin\`.`);
          }
        }

        if (this.config.homeDirectory) {
          if (!this.config.tempDir) {
            vscode.window.showWarningMessage(`Code for IBM i will not function correctly until the temporary library has been corrected in the settings.`, `Open Settings`)
              .then(result => {
                switch (result) {
                  case `Open Settings`:
                    vscode.commands.executeCommand(`code-for-ibmi.showAdditionalSettings`);
                    break;
                }
              });
          }
        } else {
          vscode.window.showWarningMessage(`Code for IBM i may not function correctly until your user has a home directory.`);
        }

        // Validate configured library list.
        if (quickConnect === true && cachedServerSettings?.libraryListValidated === true) {
          // Do nothing, library list is already checked.
        } else {
          if (this.config.libraryList) {
            progress.report({
              message: `Validate configured library list`
            });
            let badLibs = await connSettings.validateLibraryList();
            if (badLibs.length > 0) {
              let validLibs = this.config?.libraryList.filter(lib => !badLibs.includes(lib));
              const chosen = await vscode.window.showWarningMessage(`The following ${badLibs.length > 1 ? `libraries` : `library`} does not exist: ${badLibs.join(`,`)}. Remove ${badLibs.length > 1 ? `them` : `it`} from the library list?`, `Yes`, `No`);
              if (chosen === `Yes`) {
                this.config!.libraryList = validLibs;
              } else {
                vscode.window.showWarningMessage(`The following libraries does not exist: ${badLibs.join(`,`)}.`);
              }
            }
          }
        }

        if (!reconnecting) {
          vscode.workspace.getConfiguration().update(`workbench.editor.enablePreview`, false, true);
          await vscode.commands.executeCommand(`setContext`, `code-for-ibmi:connected`, true);
          delayedOperations.forEach(func => func());
          instance.fire("connected");
        }

        GlobalStorage.get().setServerSettingsCache(this.currentConnectionName, {
          aspInfo: this.aspInfo,
          qccsid: this.qccsid,
          remoteFeatures: this.remoteFeatures,
          remoteFeaturesKeys: Object.keys(this.remoteFeatures).sort().toString(),
          variantChars: {
            american: this.variantChars.american,
            local: this.variantChars.local,
          },
          badDataAreasChecked: true,
          libraryListValidated: true,
          pathChecked: true,
          defaultCCSID: this.defaultCCSID
        });

        //Keep track of variant characters that can be uppercased
        this.dangerousVariants = this.variantChars.local !== this.variantChars.local.toLocaleUpperCase();

        return {
          success: true
        };
      });

    } catch (e: any) {

      if (this.client.isConnected()) {
        this.client.dispose();
      }

      if (reconnecting && await vscode.window.showWarningMessage(`Could not reconnect`, {
        modal: true,
        detail: `Reconnection to ${this.currentConnectionName} has failed. Would you like to try again?\n\n${e}`
      }, `Yes`)) {
        return this.connect(connectionObject, true);
      }

      let error = e;
      if (e.code === "ENOTFOUND") {
        error = `Host is unreachable. Check the connection's hostname/IP address.`;
      }
      else if (e.code === "ECONNREFUSED") {
        error = `Port ${connectionObject.port} is unreachable. Check the connection's port number or run command STRTCPSVR SERVER(*SSHD) on the host.`
      }
      else if (e.level === "client-authentication") {
        error = `Check your credentials${e.message ? ` (${e.message})` : ''}.`;
      }

      return {
        success: false,
        error
      };
    }
    finally {
      ConnectionConfiguration.update(this.config!);
    }
  }

  usingBash() {
    return this.shell === bashShellPath;
  }

  /**
   * - Send PASE/QSH/ILE commands simply
   * - Commands sent here end in the 'IBM i Output' channel
   * - When sending `ile` commands:
   *   By default, it will use the library list of the connection,
   *   but `&LIBL` and `&CURLIB` can be passed in the property
   *   `env` to customise them.
   */
  runCommand(data: RemoteCommand) {
    return CompileTools.runCommand(instance, data);
  }

  async sendQsh(options: CommandData) {
    options.stdin = options.command;

    return this.sendCommand({
      ...options,
      command: `/QOpenSys/usr/bin/qsh`
    });
  }

  /**
   * Send commands to pase through the SSH connection.
   * Commands sent here end up in the 'Code for IBM i' output channel.
   */
  async sendCommand(options: CommandData): Promise<CommandResult> {
    let commands: string[] = [];
    if (options.env) {
      commands.push(...Object.entries(options.env).map(([key, value]) => `export ${key}="${value?.replace(/\$/g, `\\$`).replace(/"/g, `\\"`) || ``
        }"`))
    }

    commands.push(options.command);

    const command = commands.join(` && `);
    const directory = options.directory || this.config?.homeDirectory;

    this.determineClear()

    if (this.outputChannel) {
      this.appendOutput(`${directory}: ${command}\n`);
      if (options && options.stdin) {
        this.appendOutput(`${options.stdin}\n`);
      }
    }

    const result = await this.client.execCommand(command, {
      cwd: directory,
      stdin: options.stdin,
      onStdout: options.onStdout,
      onStderr: options.onStderr,
    });

    // Some simplification
    if (result.code === null) result.code = 0;

    // Store the error
    if (result.code && result.stderr) {
      this.lastErrors.push({
        command,
        code: result.code,
        stderr: result.stderr,
        cwd: directory
      });

      // We don't want it to fill up too much.
      if (this.lastErrors.length > 3)
        this.lastErrors.shift();
    }

    this.appendOutput(JSON.stringify(result, null, 4) + `\n\n`);

    return result;
  }

  private appendOutput(content: string) {
    if (this.outputChannel) {
      this.outputChannel.append(content);
    }
  }

  private determineClear() {
    if (this.commandsExecuted > 150) {
      if (this.outputChannel) this.outputChannel.clear();
      this.commandsExecuted = 0;
    }

    this.commandsExecuted += 1;
  }

  async end() {
    this.client.connection?.removeAllListeners();
    this.client.dispose();

    if (this.outputChannel) {
      this.outputChannel.hide();
      this.outputChannel.dispose();
    }

    await Promise.all([
      vscode.commands.executeCommand("code-for-ibmi.refreshObjectBrowser"),
      vscode.commands.executeCommand("code-for-ibmi.refreshLibraryListView"),
      vscode.commands.executeCommand("code-for-ibmi.refreshIFSBrowser")
    ]);

    instance.setConnection(undefined);
    instance.fire(`disconnected`);
    await vscode.commands.executeCommand(`setContext`, `code-for-ibmi:connected`, false);
    vscode.window.showInformationMessage(`Disconnected from ${this.currentHost}.`);
  }

  /**
   * Generates path to a temp file on the IBM i
   * @param {string} key Key to the temp file to be re-used
   */
  getTempRemote(key: string) {
    if (this.tempRemoteFiles[key] !== undefined) {
      console.log(`Using existing temp: ${this.tempRemoteFiles[key]}`);
      return this.tempRemoteFiles[key];
    } else
      if (this.config) {
        let value = path.posix.join(this.config.tempDir, `vscodetemp-${Tools.makeid()}`);
        console.log(`Using new temp: ${value}`);
        this.tempRemoteFiles[key] = value;
        return value;
      }
  }

  parserMemberPath(string: string): MemberParts {
    const variant_chars_local = this.variantChars.local;
    const validQsysName = new RegExp(`^[A-Z0-9${variant_chars_local}][A-Z0-9_${variant_chars_local}.]{0,9}$`);

    // Remove leading slash
    const upperCasedString = this.upperCaseName(string);
    const path = upperCasedString.startsWith(`/`) ? upperCasedString.substring(1).split(`/`) : upperCasedString.split(`/`);

    const basename = path[path.length - 1];
    const file = path[path.length - 2];
    const library = path[path.length - 3];
    const asp = path[path.length - 4];

    if (!library || !file || !basename) {
      throw new Error(`Invalid path: ${string}. Use format LIB/SPF/NAME.ext`);
    }
    if (asp && !validQsysName.test(asp)) {
      throw new Error(`Invalid ASP name: ${asp}`);
    }
    if (!validQsysName.test(library)) {
      throw new Error(`Invalid Library name: ${library}`);
    }
    if (!validQsysName.test(file)) {
      throw new Error(`Invalid Source File name: ${file}`);
    }

    //Having a blank extension is allowed but the . in the path is required
    if (!basename.includes(`.`)) {
      throw new Error(`Source Type extension is required.`);
    }
    const name = basename.substring(0, basename.lastIndexOf(`.`));
    const extension = basename.substring(basename.lastIndexOf(`.`) + 1).trim();

    if (!validQsysName.test(name)) {
      throw new Error(`Invalid Source Member name: ${name}`);
    }
    // The extension/source type has nearly the same naming rules as
    // the objects, except that a period is not allowed.  We can reuse
    // the existing RegExp because result.extension is everything after
    // the final period (so we know it won't contain a period).
    // But, a blank extension is valid.
    if (extension && !validQsysName.test(extension)) {
      throw new Error(`Invalid Source Member Extension: ${extension}`);
    }

    return {
      library,
      file,
      extension,
      basename,
      name,
      asp
    };
  }

  /**
   * @param {string} string
   * @returns {string} result
   */
  sysNameInLocal(string: string) {
    const fromChars = this.variantChars.american;
    const toChars = this.variantChars.local;

    let result = string;

    for (let i = 0; i < fromChars.length; i++) {
      result = result.replace(new RegExp(`[${fromChars[i]}]`, `g`), toChars[i]);
    };

    return result;
  }

  /**
   * @param {string} string
   * @returns {string} result
   */
  sysNameInAmerican(string: string) {
    const fromChars = this.variantChars.local;
    const toChars = this.variantChars.american;

    let result = string;

    for (let i = 0; i < fromChars.length; i++) {
      result = result.replace(new RegExp(`[${fromChars[i]}]`, `g`), toChars[i]);
    };

    return result;
  }
  async uploadFiles(files: { local: string | vscode.Uri, remote: string }[], options?: node_ssh.SSHPutFilesOptions) {
    await this.client.putFiles(files.map(f => { return { local: this.fileToPath(f.local), remote: f.remote } }), options);
  }

  async downloadFile(localFile: string | vscode.Uri, remoteFile: string) {
    await this.client.getFile(this.fileToPath(localFile), remoteFile);
  }

  async uploadDirectory(localDirectory: string | vscode.Uri, remoteDirectory: string, options?: node_ssh.SSHGetPutDirectoryOptions) {
    await this.client.putDirectory(this.fileToPath(localDirectory), remoteDirectory, options);
  }

  async downloadDirectory(localDirectory: string | vscode.Uri, remoteDirectory: string, options?: node_ssh.SSHGetPutDirectoryOptions) {
    await this.client.getDirectory(this.fileToPath(localDirectory), remoteDirectory, options);
  }

  getLastDownloadLocation() {
    if (this.config?.lastDownloadLocation && existsSync(Tools.fixWindowsPath(this.config.lastDownloadLocation))) {
      return this.config.lastDownloadLocation;
    }
    else {
      return os.homedir();
    }
  }

  async setLastDownloadLocation(location: string) {
    if (this.config && location && location !== this.config.lastDownloadLocation) {
      this.config.lastDownloadLocation = location;
      await ConnectionConfiguration.update(this.config);
    }
  }

  fileToPath(file: string | vscode.Uri): string {
    if (typeof file === "string") {
      return Tools.fixWindowsPath(file);
    }
    else {
      return file.fsPath;
    }
  }

  /**
   * Creates a temporary directory and pass it on to a `process` function.
   * The directory is guaranteed to be empty when created and deleted after the `process` is done.
   * @param process the process that will run on the empty directory
   */
  async withTempDirectory(process: (directory: string) => Promise<void>) {
    const tempDirectory = `${this.config?.tempDir || '/tmp'}/code4itemp${Tools.makeid(20)}`;
    const prepareDirectory = await this.sendCommand({ command: `rm -rf ${tempDirectory} && mkdir -p ${tempDirectory}` });
    if (prepareDirectory.code === 0) {
      try {
        await process(tempDirectory);
      }
      finally {
        await this.sendCommand({ command: `rm -rf ${tempDirectory}` });
      }
    }
    else {
      throw new Error(`Failed to create temporary directory ${tempDirectory}: ${prepareDirectory.stderr}`);
    }
  }

  /**
   * Uppercases an object name, keeping the variant chars case intact
   * @param name
   */
  upperCaseName(name: string) {
    if (this.dangerousVariants && new RegExp(`[${this.variantChars.local}]`).test(name)) {
      const upperCased = [];
      for (const char of name) {
        const upChar = char.toLocaleUpperCase();
        if (new RegExp(`[A-Z${this.variantChars.local}]`).test(upChar)) {
          upperCased.push(upChar);
        }
        else {
          upperCased.push(char);
        }
      }
      return upperCased.join("");
    }
    else{
      return name.toLocaleUpperCase();
    }
  }
}<|MERGE_RESOLUTION|>--- conflicted
+++ resolved
@@ -15,15 +15,34 @@
 import * as configVars from './configVars';
 import { clear } from "console";
 
-<<<<<<< HEAD
-=======
 export interface MemberParts extends IBMiMember {
   basename: string
 }
-
->>>>>>> 20044bb9
 const CCSID_SYSVAL = -2;
-const bashShellPath = '/QOpenSys/pkgs/bin/bash';
+
+const remoteApps = [ // All names MUST also be defined as key in 'remoteFeatures' below!!
+  {
+    path: `/usr/bin/`,
+    names: [`setccsid`, `iconv`, `attr`, `tar`, `ls`]
+  },
+  {
+    path: `/QOpenSys/pkgs/bin/`,
+    names: [`git`, `grep`, `tn5250`, `md5sum`, `bash`, `chsh`, `stat`, `sort`, `tar`, `ls`]
+  },
+  {
+    path: `/QSYS.LIB/`,
+    // In the future, we may use a generic specific. 
+    // Right now we only need one program
+    // specific: `*.PGM`,
+    specific: `QZDFMDB2.PGM`,
+    names: [`QZDFMDB2.PGM`]
+  },
+  {
+    path: `/QIBM/ProdData/IBMiDebugService/bin/`,
+    specific: `startDebugService.sh`,
+    names: [`startDebugService.sh`]
+  }
+];
 
 export default class IBMi {
   client: node_ssh.NodeSSH;
@@ -272,10 +291,6 @@
           }
         }
 
-<<<<<<< HEAD
-        // Check for bad data areas
-        if (!(quickConnect === true && cachedServerSettings?.badDataAreasChecked === true)) {
-=======
         const commandShellResult = await this.sendCommand({
           command: `echo $SHELL`
         });
@@ -284,11 +299,8 @@
           this.shell = commandShellResult.stdout.trim();
         }
 
-        // Check for bad data areas?
-        if (quickConnect === true && cachedServerSettings?.badDataAreasChecked === true) {
-          // Do nothing, bad data areas are already checked.
-        } else {
->>>>>>> 20044bb9
+        // Check for bad data areas
+        if (!(quickConnect === true && cachedServerSettings?.badDataAreasChecked === true)) {
           progress.report({
             message: `Checking for bad data areas.`
           });
@@ -461,23 +473,15 @@
 
         // give user option to set bash as default shell.
         if (this.remoteFeatures[`bash`]) {
-<<<<<<< HEAD
-          await connSettings.checkDefaultShell();
-          if (!this.config?.usesBash) {
-            // make sure chsh is installed
-            if (this.remoteFeatures[`chsh`]) {
-              vscode.window.showInformationMessage(`IBM recommends using bash as your default shell.`, `Set shell to bash`, `Read More`,).then(async choice => {
-                switch (choice) {
-                  case `Set shell to bash`:
-                    await connSettings.setShelltoBash();
-                    if (this.config?.usesBash) {
-                      vscode.window.showInformationMessage(`Shell is now bash! Reconnect for change to take effect.`);
-=======
           try {
             //check users default shell
+            const bashShellPath = '/QOpenSys/pkgs/bin/bash';
+            const commandShellResult = await this.sendCommand({
+              command: `echo $SHELL`
+            });
 
             if (!commandShellResult.stderr) {
-              let usesBash = this.shell === bashShellPath;
+              let usesBash = commandShellResult.stdout.trim() === bashShellPath;
               if (!usesBash) {
                 // make sure chsh is installed
                 if (this.remoteFeatures[`chsh`]) {
@@ -499,19 +503,10 @@
                       case `Read More`:
                         vscode.env.openExternal(vscode.Uri.parse(`https://ibmi-oss-docs.readthedocs.io/en/latest/user_setup/README.html#step-4-change-your-default-shell-to-bash`));
                         break;
->>>>>>> 20044bb9
                     }
-                    else {
-                      vscode.window.showInformationMessage(`Default shell WAS NOT changed to bash.`);
-                    }
-                    break;
-                  case `Read More`:
-                    vscode.env.openExternal(vscode.Uri.parse(`https://ibmi-oss-docs.readthedocs.io/en/latest/user_setup/README.html#step-4-change-your-default-shell-to-bash`));
-                    break;
+                  });
                 }
-              });
-            }
-          }
+              }
 
           if (this.config?.usesBash) {
             if ((!quickConnect || !cachedServerSettings?.pathChecked)) {
