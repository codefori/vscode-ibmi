--- conflicted
+++ resolved
@@ -76,18 +76,13 @@
   aspInfo: { [id: number]: string } = {};
   remoteFeatures: { [name: string]: string | undefined };
   variantChars: { american: string, local: string };
-<<<<<<< HEAD
-  lastErrors: object[];
-
-  loadedServerSettings: string[];
-=======
-
   /** 
    * Strictly for storing errors from sendCommand.
    * Used when creating issues on GitHub.
    * */
   lastErrors: object[] = [];
->>>>>>> 88681a63
+
+  loadedServerSettings: string[] = [];
   config?: ConnectionConfiguration.Parameters;
   content = new IBMiContent(this);
   shell?: string;
@@ -123,17 +118,6 @@
       american: `#@$`,
       local: `#@$`
     };
-<<<<<<< HEAD
-
-    /** 
-     * Strictly for storing errors from sendCommand.
-     * Used when creating issues on GitHub.
-     * */
-    this.lastErrors = [];
-
-    this.loadedServerSettings = [];
-=======
->>>>>>> 88681a63
   }
 
   /**
@@ -184,37 +168,20 @@
             };
           };
 
-<<<<<<< HEAD
-        if (!reconnecting) {
-          instance.setConnection(this);
-        }
-
-        progress.report({
-          message: `Loading configuration.`
-        });
-=======
           progress.report({
             message: `Loading configuration.`
           });
->>>>>>> 88681a63
 
           //Load existing config
           this.config = await ConnectionConfiguration.load(this.currentConnectionName);
 
-<<<<<<< HEAD
-        //Check and load server settings
-        await this.loadServerSettings();
-
-        // Load cached server settings.
-        const cachedServerSettings: CachedServerSettings = GlobalStorage.get().getServerSettingsCache(this.currentConnectionName);
-        // Reload server settings?
-        const quickConnect = (this.config.quickConnect === true && reloadServerSettings === false);
-=======
+          //Check and load server settings
+          await this.loadServerSettings();
+
           // Load cached server settings.
           const cachedServerSettings: CachedServerSettings = GlobalStorage.get().getServerSettingsCache(this.currentConnectionName);
           // Reload server settings?
           const quickConnect = (this.config.quickConnect === true && reloadServerSettings === false);
->>>>>>> 88681a63
 
           // Check shell output for additional user text - this will confuse Code...
           progress.report({
@@ -250,11 +217,6 @@
           this.client.connection!.once(`end`, disconnected);
           this.client.connection!.once(`error`, disconnected);
 
-<<<<<<< HEAD
-        progress.report({
-          message: `Checking home directory.`
-        });
-=======
           if (!reconnecting) {
             instance.setConnection(this);
           }
@@ -262,7 +224,6 @@
           progress.report({
             message: `Checking home directory.`
           });
->>>>>>> 88681a63
 
           let defaultHomeDir;
 
@@ -1125,7 +1086,7 @@
   }
 
   async loadServerSettings() {
-    const content = instance.getContent();
+    const content = this.content;
 
     const exists = await content?.testStreamFile(SERVER_SETTINGS_PATH, `r`);
     if (exists) {
