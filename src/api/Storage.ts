--- conflicted
+++ resolved
@@ -45,28 +45,16 @@
 };
 
 export type CachedServerSettings = {
-<<<<<<< HEAD
   aspInfo: { [id: number]: string }
-  qccsid: number | null
+  runtimeCcsid: number | null
   remoteFeatures: { [name: string]: string | undefined }
   remoteFeaturesKeys: string | null
   variantChars: { american: string, local: string }
   badDataAreasChecked: boolean | null
   libraryListValidated: boolean | null
   pathChecked?: boolean
-  defaultCCSID: number | null
+  userDefaultCCSID: number | null
   debugConfigLoaded : boolean
-=======
-  aspInfo: { [id: number]: string };
-  runtimeCcsid: number | null;
-  remoteFeatures: { [name: string]: string | undefined };
-  remoteFeaturesKeys: string | null;
-  variantChars: { american: string, local: string };
-  badDataAreasChecked: boolean | null,
-  libraryListValidated: boolean | null,
-  pathChecked?: boolean
-  userDefaultCCSID: number | null;
->>>>>>> 8239670f
 } | undefined;
 
 export class GlobalStorage extends Storage {
