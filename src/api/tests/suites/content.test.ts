
import { posix } from 'path';
import tmp from 'tmp';
import util from 'util';
import { afterAll, beforeAll, describe, expect, it } from 'vitest';
import IBMi from '../../IBMi';
<<<<<<< HEAD
import { newConnection, disposeConnection, CONNECTION_TIMEOUT } from '../connection';
import { ModuleExport, ProgramExportImportInfo } from '../../types';
=======
import { Tools } from '../../Tools';
import { CONNECTION_TIMEOUT, disposeConnection, newConnection } from '../connection';
>>>>>>> cdc19111

describe('Content Tests', {concurrent: true}, () => {
  let connection: IBMi
  beforeAll(async () => {
    connection = await newConnection();
  }, CONNECTION_TIMEOUT)

  afterAll(async () => {
    disposeConnection(connection);
  });

  it('memberResolve', async () => {
    const content = connection.getContent();

    const member = await content?.memberResolve('MATH', [
      { library: 'QSYSINC', name: 'MIH' }, // Doesn't exist here
      { library: 'QSYSINC', name: 'H' } // Does exist
    ]);

    expect(member).toEqual({
      asp: undefined,
      library: 'QSYSINC',
      file: 'H',
      name: 'MATH',
      extension: 'MBR',
      basename: 'MATH.MBR'
    });
  });

  it('memberResolve (with invalid ASP)', async () => {
    const content = connection.getContent();

    const member = await content?.memberResolve('MATH', [
      { library: 'QSYSINC', name: 'MIH' }, // Doesn't exist here
      { library: 'QSYSINC', name: 'H', asp: 'myasp' } // Does exist, but not in the ASP
    ]);

    expect(member).toEqual({
      asp: undefined,
      library: 'QSYSINC',
      file: 'H',
      name: 'MATH',
      extension: 'MBR',
      basename: 'MATH.MBR'
    });
  });

  it('memberResolve with variants', async () => {
    const content = connection.getContent();
    const config = connection.getConfig();
    const tempLib = config!.tempLibrary,
      tempSPF = `O_ABC`.concat(connection!.variantChars.local),
      tempMbr = `O_ABC`.concat(connection!.variantChars.local);

    const result = await connection!.runCommand({
      command: `CRTSRCPF ${tempLib}/${tempSPF} MBR(${tempMbr})`,
      environment: 'ile'
    });

    const member = await content?.memberResolve(tempMbr, [
      { library: 'QSYSINC', name: 'MIH' }, // Doesn't exist here
      { library: 'NOEXIST', name: 'SUP' }, // Doesn't exist here
      { library: tempLib, name: tempSPF } // Does exist here
    ]);

    expect(member).toEqual({
      asp: undefined,
      library: tempLib,
      file: tempSPF,
      name: tempMbr,
      extension: 'MBR',
      basename: `${tempMbr}.MBR`
    });

    // Cleanup...
    await connection!.runCommand({
      command: `DLTF ${tempLib}/${tempSPF}`,
      environment: 'ile'
    });
  });

  it('memberResolve with bad name', async () => {
    const content = connection.getContent();

    const member = await content?.memberResolve('BOOOP', [
      { library: 'QSYSINC', name: 'MIH' }, // Doesn't exist here
      { library: 'NOEXIST', name: 'SUP' }, // Doesn't exist here
      { library: 'QSYSINC', name: 'H' } // Doesn't exist here
    ]);

    expect(member).toBeUndefined();
  });

  it('objectResolve .FILE', async () => {
    const content = connection.getContent();

    const lib = await content?.objectResolve('MIH', [
      'QSYS2', // Doesn't exist here
      'QSYSINC' // Does exist
    ]);

    expect(lib).toBe('QSYSINC');
  });

  it('objectResolve .PGM', async () => {
    const content = connection.getContent();

    const lib = await content?.objectResolve('CMRCV', [
      'QSYSINC', // Doesn't exist here
      'QSYS2' // Does exist
    ]);

    expect(lib).toBe('QSYS2');
  });

  it('objectResolve .DTAARA with variants', async () => {
    const content = connection.getContent();
    const config = connection.getConfig();
    const tempLib = config!.tempLibrary,
      tempObj = `O_ABC`.concat(connection!.variantChars.local);

    await connection!.runCommand({
      command: `CRTDTAARA ${tempLib}/${tempObj} TYPE(*CHAR)`,
      environment: 'ile'
    });

    const lib = await content?.objectResolve(tempObj, [
      'QSYSINC', // Doesn't exist here
      'QSYS2', // Doesn't exist here
      tempLib // Does exist here
    ]);

    expect(lib).toBe(tempLib);

    // Cleanup...
    await connection!.runCommand({
      command: `DLTDTAARA ${tempLib}/${tempObj}`,
      environment: 'ile'
    });
  });

  it('objectResolve with bad name', async () => {
    const content = connection.getContent();

    const lib = await content?.objectResolve('BOOOP', [
      'BADLIB', // Doesn't exist here
      'QSYS2', // Doesn't exist here
      'QSYSINC', // Doesn't exist here
    ]);

    expect(lib).toBeUndefined();
  });

  it('streamfileResolve', async () => {
    const content = connection.getContent();

    const streamfilePath = await content?.streamfileResolve(['git'], ['/QOpenSys/pkgs/sbin', '/QOpenSys/pkgs/bin']);

    expect(streamfilePath).toBe('/QOpenSys/pkgs/bin/git');
  });

  it('streamfileResolve with bad name', async () => {
    const content = connection.getContent();

    const streamfilePath = await content?.streamfileResolve(['sup'], ['/QOpenSys/pkgs/sbin', '/QOpenSys/pkgs/bin']);

    expect(streamfilePath).toBeUndefined();
  });

  it('streamfileResolve with multiple names', async () => {
    const content = connection.getContent();

    const streamfilePath = await content?.streamfileResolve(['sup', 'sup2', 'git'], ['/QOpenSys/pkgs/sbin', '/QOpenSys/pkgs/bin']);

    expect(streamfilePath).toBe('/QOpenSys/pkgs/bin/git');
  });

  it('streamfileResolve with blanks in names', async () => {
    const content = connection.getContent();
    const files = ['normalname', 'name with blank', 'name_with_quote\'', 'name_with_dollar$'];
    const dir = `/tmp/${Date.now()}`;
    const dirWithSubdir = `${dir}/${files[0]}`;

    let result;

    result = await connection?.sendCommand({ command: `mkdir -p "${dir}"` });
    expect(result?.code).toBe(0);
    try {
      for (const file of files) {
        result = await connection?.sendCommand({ command: `touch "${dir}/${file}"` });
        expect(result?.code).toBe(0);
      };

      for (const file of files) {
        let result = await content?.streamfileResolve([`${Date.now()}`, file], [`${Date.now()}`, dir]);
        expect(result).toBe(`${dir}/${file}`);
      }
    }
    finally {
      result = await connection?.sendCommand({ command: `rm -r "${dir}"` });
      expect(result?.code).toBe(0);
    }
  });

  it('Test downloadMemberContent', async () => {
    const content = connection.getContent();

    const tmpFile = await util.promisify(tmp.file)();
    const memberContent = await content?.downloadMemberContent('QSYSINC', 'H', 'MATH', tmpFile);

    expect(memberContent).toBeTruthy();
  });

  it('Test runSQL (basic select)', async () => {

    const rows = await connection.runSQL('select * from qiws.qcustcdt');
    expect(rows?.length).not.toBe(0);

    const firstRow = rows![0];
    expect(typeof firstRow['BALDUE']).toBe('number');
    expect(typeof firstRow['CITY']).toBe('string');
  });

  it('Test runSQL (bad basic select)', async () => {

    try {
      await connection.runSQL('select from qiws.qcustcdt');
      expect.fail('Should have thrown an error');
    } catch (e: any) {
      expect(e.message).toBe('Token . was not valid. Valid tokens: , FROM INTO. (42601)');
      expect(e.sqlstate).toBe('42601');
    }
  });

  it('Test runSQL (with comments)', async () => {

    const rows = await connection.runSQL([
      '-- myselect',
      'select *',
      'from qiws.qcustcdt --my table',
      'limit 1',
    ].join('\n'));

    expect(rows?.length).toBe(1);
  });

  it('Test getTable', async () => {
    const content = connection.getContent();

    const rows = await content.getTable('qiws', 'qcustcdt', '*all');

    expect(rows?.length).not.toBe(0);
    const firstRow = rows![0];

    expect(typeof firstRow['BALDUE']).toBe('number');
    expect(typeof firstRow['CITY']).toBe('string');
  });

  it('Test validateLibraryList', async () => {
    const content = connection.getContent();

    const badLibs = await content.validateLibraryList(['SCOOBY', 'QSYSINC', 'BEEPBOOP']);

    expect(badLibs?.includes('BEEPBOOP')).toBe(true);
    expect(badLibs?.includes('QSYSINC')).toBe(false);
    expect(badLibs?.includes('SCOOBY')).toBe(true);
  });

  it('Test getFileList', async () => {
    const content = connection.getContent();

    const objects = await content?.getFileList('/');

    const qsysLib = objects?.find(obj => obj.name === 'QSYS.LIB');

    expect(qsysLib?.name).toBe('QSYS.LIB');
    expect(qsysLib?.path).toBe('/QSYS.LIB');
    expect(qsysLib?.type).toBe('directory');
    expect(qsysLib?.owner).toBe('qsys');
  });

  it('Test getFileList (non-existing file)', async () => {
    const content = connection.getContent();

    const objects = await content?.getFileList(`/tmp/${Date.now()}`);

    expect(objects?.length).toBe(0);
  });

  it('Test getFileList (special chars)', async () => {
    const content = connection.getContent();
    const files = ['name with blank', 'name_with_quote\'', 'name_with_dollar$'];
    const dir = `/tmp/${Date.now()}`;
    const dirWithSubdir = `${dir}/${files[0]}`;

    let result;

    result = await connection?.sendCommand({ command: `mkdir -p "${dirWithSubdir}"` });
    expect(result?.code).toBe(0);
    try {
      for (const file of files) {
        result = await connection?.sendCommand({ command: `touch "${dirWithSubdir}/${file}"` });
        expect(result?.code).toBe(0);
      };

      const objects = await content?.getFileList(`${dirWithSubdir}`);
      expect(objects?.length).toBe(files.length);
      expect(objects?.map(a => a.name).sort()).toEqual(files.sort());
    }
    finally {
      result = await connection?.sendCommand({ command: `rm -r "${dir}"` });
      expect(result?.code).toBe(0);
    }
  });

  it('Test getObjectList (all objects)', async () => {
    const content = connection.getContent();

    const objects = await content?.getObjectList({ library: 'QSYSINC' });

    expect(objects?.length).not.toBe(0);
  });

  it('Test getObjectList (pgm filter)', async () => {
    const content = connection.getContent();

    const objects = await content?.getObjectList({ library: 'QSYSINC', types: ['*PGM'] });

    expect(objects?.length).not.toBe(0);

    const containsNonPgms = objects?.some(obj => obj.type !== '*PGM');

    expect(containsNonPgms).toBe(false);
  });

  it('Test getObjectList (source files only)', async () => {
    const content = connection.getContent();

    const objects = await content?.getObjectList({ library: 'QSYSINC', types: ['*SRCPF'] });

    expect(objects?.length).not.toBe(0);

    const containsNonFiles = objects?.some(obj => obj.type !== '*FILE');

    expect(containsNonFiles).toBe(false);
  });

  it('Test getObjectList (single source file only, detailed)', async () => {
    const content = connection.getContent();

    const objectsA = await content?.getObjectList({ library: 'QSYSINC', types: ['*SRCPF'], object: 'MIH' });

    expect(objectsA?.length).toBe(1);
  });

  it('Test getObjectList (source files only, named filter)', async () => {
    const content = connection.getContent();

    const objects = await content?.getObjectList({ library: 'QSYSINC', types: ['*SRCPF'], object: 'MIH' });

    expect(objects?.length).toBe(1);

    expect(objects[0].type).toBe('*FILE');
    expect(objects[0].text).toBe('DATA BASE FILE FOR C INCLUDES FOR MI');
  });

  it('getLibraries (simple filters)', async () => {
    const content = connection.getContent();

    const qsysLibraries = await content?.getLibraries({ library: 'QSYS*' });
    expect(qsysLibraries?.length).not.toBe(0);
    expect(qsysLibraries?.every(l => l.name.startsWith('QSYS'))).toBe(true);

    const includeSYSLibraries = await content?.getLibraries({ library: '*SYS*' });
    expect(includeSYSLibraries?.length).not.toBe(0);
    expect(includeSYSLibraries?.every(l => l.name.includes('SYS'))).toBe(true);

    const libraries = ['QSYSINC', 'QGPL', 'QTEMP'];
    const multipleLibraries = await content?.getLibraries({ library: libraries.join(',') });
    expect(multipleLibraries?.length).toBe(libraries.length);
    expect(libraries.every(l => multipleLibraries.some(o => o.name === l))).toBe(true);
  });

  it('getLibraries (regexp filters)', async () => {
    const content = connection.getContent();

    const qsysLibraries = await content?.getLibraries({ library: '^.*SYS[^0-9]*$', filterType: 'regex' });
    expect(qsysLibraries?.length).not.toBe(0);
    expect(qsysLibraries?.every(l => /^.*SYS[^0-9]*$/.test(l.name))).toBe(true);
  });

  it('getObjectList (advanced filtering)', async () => {
    const content = connection.getContent();
    const objects = await content?.getObjectList({ library: 'QSYSINC', object: 'L*OU*' });

    expect(objects?.length).not.toBe(0);
    expect(objects?.map(o => o.name).every(n => n.startsWith('L') && n.includes('OU'))).toBe(true);
  });

  it('getMemberList (SQL, no filter)', async () => {
    const content = connection.getContent();

    let members = await content?.getMemberList({ library: 'qsysinc', sourceFile: 'mih', members: '*inxen' });

    expect(members?.length).toBe(3);

    members = await content?.getMemberList({ library: 'qsysinc', sourceFile: 'mih' });

    const actbpgm = members?.find(mbr => mbr.name === 'ACTBPGM');

    expect(actbpgm?.name).toBe('ACTBPGM');
    expect(actbpgm?.extension).toBe('C');
    expect(actbpgm?.text).toBe('ACTIVATE BOUND PROGRAM');
    expect(actbpgm?.library).toBe('QSYSINC');
    expect(actbpgm?.file).toBe('MIH');
  });

  it('getMemberList (advanced filtering)', async () => {
    const content = connection.getContent();

    const members = await content?.getMemberList({ library: 'QSYSINC', sourceFile: 'QRPGLESRC', members: 'SYS*,I*,*EX' });
    expect(members?.length).not.toBe(0);
    expect(members!.map(m => m.name).every(n => n.startsWith('SYS') || n.startsWith('I') || n.endsWith('EX'))).toBe(true);

    const membersRegex = await content?.getMemberList({ library: 'QSYSINC', sourceFile: 'QRPGLESRC', members: '^QSY(?!RTV).*$', filterType: 'regex' });
    expect(membersRegex?.length).not.toBe(0);
    expect(membersRegex!.map(m => m.name).every(n => n.startsWith('QSY') && !n.includes('RTV'))).toBe(true);
  });

  it('getQtempTable', async () => {
    const content = connection.getContent();

    const queries = [
      `CALL QSYS2.QCMDEXC('DSPOBJD OBJ(QSYSINC/*ALL) OBJTYPE(*ALL) OUTPUT(*OUTFILE) OUTFILE(QTEMP/DSPOBJD)')`,
      `Create Table QTEMP.OBJECTS As (
      Select ODLBNM as LIBRARY,
        ODOBNM as NAME,
        ODOBAT as ATTRIBUTE,
        ODOBTP as TYPE,
        Coalesce(ODOBTX, '') as TEXT
      From QTEMP.DSPOBJD
    ) With Data`
    ];


    const nosqlContent = await content?.getQTempTable(queries, "OBJECTS");
    const objects = nosqlContent?.map(row => ({
      library: row.LIBRARY,
      name: row.NAME,
      attribute: row.ATTRIBUTE,
      type: row.TYPE,
      text: row.TEXT,
    }));
    expect(objects?.length).not.toBe(0);
    expect(objects?.every(obj => obj.library === "QSYSINC")).toBe(true);

    const qrpglesrc = objects?.find(obj => obj.name === "QRPGLESRC");
    expect(qrpglesrc).toBeDefined();
    expect(qrpglesrc?.attribute).toBe("PF");
    expect(qrpglesrc?.type).toBe("*FILE");
  });

  it('toCl', () => {
    const command = connection.getContent().toCl("TEST", {
      ZERO: 0,
      NONE: '*NONE',
      EMPTY: `''`,
      OBJNAME: `OBJECT`,
      OBJCHAR: `ObJect`,
      IFSPATH: `/hello/world`
    });

    expect(command).toBe("TEST ZERO(0) NONE(*NONE) EMPTY('') OBJNAME(OBJECT) OBJCHAR('ObJect') IFSPATH('/hello/world')");
  });

  it('Check object (no exist)', async () => {
    const content = connection.getContent();

    const exists = await content?.checkObject({ library: 'QSYSINC', name: 'BOOOP', type: '*FILE' });
    expect(exists).toBe(false);
  });

  it('Check object (source member)', async () => {
    const content = connection.getContent();

    const exists = await content?.checkObject({ library: 'QSYSINC', name: 'H', type: '*FILE', member: 'MATH' });
    expect(exists).toBeTruthy();
  });

  it('Check getMemberInfo', async () => {
    const content = connection.getContent();

    const memberInfoA = await content?.getMemberInfo('QSYSINC', 'H', 'MATH');
    expect(memberInfoA).toBeTruthy();
    expect(memberInfoA?.library).toBe('QSYSINC');
    expect(memberInfoA?.file).toBe('H');
    expect(memberInfoA?.name).toBe('MATH');
    expect(memberInfoA?.extension).toBe('C');
    expect(memberInfoA?.text).toBe('STANDARD HEADER FILE MATH');

    const memberInfoB = await content?.getMemberInfo('QSYSINC', 'H', 'MEMORY');
    expect(memberInfoB).toBeTruthy();
    expect(memberInfoB?.library).toBe('QSYSINC');
    expect(memberInfoB?.file).toBe('H');
    expect(memberInfoB?.name).toBe('MEMORY');
    expect(memberInfoB?.extension).toBe('CPP');
    expect(memberInfoB?.text).toBe('C++ HEADER');

    try {
      await content?.getMemberInfo('QSYSINC', 'H', 'OH_NONO');
    } catch (error: any) {
      expect(error).toBeInstanceOf(Tools.SqlError);
      expect(error.sqlstate).toBe('38501');
    }
  });

  it('Test @clCommand + select statement', async () => {
    const content = connection.getContent();

    const [resultA] = await content.runSQL(`@CRTSAVF FILE(QTEMP/UNITTEST) TEXT('Code for i test');\nSelect * From Table(QSYS2.OBJECT_STATISTICS('QTEMP', '*FILE')) Where OBJATTRIBUTE = 'SAVF';`);

    expect(resultA.OBJNAME).toBe('UNITTEST');
    expect(resultA.OBJTEXT).toBe('Code for i test');

    const [resultB] = await content.runStatements(
      `@CRTSAVF FILE(QTEMP/UNITTEST) TEXT('Code for i test')`,
      `Select * From Table(QSYS2.OBJECT_STATISTICS('QTEMP', '*FILE')) Where OBJATTRIBUTE = 'SAVF'`
    );

    expect(resultB.OBJNAME).toBe('UNITTEST');
    expect(resultB.OBJTEXT).toBe('Code for i test');
  });

  it('should get attributes', async () => {
    const content = connection.getContent()
    await connection.withTempDirectory(async directory => {
      expect((await connection.sendCommand({ command: 'echo "I am a test file" > test.txt', directory })).code).toBe(0);
      const fileAttributes = await content.getAttributes(posix.join(directory, 'test.txt'), 'DATA_SIZE', 'OBJTYPE');
      expect(fileAttributes).toBeTruthy();
      expect(fileAttributes!.OBJTYPE).toBe('*STMF');
      expect(fileAttributes!.DATA_SIZE).toBe('17');

      const directoryAttributes = await content.getAttributes(directory, 'DATA_SIZE', 'OBJTYPE');
      expect(directoryAttributes).toBeTruthy();
      expect(directoryAttributes!.OBJTYPE).toBe('*DIR');
      expect(directoryAttributes!.DATA_SIZE).toBe('8192');
    });

    const qsysLibraryAttributes = await content.getAttributes('/QSYS.LIB/QSYSINC.LIB', 'ASP', 'OBJTYPE');
    expect(qsysLibraryAttributes).toBeTruthy();
    expect(qsysLibraryAttributes!.OBJTYPE).toBe('*LIB');
    expect(qsysLibraryAttributes!.ASP).toBe('1');

    const qsysFileAttributes = await content.getAttributes({ library: "QSYSINC", name: "H" }, 'ASP', 'OBJTYPE');
    expect(qsysFileAttributes).toBeTruthy();
    expect(qsysFileAttributes!.OBJTYPE).toBe('*FILE');
    expect(qsysFileAttributes!.ASP).toBe('1');

    const qsysMemberAttributes = await content.getAttributes({ library: "QSYSINC", name: "H", member: "MATH" }, 'ASP', 'OBJTYPE');
    expect(qsysMemberAttributes).toBeTruthy();
    expect(qsysMemberAttributes!.OBJTYPE).toBe('*MBR');
    expect(qsysMemberAttributes!.ASP).toBe('1');
  });

  it('should count members', async () => {
    const content = connection.getContent()
    const tempLib = connection.config?.tempLibrary;
    if (tempLib) {
      const file = Tools.makeid(8);
      const deleteSPF = async () => await connection.runCommand({ command: `DLTF FILE(${tempLib}/${file})`, noLibList: true });
      await deleteSPF();
      const createSPF = await connection.runCommand({ command: `CRTSRCPF FILE(${tempLib}/${file}) RCDLEN(112)`, noLibList: true });
      if (createSPF.code === 0) {
        try {
          const expectedCount = Math.floor(Math.random() * (10 - 5 + 1)) + 5;
          for (let i = 0; i < expectedCount; i++) {
            const createMember = await connection.runCommand({ command: `ADDPFM FILE(${tempLib}/${file}) MBR(MEMBER${i}) SRCTYPE(TXT)` });
            if (createMember.code) {
              throw new Error(`Failed to create member ${tempLib}/${file},MEMBER${i}: ${createMember.stderr}`);
            }
          }

          const count = await content.countMembers({ library: tempLib, name: file });
          expect(count).toBe(expectedCount);
        } finally {
          await deleteSPF();
        }
      } else {
        throw new Error(`Failed to create source physical file ${tempLib}/${file}: ${createSPF.stderr}`);
      }
    } else {
      throw new Error("No temporary library defined in configuration");
    }
  });

  it('should create streamfile', async () => {
    const content = connection.getContent()
    await connection.withTempDirectory(async dir => {
      const file = posix.join(dir, Tools.makeid());
      const fileExists = async () => content.testStreamFile(file, "f");
      expect(await fileExists()).toBe(false);
      await content.createStreamFile(file);
      expect(await fileExists()).toBe(true);
      const attributes = await content.getAttributes(file, "CCSID");
      expect(attributes).toBeTruthy();
      expect(attributes!.CCSID).toBe("1208");
    });
  });

  it('should handle long library name', async () => {
    const content = connection.getContent()
    const longName = Tools.makeid(18);
    const shortName = Tools.makeid(8);
    const createLib = await connection.runCommand({ command: `RUNSQL 'create schema "${longName}" for ${shortName}' commit(*none)`, noLibList: true });
    if (createLib.code === 0) {
      await connection.runCommand({ command: `CRTSRCPF FILE(${shortName}/SFILE) MBR(MBR) TEXT('Test long library name')` });

      const libraries = await content.getLibraries({ library: `${shortName}` });
      expect(libraries?.length).toBe(1);

      const objects = await content.getObjectList({ library: `${shortName}`, types: [`*SRCPF`], object: `SFILE` });
      expect(objects?.length).toBe(1);
      expect(objects[0].type).toBe(`*FILE`);
      expect(objects[0].text).toBe(`Test long library name`);

      const memberCount = await content.countMembers({ library: `${shortName}`, name: `SFILE` });
      expect(memberCount).toBe(1);
      const members = await content.getMemberList({ library: `${shortName}`, sourceFile: `SFILE` });

      expect(members?.length).toBe(1);

      await connection.runCommand({ command: `RUNSQL 'drop schema "${longName}"' commit(*none)`, noLibList: true });
    } else {
      throw new Error(`Failed to create schema "${longName}"`);
    }
  });

  it('getModuleExport', async () => {
    const content = connection.getContent();
    const config = connection.getConfig();
    const tempLib = config!.tempLibrary;
    const id = `${Tools.makeid().toUpperCase()}`;
    await connection.withTempDirectory(async directory => {
      const source = `${directory}/vscodetemp-${id}.clle`;
      console.log(source);
      try {
        await content.runStatements(
          `CALL QSYS2.IFS_WRITE(PATH_NAME =>'${source}', 
                           LINE => 'PGM', 
                           OVERWRITE => 'NONE', 
                           END_OF_LINE => 'CRLF')`,
          `CALL QSYS2.IFS_WRITE(PATH_NAME =>'${source}', 
                           LINE => 'ENDPGM', 
                           OVERWRITE => 'APPEND', 
                           END_OF_LINE => 'CRLF')`,
          `@CRTCLMOD MODULE(${tempLib}/${id}) SRCSTMF('${source}')`,
          `select 1 from sysibm.sysdummy1`
        );
        let exports: ModuleExport[] = await content.getModuleExports(tempLib, id);
        
        expect(exports.length).toBe(1);
        expect(exports.at(0)?.symbolName).toBe(id);
      } finally {
        await connection!.runCommand({
          command: `DLTMOD MODULE(${tempLib}/${id})`,
          environment: 'ile'
        });
      }
    });
  });

  it('getProgramExportImportInfo', async () => {
    const content = connection.getContent();
    const config = connection.getConfig();
    const tempLib = config!.tempLibrary;
    const id = `${Tools.makeid().toUpperCase()}`;
    await connection.withTempDirectory(async directory => {
      const source = `${directory}/vscodetemp-${id}.clle`;
      try {
        await content.runStatements(
          `CALL QSYS2.IFS_WRITE(PATH_NAME =>'${source}', 
                           LINE => 'PGM', 
                           OVERWRITE => 'NONE', 
                           END_OF_LINE => 'CRLF')`,
          `CALL QSYS2.IFS_WRITE(PATH_NAME =>'${source}', 
                           LINE => 'ENDPGM', 
                           OVERWRITE => 'APPEND', 
                           END_OF_LINE => 'CRLF')`,
          `@CRTCLMOD MODULE(${tempLib}/${id}) SRCSTMF('${source}')`,
          `@CRTSRVPGM SRVPGM(${tempLib}/${id}) MODULE(${tempLib}/${id}) EXPORT(*ALL)`,
          `select 1 from sysibm.sysdummy1`
        );
    
        const info: ProgramExportImportInfo[] = (await content.getProgramExportImportInfo(tempLib, id, '*SRVPGM'))
          .filter(info => info.symbolUsage === '*PROCEXP');
    
        expect(info.length).toBe(1);
        expect(info.at(0)?.symbolName).toBe(id);
      } finally {
        await connection!.runCommand({
          command: `DLTSRVPGM SRVPGM(${tempLib}/${id})`,
          environment: 'ile'
        });
        await connection!.runCommand({
          command: `DLTMOD MODULE(${tempLib}/${id})`,
          environment: 'ile'
        });
      }
    });
  });
});<|MERGE_RESOLUTION|>--- conflicted
+++ resolved
@@ -4,13 +4,9 @@
 import util from 'util';
 import { afterAll, beforeAll, describe, expect, it } from 'vitest';
 import IBMi from '../../IBMi';
-<<<<<<< HEAD
-import { newConnection, disposeConnection, CONNECTION_TIMEOUT } from '../connection';
-import { ModuleExport, ProgramExportImportInfo } from '../../types';
-=======
 import { Tools } from '../../Tools';
 import { CONNECTION_TIMEOUT, disposeConnection, newConnection } from '../connection';
->>>>>>> cdc19111
+import { ModuleExport, ProgramExportImportInfo } from '../../types';
 
 describe('Content Tests', {concurrent: true}, () => {
   let connection: IBMi
@@ -670,7 +666,7 @@
           `select 1 from sysibm.sysdummy1`
         );
         let exports: ModuleExport[] = await content.getModuleExports(tempLib, id);
-        
+
         expect(exports.length).toBe(1);
         expect(exports.at(0)?.symbolName).toBe(id);
       } finally {
@@ -703,10 +699,10 @@
           `@CRTSRVPGM SRVPGM(${tempLib}/${id}) MODULE(${tempLib}/${id}) EXPORT(*ALL)`,
           `select 1 from sysibm.sysdummy1`
         );
-    
+
         const info: ProgramExportImportInfo[] = (await content.getProgramExportImportInfo(tempLib, id, '*SRVPGM'))
           .filter(info => info.symbolUsage === '*PROCEXP');
-    
+
         expect(info.length).toBe(1);
         expect(info.at(0)?.symbolName).toBe(id);
       } finally {
