--- conflicted
+++ resolved
@@ -635,10 +635,6 @@
         expect(members?.length).toBe(1);
       }
       finally {
-<<<<<<< HEAD
-        // TODO: this is hanging. Possibly locks from this job?
-        await connection.runCommand({ command: `RUNSQL 'drop schema "${longName}"' commit(*none)`, noLibList: true });
-=======
         // The job goes into MSGW (message waiting) status with message CPA7025 "Receiver QSQJRN0001 in <name> never fully saved. (I C)"
         // We need to add a reply list entry and change the job to use the system reply list
         
@@ -669,7 +665,6 @@
             command: `RMVRPYLE SEQNBR(9999)`,
           });
         }
->>>>>>> 5ceac8f4
       }
     } else {
       throw new Error(`Failed to create schema "${longName}"`);
