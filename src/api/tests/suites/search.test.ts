import { afterAll, beforeAll, describe, expect, it } from 'vitest';
import { parseFilter } from '../../Filter';
import IBMi from '../../IBMi';
import { Search } from '../../Search';
import { Tools } from '../../Tools';
import { SearchResults } from '../../types';
import { CONNECTION_TIMEOUT, disposeConnection, newConnection } from '../connection';

describe('Search Tests', { concurrent: true }, () => {
  let connection: IBMi
  beforeAll(async () => {
    connection = await newConnection();
  }, CONNECTION_TIMEOUT)

  afterAll(async () => {
    await disposeConnection(connection);
  });

  it('Single member search', async () => {
    const result = await Search.searchMembers(connection, "QSYSINC", "QRPGLESRC", "IBM", "CMRPG");
    expect(result.term).toBe("IBM");
    expect(result.hits.length).toBe(1);
    const [hit] = result.hits;
    expect(hit.lines.length).toBe(3);

    const checkLine = (index: number, expectedNumber: number) => {
      expect(hit.lines[index].number).toBe(expectedNumber);
      expect(hit.lines[index].content).toContain(result.term);
    }

    checkLine(0, 7);
    checkLine(1, 11);
    checkLine(2, 13);
  });

  it('Generic name search', async () => {
    const memberFilter = "E*";
    const filter = parseFilter(memberFilter);
    const result = await Search.searchMembers(connection, "QSYSINC", "QRPGLESRC", "IBM", memberFilter);
    expect(result.hits.every(hit => filter.test(hit.path.split("/").at(-1)!))).toBe(true);
    expect(result.hits.every(hit => !hit.path.endsWith(`MBR`))).toBe(true);
  });

  it('Filtered members list search', async () => {
    const library = "QSYSINC";
    const sourceFile = "QRPGLESRC";
    const memberFilter = "S*,T*";
    const filter = parseFilter(memberFilter);
    const checkNames = (names: string[]) => names.every(filter.test);

    const members = await connection.getContent().getMemberList({ library, sourceFile, members: memberFilter });
    expect(checkNames(members.map(member => member.name))).toBe(true);

    const result = await Search.searchMembers(connection, "QSYSINC", "QRPGLESRC", "SQL", members);
    expect(result.hits.length).toBe(6);
    expect(checkNames(result.hits.map(hit => hit.path.split("/").at(-1)!))).toBe(true);
    expect(result.hits.every(hit => !hit.path.endsWith(`MBR`))).toBe(true);
<<<<<<< HEAD
  });

  it('Filtered members list search', async () => {
    const pfgrep = connection.remoteFeatures.pfgrep;
    // This test only needs to run if pfgrep is installed
    if (pfgrep) {
      const resultPfgrep = await Search.searchMembers(connection, "QSYSINC", "QRPGLESRC", "IBM", "CMRPG");
      connection.remoteFeatures.pfgrep = undefined;
      const resultQsh = await Search.searchMembers(connection, "QSYSINC", "QRPGLESRC", "IBM", "CMRPG");
      connection.remoteFeatures.pfgrep = pfgrep;
      // XXX: Do a deep equals here (without having to reimplement one)
      expect(resultPfgrep.hits[0].lines[0] == resultQsh.hits[0].lines[0]);
    } else {
      expect(true)
    }
  });
=======
  }),

    it('Member with `.` in name search', async () => {
      const library = connection.getConfig().tempLibrary;
      const file = connection.upperCaseName(`ZZ${Tools.makeid(6)}`);
      const crtsrcpf = await connection.runCommand({ command: `CRTSRCPF FILE(${library}/${file}) RCDLEN(112)`, noLibList: true });
      if (crtsrcpf.code !== 0) {
        throw new Error(`Failed to create test source file: ${crtsrcpf.stderr}`);
      }
      try {
        const members = [
          { name: "AN.RPGLE", type: "RPGLE", content: ["Some random text", "nobody will read", "but that's for testing"] },
          { name: "A.CLLE", type: "CLLE", content: ["More random text", "testing is fun", "or so they say"] },
          { name: "A.CMD", type: "CMD", content: ["This is not valid for a command", "this is for a test", "so I guess it's fine"] }
        ];

        for (const member of members) {
          const addpfm = await connection.runCommand({ command: `ADDPFM FILE(${library}/${file}) MBR(${member.name}) SRCTYPE(${member.type})`, noLibList: true });
          if (addpfm.code !== 0) {
            throw new Error(`Failed to add test member: ${addpfm.stderr}`);
          }
          await connection.getContent().uploadMemberContent(library, file, member.name, member.content.join("\n"));
        }

        const hasMember = (results: SearchResults, member: string) => results.hits.map(hit => hit.path.split('/').pop()).includes(member);

        const searchTest = await Search.searchMembers(connection, library, file, "test", '*');
        expect(searchTest.hits.length).toBe(3);
        expect(hasMember(searchTest, "AN.RPGLE.RPGLE")).toBe(true);
        expect(hasMember(searchTest, "A.CLLE.CLLE")).toBe(true);
        expect(hasMember(searchTest, "A.CMD.CMD")).toBe(true);

        const searchTesting = await Search.searchMembers(connection, library, file, "testing", '*');
        expect(searchTesting.hits.length).toBe(2);
        expect(hasMember(searchTesting, "AN.RPGLE.RPGLE")).toBe(true);
        expect(hasMember(searchTesting, "A.CLLE.CLLE")).toBe(true);
        expect(hasMember(searchTesting, "A.CMD.CMD")).toBe(false);
      }
      finally {
        await connection.runCommand({ command: `DLTF FILE(${library}/${file})`, noLibList: true });
      }
    });
>>>>>>> 35104853
});<|MERGE_RESOLUTION|>--- conflicted
+++ resolved
@@ -55,24 +55,6 @@
     expect(result.hits.length).toBe(6);
     expect(checkNames(result.hits.map(hit => hit.path.split("/").at(-1)!))).toBe(true);
     expect(result.hits.every(hit => !hit.path.endsWith(`MBR`))).toBe(true);
-<<<<<<< HEAD
-  });
-
-  it('Filtered members list search', async () => {
-    const pfgrep = connection.remoteFeatures.pfgrep;
-    // This test only needs to run if pfgrep is installed
-    if (pfgrep) {
-      const resultPfgrep = await Search.searchMembers(connection, "QSYSINC", "QRPGLESRC", "IBM", "CMRPG");
-      connection.remoteFeatures.pfgrep = undefined;
-      const resultQsh = await Search.searchMembers(connection, "QSYSINC", "QRPGLESRC", "IBM", "CMRPG");
-      connection.remoteFeatures.pfgrep = pfgrep;
-      // XXX: Do a deep equals here (without having to reimplement one)
-      expect(resultPfgrep.hits[0].lines[0] == resultQsh.hits[0].lines[0]);
-    } else {
-      expect(true)
-    }
-  });
-=======
   }),
 
     it('Member with `.` in name search', async () => {
@@ -115,5 +97,19 @@
         await connection.runCommand({ command: `DLTF FILE(${library}/${file})`, noLibList: true });
       }
     });
->>>>>>> 35104853
+  
+  it('Filtered members list search', async () => {
+    const pfgrep = connection.remoteFeatures.pfgrep;
+    // This test only needs to run if pfgrep is installed
+    if (pfgrep) {
+      const resultPfgrep = await Search.searchMembers(connection, "QSYSINC", "QRPGLESRC", "IBM", "CMRPG");
+      connection.remoteFeatures.pfgrep = undefined;
+      const resultQsh = await Search.searchMembers(connection, "QSYSINC", "QRPGLESRC", "IBM", "CMRPG");
+      connection.remoteFeatures.pfgrep = pfgrep;
+      // XXX: Do a deep equals here (without having to reimplement one)
+      expect(resultPfgrep.hits[0].lines[0] == resultQsh.hits[0].lines[0]);
+    } else {
+      expect(true)
+    }
+  });
 });