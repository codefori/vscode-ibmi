--- conflicted
+++ resolved
@@ -16,43 +16,6 @@
 
 const SHELL_CHARS = [`$`, `#`];
 
-<<<<<<< HEAD
-async function runCommandsWithCCSID(connection: IBMi, commands: string[], ccsid: number) {
-  const testPgmSrcFile = connection.upperCaseName(Tools.makeid(6));
-  const config = connection.getConfig();
-
-  const tempLib = config.tempLibrary;
-  const name = `T${commands.length}${ccsid}${Tools.makeid(2)}`.padEnd(10).substring(0, 10).trim();
-  const testPgmName = connection.upperCaseName(name);
-
-  await connection.runCommand({ command: `DLTOBJ OBJ(${tempLib}/${testPgmSrcFile}) OBJTYPE(*FILE)`, noLibList: true });
-  await connection.runCommand({ command: `DLTOBJ OBJ(${tempLib}/${testPgmName}) OBJTYPE(*PGM)`, noLibList: true });
-
-  const sourceFileCreated = await connection!.runCommand({ command: `CRTSRCPF FILE(${tempLib}/${testPgmSrcFile}) RCDLEN(112) CCSID(${ccsid})`, noLibList: true });
-
-  try {
-    await connection.getContent().uploadMemberContent(tempLib, testPgmSrcFile, testPgmName, commands.join(`\n`));
-
-    const compileCommand = `CRTBNDCL PGM(${tempLib}/${testPgmName}) SRCFILE(${tempLib}/${testPgmSrcFile}) SRCMBR(${testPgmName}) REPLACE(*YES)`;
-    const compileResult = await connection.runCommand({ command: compileCommand, noLibList: true });
-
-    if (compileResult.code !== 0) {
-      return compileResult;
-    }
-
-    const callCommand = `CALL ${tempLib}/${testPgmName}`;
-    const result = await connection.runCommand({ command: callCommand, noLibList: true });
-
-    return result;
-  }
-  finally {
-    await connection.runCommand({ command: `DLTOBJ OBJ(${tempLib}/${testPgmSrcFile}) OBJTYPE(*FILE)`, noLibList: true });
-    await connection.runCommand({ command: `DLTOBJ OBJ(${tempLib}/${testPgmName}) OBJTYPE(*PGM)`, noLibList: true });
-  }
-}
-
-=======
->>>>>>> 5ceac8f4
 describe('Encoding tests', { concurrent: true }, () => {
   let connection: IBMi
   beforeAll(async () => {
@@ -329,33 +292,15 @@
 
       await connection.runCommand({ command: `DLTF FILE(${tempLib}/${testFile})`, noLibList: true });
 
-<<<<<<< HEAD
-      const createResult = await runCommandsWithCCSID(connection, [`CRTSRCPF FILE(${tempLib}/${testFile}) RCDLEN(112) CCSID(${ccsidData.runtimeCcsid})`], ccsidData.runtimeCcsid);
-=======
       const createResult = await connection.runCommand({command: `CRTSRCPF FILE(${tempLib}/${testFile}) RCDLEN(112)`});
->>>>>>> 5ceac8f4
       expect(createResult.code).toBe(0);
       try {
         const addPf = await connection.runCommand({ command: `ADDPFM FILE(${tempLib}/${testFile}) MBR(${testMember}) SRCTYPE(TXT)`, noLibList: true });
         expect(addPf.code).toBe(0);
 
-<<<<<<< HEAD
-        const attributes = await connection.getContent().getAttributes({ library: tempLib, name: testFile, member: testMember }, `CCSID`);
-        expect(attributes).toBeTruthy();
-        expect(attributes![`CCSID`]).toBe(String(ccsidData.runtimeCcsid));
-
         const addPfB = await connection.runCommand({ command: `ADDPFM FILE(${tempLib}/${testFile}) MBR(${variantMember}) SRCTYPE(TXT)`, noLibList: true });
         expect(addPfB.code).toBe(0);
 
-        const attributesB = await connection.getContent().getAttributes({ library: tempLib, name: testFile, member: variantMember }, `CCSID`);
-        expect(attributesB).toBeTruthy();
-        expect(attributesB![`CCSID`]).toBe(String(ccsidData.runtimeCcsid));
-
-=======
-        const addPfB = await connection.runCommand({ command: `ADDPFM FILE(${tempLib}/${testFile}) MBR(${variantMember}) SRCTYPE(TXT)`, noLibList: true });
-        expect(addPfB.code).toBe(0);
-
->>>>>>> 5ceac8f4
         const objects = await connection.getContent().getObjectList({ library: tempLib, types: [`*SRCPF`] });
         expect(objects.length).toBeTruthy();
         expect(objects.some(obj => obj.name === testFile)).toBeTruthy();
