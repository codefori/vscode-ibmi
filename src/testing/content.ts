--- conflicted
+++ resolved
@@ -2,12 +2,9 @@
 import { Uri, commands, workspace } from "vscode";
 import { TestSuite } from ".";
 import { instance } from "../instantiate";
-<<<<<<< HEAD
 import util from 'util';
 import tmp from 'tmp';
-=======
 import { CommandResult } from "../typings";
->>>>>>> dde91452
 
 export const ContentSuite: TestSuite = {
   name: `Content API tests`,
