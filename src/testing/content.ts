import assert from "assert";
import { Uri, commands, workspace } from "vscode";
import { TestSuite } from ".";
import { instance } from "../instantiate";
import util from 'util';
import tmp from 'tmp';
import { CommandResult } from "../typings";
<<<<<<< HEAD
import {checkRequirements, getDefinition} from "../languages/clle/clApi";
=======
import { Tools } from "../api/Tools";
>>>>>>> 49ecaa3f

export const ContentSuite: TestSuite = {
  name: `Content API tests`,
  tests: [
    {name: `CL definition fetch`, test: async () => {
      if (checkRequirements()) {
        const def = await getDefinition(`CPYF`);
        assert.notStrictEqual(def, undefined);
        assert.strictEqual(def?.Cmd[0].$.CmdName, `CPYF`);
        assert.strictEqual(def?.Cmd[0].Parm[0].$.PosNbr, `1`);
      }
    }},
    
    {name: `Test memberResolve`, test: async () => {
      const content = instance.getContent();
  
      const member = await content?.memberResolve(`MATH`, [
        {library: `QSYSINC`, name: `MIH`}, // Doesn't exist here
        {library: `QSYSINC`, name: `H`} // Does exist
      ]);
  
      assert.deepStrictEqual(member, {
        asp: undefined,
        library: `QSYSINC`,
        file: `H`,
        name: `MATH`,
        extension: `MBR`,
        basename: `MATH.MBR`
      });
    }},

    {name: `Test memberResolve with bad name`, test: async () => {
      const content = instance.getContent();
  
      const member = await content?.memberResolve(`BOOOP`, [
        {library: `QSYSINC`, name: `MIH`}, // Doesn't exist here
        {library: `NOEXIST`, name: `SUP`}, // Doesn't exist here
        {library: `QSYSINC`, name: `H`} // Doesn't exist here
      ]);
  
      assert.deepStrictEqual(member, undefined);
    }},

    {name: `Test objectResolve .FILE`, test: async () => {
      const content = instance.getContent();
  
      const lib = await content?.objectResolve(`MIH`, [
        "QSYS2", // Doesn't exist here
        "QSYSINC" // Does exist
      ]);
  
      assert.strictEqual(lib, "QSYSINC");
    }},

    {name: `Test objectResolve .PGM`, test: async () => {
      const content = instance.getContent();
  
      const lib = await content?.objectResolve(`CMRCV`, [
        "QSYSINC", // Doesn't exist here
        "QSYS2" // Does exist 
      ]);
  
      assert.strictEqual(lib, "QSYS2");
    }},

    {name: `Test objectResolve with bad name`, test: async () => {
      const content = instance.getContent();

      const lib = await content?.objectResolve(`BOOOP`, [
        "BADLIB", // Doesn't exist here
        "QSYS2", // Doesn't exist here
        "QSYSINC", // Doesn't exist here
      ]);
  
      assert.strictEqual(lib, undefined);
  
    }},
  
    {name: `Test streamfileResolve`, test: async () => {
      const content = instance.getContent();
  
      const streamfilePath = await content?.streamfileResolve([`git`], [`/QOpenSys/pkgs/sbin`, `/QOpenSys/pkgs/bin`])
  
      assert.strictEqual(streamfilePath, `/QOpenSys/pkgs/bin/git`);
    }},

    {name: `Test streamfileResolve with bad name`, test: async () => {
      const content = instance.getContent();
  
      const streamfilePath = await content?.streamfileResolve([`sup`], [`/QOpenSys/pkgs/sbin`, `/QOpenSys/pkgs/bin`])
  
      assert.strictEqual(streamfilePath, undefined);
    }},

    {name: `Test streamfileResolve with multiple names`, test: async () => {
      const content = instance.getContent();
  
      const streamfilePath = await content?.streamfileResolve([`sup`, `sup2`, `git`], [`/QOpenSys/pkgs/sbin`, `/QOpenSys/pkgs/bin`])
  
      assert.strictEqual(streamfilePath, `/QOpenSys/pkgs/bin/git`);
    }},

    {name: `Test downloadMemberContent`, test: async () => {
      const content = instance.getContent();

      const tmpFile = await util.promisify(tmp.file)();
      const memberContent = await content?.downloadMemberContent(undefined, 'QSYSINC', 'H', 'MATH', tmpFile);
      const tmpFileContent = (await workspace.fs.readFile(Uri.file(tmpFile))).toString();
  
      assert.strictEqual(tmpFileContent, memberContent);
    }},
    
    {name: `Test runSQL (basic select)`, test: async () => {
      const content = instance.getContent();
  
      const rows = await content?.runSQL(`select * from qiws.qcustcdt`);
      assert.notStrictEqual(rows?.length, 0);

      const firstRow = rows![0];
      assert.strictEqual(typeof firstRow[`BALDUE`], `number`);
      assert.strictEqual(typeof firstRow[`CITY`], `string`);
    }},

    {name: `Test runSQL (bad basic select)`, test: async () => {
      const content = instance.getContent();
  
      try {
        await content?.runSQL(`select from qiws.qcustcdt`);
      } catch (e: any) {
        assert.strictEqual(e.message, `Token . was not valid. Valid tokens: , FROM INTO. (42601)`);
        assert.strictEqual(e.sqlstate, `42601`);
      }
    }},

    {name: `Test runSQL (with comments)`, test: async () => {
      const content = instance.getContent();
  
      const rows = await content?.runSQL([
        `-- myselect`,
        `select *`,
        `from qiws.qcustcdt --my table`,
        `limit 1`,
      ].join(`\n`));

      assert.strictEqual(rows?.length, 1);
    }},

    {name: `Test getTable (SQL disabled)`, test: async () => {
      const config = instance.getConfig();
      const content = instance.getContent();
  
      const resetValue = config!.enableSQL;

      // SQL needs to be disabled for this test.
      config!.enableSQL = false;
      const rows = await content?.getTable(`qiws`, `qcustcdt`, `*all`);

      config!.enableSQL = resetValue;

      assert.notStrictEqual(rows?.length, 0);
      const firstRow = rows![0];

      assert.strictEqual(typeof firstRow[`BALDUE`], `number`);
      assert.strictEqual(typeof firstRow[`CITY`], `string`);
    }},

    {
      name: `Test getTable (SQL compared to nosql)`, test: async () => {
        const config = instance.getConfig();
        const content = instance.getContent();
        const connection = instance.getConnection();

        assert.strictEqual(config!.enableSQL, true, `SQL must be enabled for this test`);

        // First we fetch the table in SQL mode
        const tempLib = config!.tempLibrary;
        const TempName = Tools.makeid();
        await connection?.remoteCommand(`DSPOBJD OBJ(QSYS/QSYSINC) OBJTYPE(*LIB) DETAIL(*TEXTATR) OUTPUT(*OUTFILE) OUTFILE(${tempLib}/${TempName})`);
        const tableA = await content?.getTable(tempLib, TempName, TempName, true);

        config!.enableSQL = false;

        // Then we fetch the table without SQL
        const tableB = await content?.getTable(tempLib, TempName, TempName, true);

        // Reset the config
        config!.enableSQL = true;

        assert.notDeepStrictEqual(tableA, tableB);
      }
    },

    {name: `Test getTable (SQL enabled)`, test: async () => {
      const config = instance.getConfig();
      const content = instance.getContent();
  
      assert.strictEqual(config!.enableSQL, true, `SQL must be enabled for this test`);

      const rows = await content?.getTable(`qiws`, `qcustcdt`, `qcustcdt`);

      assert.notStrictEqual(rows?.length, 0);
    }},

    {name: `Test validateLibraryList`, test: async () => {
      const content = instance.getContent();
  
      const badLibs = await content?.validateLibraryList([`QSYSINC`, `BEEPBOOP`]);

      assert.strictEqual(badLibs?.includes(`BEEPBOOP`), true);
      assert.strictEqual(badLibs?.includes(`QSYSINC`), false);
    }},

    {name: `Test getFileList`, test: async () => {
      const content = instance.getContent();
  
      const objects = await content?.getFileList(`/`);

      const qsysLib = objects?.find(obj => obj.name === `QSYS.LIB`);

      assert.strictEqual(qsysLib?.name, `QSYS.LIB`);
      assert.strictEqual(qsysLib?.path, `/QSYS.LIB`);
      assert.strictEqual(qsysLib?.type, `directory`);
      assert.strictEqual(qsysLib?.owner, `qsys`);
    }},

    {name: `Test getFileList (non-existing file)`, test: async () => {
      const content = instance.getContent();

      const objects = await content?.getFileList(`/tmp/${Date.now()}`);

      assert.strictEqual(objects?.length, 0);
    }},

    {name: `Test getFileList (special chars)`, test: async () => {
      const connection = instance.getConnection();
      const content = instance.getContent();
      const files = [`name with blank`, `name_with_quote'`, `name_with_dollar$`];
      const dir = `/tmp/${Date.now()}`;
      const dirWithSubdir = `${dir}/${files[0]}`;

      let result: CommandResult | undefined;

      result = await connection?.sendCommand({command: `mkdir -p "${dirWithSubdir}"`});
      assert.strictEqual(result?.code, 0);
      try{
        for (const file of files) {
          result = await connection?.sendCommand({command: `touch "${dirWithSubdir}/${file}"`});
          assert.strictEqual(result?.code, 0);
        };

        const objects = await content?.getFileList(`${dirWithSubdir}`);
        assert.strictEqual(objects?.length, files.length);
        assert.deepStrictEqual(objects?.map(a => a.name).sort(), files.sort());
      }
      finally{
        result = await connection?.sendCommand({command: `rm -r "${dir}"`});
        assert.strictEqual(result?.code, 0);
      }
    }},

    {name: `Test getObjectList (all objects)`, test: async () => {
      const content = instance.getContent();
  
      const objects = await content?.getObjectList({library: `QSYSINC`});

      assert.notStrictEqual(objects?.length, 0);
    }},

    {name: `Test getObjectList (pgm filter)`, test: async () => {
      const content = instance.getContent();
  
      const objects = await content?.getObjectList({library: `QSYSINC`, types: [`*PGM`]});

      assert.notStrictEqual(objects?.length, 0);

      const containsNonPgms = objects?.some(obj => obj.type !== `*PGM`);

      assert.strictEqual(containsNonPgms, false);
    }},

    {name: `Test getObjectList (source files only)`, test: async () => {
      const content = instance.getContent();
  
      const objects = await content?.getObjectList({library: `QSYSINC`, types: [`*SRCPF`]});

      assert.notStrictEqual(objects?.length, 0);

      const containsNonFiles = objects?.some(obj => obj.type !== `*FILE`);

      assert.strictEqual(containsNonFiles, false);
    }},

    {name: `Test getObjectList (source files only, named filter)`, test: async () => {
      const content = instance.getContent();
  
      const objects = await content?.getObjectList({library: `QSYSINC`, types: [`*SRCPF`], object: `MIH`});

      assert.strictEqual(objects?.length, 1);

      assert.strictEqual(objects[0].type, `*FILE`);
      assert.strictEqual(objects[0].text, `DATA BASE FILE FOR C INCLUDES FOR MI`);
    }},

    {name: `getMemberList (SQL, no filter)`, test: async () => {
      const content = instance.getContent();

      let members = await content?.getMemberList(`qsysinc`, `mih`, `*inxen`);

      assert.strictEqual(members?.length, 3);

      members = await content?.getMemberList(`qsysinc`, `mih`);

      const actbpgm = members?.find(mbr => mbr.name === `ACTBPGM`);

      assert.strictEqual(actbpgm?.name, `ACTBPGM`);
      assert.strictEqual(actbpgm?.extension, `C`);
      assert.strictEqual(actbpgm?.text, `ACTIVATE BOUND PROGRAM`);
      assert.strictEqual(actbpgm?.library, `QSYSINC`);
      assert.strictEqual(actbpgm?.file, `MIH`);
    }},

    {name: `getMemberList (SQL compared to nosql)`, test: async () => {
      const config = instance.getConfig();
      const content = instance.getContent();

      assert.strictEqual(config!.enableSQL, true, `SQL must be enabled for this test`);
  
      // First we fetch the members in SQL mode
      const membersA = await content?.getMemberList(`qsysinc`, `mih`);

      config!.enableSQL = false;

      // Then we fetch the members without SQL
      const membersB = await content?.getMemberList(`qsysinc`, `mih`);

      // Reset the config
      config!.enableSQL = true;

      assert.deepStrictEqual(membersA, membersB);
    }},

    {name: `getMemberList (name filter, SQL compared to nosql)`, test: async () => {
      const config = instance.getConfig();
      const content = instance.getContent();

      assert.strictEqual(config!.enableSQL, true, `SQL must be enabled for this test`);
  
      // First we fetch the members in SQL mode
      const membersA = await content?.getMemberList(`qsysinc`, `mih`, `C*`);

      config!.enableSQL = false;

      // Then we fetch the members without SQL
      const membersB = await content?.getMemberList(`qsysinc`, `mih`, `C*`);

      // Reset the config
      config!.enableSQL = true;

      assert.deepStrictEqual(membersA, membersB);
    }},
  ]
};<|MERGE_RESOLUTION|>--- conflicted
+++ resolved
@@ -5,11 +5,8 @@
 import util from 'util';
 import tmp from 'tmp';
 import { CommandResult } from "../typings";
-<<<<<<< HEAD
 import {checkRequirements, getDefinition} from "../languages/clle/clApi";
-=======
 import { Tools } from "../api/Tools";
->>>>>>> 49ecaa3f
 
 export const ContentSuite: TestSuite = {
   name: `Content API tests`,
