import assert from "assert";
import tmp from 'tmp';
import util, { TextDecoder } from 'util';
import { Uri, workspace } from "vscode";
import { TestSuite } from ".";
import { Tools } from "../api/Tools";
import { instance } from "../instantiate";
import { CommandResult } from "../typings";
import { getMemberUri } from "../filesystems/qsys/QSysFs";

export const ContentSuite: TestSuite = {
  name: `Content API tests`,
  tests: [
    {
      name: `Test memberResolve`, test: async () => {
        const content = instance.getContent();

        const member = await content?.memberResolve(`MATH`, [
          { library: `QSYSINC`, name: `MIH` }, // Doesn't exist here
          { library: `QSYSINC`, name: `H` } // Does exist
        ]);

        assert.deepStrictEqual(member, {
          asp: undefined,
          library: `QSYSINC`,
          file: `H`,
          name: `MATH`,
          extension: `MBR`,
          basename: `MATH.MBR`
        });
      }
    },


    {
      name: `Test memberResolve (with invalid ASP)`, test: async () => {
        const content = instance.getContent();

        const member = await content?.memberResolve(`MATH`, [
          { library: `QSYSINC`, name: `MIH` }, // Doesn't exist here
          { library: `QSYSINC`, name: `H`, asp: `myasp` } // Does exist, but not in the ASP
        ]);

        assert.deepStrictEqual(member, {
          asp: undefined,
          library: `QSYSINC`,
          file: `H`,
          name: `MATH`,
          extension: `MBR`,
          basename: `MATH.MBR`
        });
      }
    },

    {
      name: `Test memberResolve with bad name`, test: async () => {
        const content = instance.getContent();

        const member = await content?.memberResolve(`BOOOP`, [
          { library: `QSYSINC`, name: `MIH` }, // Doesn't exist here
          { library: `NOEXIST`, name: `SUP` }, // Doesn't exist here
          { library: `QSYSINC`, name: `H` } // Doesn't exist here
        ]);

        assert.deepStrictEqual(member, undefined);
      }
    },

    {
      name: `Test objectResolve .FILE`, test: async () => {
        const content = instance.getContent();

        const lib = await content?.objectResolve(`MIH`, [
          "QSYS2", // Doesn't exist here
          "QSYSINC" // Does exist
        ]);

        assert.strictEqual(lib, "QSYSINC");
      }
    },

    {
      name: `Test objectResolve .PGM`, test: async () => {
        const content = instance.getContent();

        const lib = await content?.objectResolve(`CMRCV`, [
          "QSYSINC", // Doesn't exist here
          "QSYS2" // Does exist
        ]);

        assert.strictEqual(lib, "QSYS2");
      }
    },

    {
      name: `Test objectResolve with bad name`, test: async () => {
        const content = instance.getContent();

        const lib = await content?.objectResolve(`BOOOP`, [
          "BADLIB", // Doesn't exist here
          "QSYS2", // Doesn't exist here
          "QSYSINC", // Doesn't exist here
        ]);

        assert.strictEqual(lib, undefined);

      }
    },

    {
      name: `Test streamfileResolve`, test: async () => {
        const content = instance.getContent();

        const streamfilePath = await content?.streamfileResolve([`git`], [`/QOpenSys/pkgs/sbin`, `/QOpenSys/pkgs/bin`])

        assert.strictEqual(streamfilePath, `/QOpenSys/pkgs/bin/git`);
      }
    },

    {
      name: `Test streamfileResolve with bad name`, test: async () => {
        const content = instance.getContent();

        const streamfilePath = await content?.streamfileResolve([`sup`], [`/QOpenSys/pkgs/sbin`, `/QOpenSys/pkgs/bin`])

        assert.strictEqual(streamfilePath, undefined);
      }
    },

    {
      name: `Test streamfileResolve with multiple names`, test: async () => {
        const content = instance.getContent();

        const streamfilePath = await content?.streamfileResolve([`sup`, `sup2`, `git`], [`/QOpenSys/pkgs/sbin`, `/QOpenSys/pkgs/bin`])

        assert.strictEqual(streamfilePath, `/QOpenSys/pkgs/bin/git`);
      }
    },



    {
      name: `Test streamfileResolve with blanks in names`, test: async () => {
        const connection = instance.getConnection();
        const content = instance.getContent();
        const files = [`normalname`, `name with blank`, `name_with_quote'`, `name_with_dollar$`];
        const dir = `/tmp/${Date.now()}`;
        const dirWithSubdir = `${dir}/${files[0]}`;

        let result: CommandResult | undefined;

        result = await connection?.sendCommand({ command: `mkdir -p "${dir}"` });
        assert.strictEqual(result?.code, 0);
        try {
          for (const file of files) {
            result = await connection?.sendCommand({ command: `touch "${dir}/${file}"` });
            assert.strictEqual(result?.code, 0);
          };

          for (const file of files) {
            let result = await content?.streamfileResolve([`${Date.now()}`, file], [`${Date.now()}`, dir]);
            assert.strictEqual(result, `${dir}/${file}`, `Resolving file "${dir}/${file}" failed`);
          }
        }
        finally {
          result = await connection?.sendCommand({ command: `rm -r "${dir}"` });
          assert.strictEqual(result?.code, 0);
        }
      }
    },

    {
      name: `Test downloadMemberContent`, test: async () => {
        const content = instance.getContent();

        const tmpFile = await util.promisify(tmp.file)();
        const memberContent = await content?.downloadMemberContent(undefined, 'QSYSINC', 'H', 'MATH', tmpFile);
        const tmpFileContent = (await workspace.fs.readFile(Uri.file(tmpFile))).toString();

        assert.strictEqual(tmpFileContent, memberContent);
      }
    },

    {
      name: `Test runSQL (basic select)`, test: async () => {
        const content = instance.getContent();

        const rows = await content?.runSQL(`select * from qiws.qcustcdt`);
        assert.notStrictEqual(rows?.length, 0);

        const firstRow = rows![0];
        assert.strictEqual(typeof firstRow[`BALDUE`], `number`);
        assert.strictEqual(typeof firstRow[`CITY`], `string`);
      }
    },

    {
      name: `Test runSQL (bad basic select)`, test: async () => {
        const content = instance.getContent();

        try {
          await content?.runSQL(`select from qiws.qcustcdt`);
        } catch (e: any) {
          assert.strictEqual(e.message, `Token . was not valid. Valid tokens: , FROM INTO. (42601)`);
          assert.strictEqual(e.sqlstate, `42601`);
        }
      }
    },

    {
      name: `Test runSQL (with comments)`, test: async () => {
        const content = instance.getContent();

        const rows = await content?.runSQL([
          `-- myselect`,
          `select *`,
          `from qiws.qcustcdt --my table`,
          `limit 1`,
        ].join(`\n`));

        assert.strictEqual(rows?.length, 1);
      }
    },

    {
      name: `Test getTable (SQL disabled)`, test: async () => {
        const config = instance.getConfig();
        const content = instance.getContent();

        const resetValue = config!.enableSQL;

        // SQL needs to be disabled for this test.
        config!.enableSQL = false;
        const rows = await content?.getTable(`qiws`, `qcustcdt`, `*all`);

        config!.enableSQL = resetValue;

        assert.notStrictEqual(rows?.length, 0);
        const firstRow = rows![0];

        assert.strictEqual(typeof firstRow[`BALDUE`], `number`);
        assert.strictEqual(typeof firstRow[`CITY`], `string`);
      }
    },

    {
      name: `Test getTable (SQL compared to nosql)`, test: async () => {
        const config = instance.getConfig();
        const content = instance.getContent();
        const connection = instance.getConnection();

        const resetValue = config!.enableSQL;

        // First we fetch the table in SQL mode
        config!.enableSQL = true;
        const tempLib = config!.tempLibrary;
        const TempName = Tools.makeid();
        await connection?.runCommand({
          command: `DSPOBJD OBJ(QSYS/QSYSINC) OBJTYPE(*LIB) DETAIL(*TEXTATR) OUTPUT(*OUTFILE) OUTFILE(${tempLib}/${TempName})`,
          noLibList: true
        });
        const tableA = await content?.getTable(tempLib, TempName, TempName, false);

        // Then we fetch the table without SQL
        config!.enableSQL = false;
        const tableB = await content?.getTable(tempLib, TempName, TempName, true);

        // Reset the config
        config!.enableSQL = resetValue;

        assert.notDeepStrictEqual(tableA, tableB);
      }
    },

    {
      name: `Test getTable (SQL enabled)`, test: async () => {
        const config = instance.getConfig();
        const content = instance.getContent();

        const resetValue = config!.enableSQL;

        config!.enableSQL = true;

        const rows = await content?.getTable(`qiws`, `qcustcdt`, `qcustcdt`);

        // Reset the config
        config!.enableSQL = resetValue;

        assert.notStrictEqual(rows?.length, 0);
      }
    },

    {
      name: `Test validateLibraryList`, test: async () => {
        const content = instance.getContent();

        const badLibs = await content?.validateLibraryList([`QSYSINC`, `BEEPBOOP`]);

        assert.strictEqual(badLibs?.includes(`BEEPBOOP`), true);
        assert.strictEqual(badLibs?.includes(`QSYSINC`), false);
      }
    },

    {
      name: `Test getFileList`, test: async () => {
        const content = instance.getContent();

        const objects = await content?.getFileList(`/`);

        const qsysLib = objects?.find(obj => obj.name === `QSYS.LIB`);

        assert.strictEqual(qsysLib?.name, `QSYS.LIB`);
        assert.strictEqual(qsysLib?.path, `/QSYS.LIB`);
        assert.strictEqual(qsysLib?.type, `directory`);
        assert.strictEqual(qsysLib?.owner, `qsys`);
      }
    },

    {
      name: `Test getFileList (non-existing file)`, test: async () => {
        const content = instance.getContent();

        const objects = await content?.getFileList(`/tmp/${Date.now()}`);

        assert.strictEqual(objects?.length, 0);
      }
    },

    {
      name: `Test getFileList (special chars)`, test: async () => {
        const connection = instance.getConnection();
        const content = instance.getContent();
        const files = [`name with blank`, `name_with_quote'`, `name_with_dollar$`];
        const dir = `/tmp/${Date.now()}`;
        const dirWithSubdir = `${dir}/${files[0]}`;

        let result: CommandResult | undefined;

        result = await connection?.sendCommand({ command: `mkdir -p "${dirWithSubdir}"` });
        assert.strictEqual(result?.code, 0);
        try {
          for (const file of files) {
            result = await connection?.sendCommand({ command: `touch "${dirWithSubdir}/${file}"` });
            assert.strictEqual(result?.code, 0);
          };

          const objects = await content?.getFileList(`${dirWithSubdir}`);
          assert.strictEqual(objects?.length, files.length);
          assert.deepStrictEqual(objects?.map(a => a.name).sort(), files.sort());
        }
        finally {
          result = await connection?.sendCommand({ command: `rm -r "${dir}"` });
          assert.strictEqual(result?.code, 0);
        }
      }
    },

    {
      name: `Test getObjectList (all objects)`, test: async () => {
        const content = instance.getContent();

        const objects = await content?.getObjectList({ library: `QSYSINC` });

        assert.notStrictEqual(objects?.length, 0);
      }
    },

    {
      name: `Test getObjectList (pgm filter)`, test: async () => {
        const content = instance.getContent();

        const objects = await content?.getObjectList({ library: `QSYSINC`, types: [`*PGM`] });

        assert.notStrictEqual(objects?.length, 0);

        const containsNonPgms = objects?.some(obj => obj.type !== `*PGM`);

        assert.strictEqual(containsNonPgms, false);
      }
    },

    {
      name: `Test getObjectList (source files only)`, test: async () => {
        const content = instance.getContent();

        const objects = await content?.getObjectList({ library: `QSYSINC`, types: [`*SRCPF`] });

        assert.notStrictEqual(objects?.length, 0);

        const containsNonFiles = objects?.some(obj => obj.type !== `*FILE`);

        assert.strictEqual(containsNonFiles, false);
      }
    },
    {
      name: `Test getObjectList (source files only, named filter)`, test: async () => {
        const content = instance.getContent();

        const objects = await content?.getObjectList({ library: `QSYSINC`, types: [`*SRCPF`], object: `MIH` });

        assert.strictEqual(objects?.length, 1);

        assert.strictEqual(objects[0].type, `*FILE`);
        assert.strictEqual(objects[0].text, `DATA BASE FILE FOR C INCLUDES FOR MI`);
      }
    },
    {
      name: `getLibraries (simple filters)`, test: async () => {
        const content = instance.getContent();

        const qsysLibraries = await content?.getLibraries({ library: "QSYS*" })
        assert.notStrictEqual(qsysLibraries?.length, 0);
        assert.strictEqual(qsysLibraries?.every(l => l.name.startsWith("QSYS")), true);

        const includeSYSLibraries = await content?.getLibraries({ library: "*SYS*" });
        assert.notStrictEqual(includeSYSLibraries?.length, 0);
        assert.strictEqual(includeSYSLibraries?.every(l => l.name.includes("SYS")), true);
      }
    },
    {
      name: `getLibraries (regexp filters)`, test: async () => {
        const content = instance.getContent();

        const qsysLibraries = await content?.getLibraries({ library: "^.*SYS[^0-9]*$", filterType: "regex" })
        assert.notStrictEqual(qsysLibraries?.length, 0);
        assert.strictEqual(qsysLibraries?.every(l => /^.*SYS[^0-9]*$/.test(l.name)), true);
      }
    },
    {
      name: `getObjectList (advanced filtering)`, test: async () => {
        const content = instance.getContent();
        const objects = await content?.getObjectList({ library: `QSYSINC`, object: "L*OU*" });

        assert.notStrictEqual(objects?.length, 0);
        assert.strictEqual(objects?.map(o => o.name).every(n => n.startsWith("L") && n.includes("OU")), true);
      }
    },
    {
      name: `getMemberList (SQL, no filter)`, test: async () => {
        const config = instance.getConfig();
        const content = instance.getContent();

        const resetValue = config!.enableSQL;

        config!.enableSQL = true;
        let members = await content?.getMemberList({ library: `qsysinc`, sourceFile: `mih`, members: `*inxen` });
        config!.enableSQL = resetValue;

        assert.strictEqual(members?.length, 3);

        config!.enableSQL = true;
        members = await content?.getMemberList({ library: `qsysinc`, sourceFile: `mih` });
        config!.enableSQL = resetValue;

        const actbpgm = members?.find(mbr => mbr.name === `ACTBPGM`);

        assert.strictEqual(actbpgm?.name, `ACTBPGM`);
        assert.strictEqual(actbpgm?.extension, `C`);
        assert.strictEqual(actbpgm?.text, `ACTIVATE BOUND PROGRAM`);
        assert.strictEqual(actbpgm?.library, `QSYSINC`);
        assert.strictEqual(actbpgm?.file, `MIH`);
      }
    },

    {
      name: `getMemberList (SQL compared to nosql)`, test: async () => {
        const config = instance.getConfig();
        const content = instance.getContent();

        const resetValue = config!.enableSQL;

        // First we fetch the members in SQL mode
        config!.enableSQL = true;
        const membersA = await content?.getMemberList({ library: `qsysinc`, sourceFile: `mih` });

        // Then we fetch the members without SQL
        config!.enableSQL = false;
        const membersB = await content?.getMemberList({ library: `qsysinc`, sourceFile: `mih` });

        // Reset the config
        config!.enableSQL = resetValue;

        assert.deepStrictEqual(membersA, membersB);
      }
    },

    {
      name: `getMemberList (name filter, SQL compared to nosql)`, test: async () => {
        const config = instance.getConfig();
        const content = instance.getContent();

        const resetValue = config!.enableSQL;

        // First we fetch the members in SQL mode
        config!.enableSQL = true;
        const membersA = await content?.getMemberList({ library: `qsysinc`, sourceFile: `mih`, members: 'C*' });

        // Then we fetch the members without SQL
        config!.enableSQL = false;
        const membersB = await content?.getMemberList({ library: `qsysinc`, sourceFile: `mih`, members: 'C*' });

        // Reset the config
        config!.enableSQL = resetValue;

        assert.deepStrictEqual(membersA, membersB);
      }
    },
    {
      name: `getMemberList (advanced filtering)`, test: async () => {
        const content = instance.getContent();

        const members = await content?.getMemberList({ library: `QSYSINC`, sourceFile: `QRPGLESRC`, members: 'SYS*,I*,*EX' });
        assert.notStrictEqual(members?.length, 0)
        assert.strictEqual(members!.map(m => m.name).every(n => n.startsWith('SYS') || n.startsWith('I') || n.endsWith('EX')), true);

        const membersRegex = await content?.getMemberList({ library: `QSYSINC`, sourceFile: `QRPGLESRC`, members: '^QSY(?!RTV).*$', filterType: "regex" });
        assert.notStrictEqual(membersRegex?.length, 0);
        assert.strictEqual(membersRegex!.map(m => m.name).every(n => n.startsWith('QSY') && !n.includes('RTV')), true);
      }
    },
    {
      name: `Test getQtempTable`, test: async () => {
        const content = instance.getContent();

        const queries = [
          `CALL QSYS2.QCMDEXC('DSPOBJD OBJ(QSYSINC/*ALL) OBJTYPE(*ALL) OUTPUT(*OUTFILE) OUTFILE(QTEMP/DSPOBJD)')`,
          `Create Table QTEMP.OBJECTS As (
          Select ODLBNM as LIBRARY,
            ODOBNM as NAME,
            ODOBAT as ATTRIBUTE,
            ODOBTP as TYPE,
            Coalesce(ODOBTX, '') as TEXT
          From QTEMP.DSPOBJD
        ) With Data`
        ];


        const nosqlContent = await content?.getQTempTable(queries, "OBJECTS");
        const objects = nosqlContent?.map(row => ({
          library: row.LIBRARY,
          name: row.NAME,
          attribute: row.ATTRIBUTE,
          type: row.TYPE,
          text: row.TEXT,
        }));

        assert.notStrictEqual(objects?.length, 0);
        assert.strictEqual(objects?.every(obj => obj.library === "QSYSINC"), true);

        const qrpglesrc = objects.find(obj => obj.name === "QRPGLESRC");
        assert.notStrictEqual(qrpglesrc, undefined);
        assert.strictEqual(qrpglesrc?.attribute === "PF", true);
        assert.strictEqual(qrpglesrc?.type === "*FILE", true);
      },
    },
    {
      name: `To CL`, test: async () => {
        const command = instance.getContent()!.toCl("TEST", {
          ZERO: 0,
          NONE:'*NONE',
          EMPTY: `''`,
          OBJNAME: `OBJECT`,
          OBJCHAR: `ObJect`,
          IFSPATH: `/hello/world`
        });

        assert.strictEqual(command, "TEST ZERO(0) NONE(*NONE) EMPTY('') OBJNAME(OBJECT) OBJCHAR('ObJect') IFSPATH('/hello/world')");
      }
    },
    {
      name: `Check object (file)`, test: async () => {
        const content = instance.getContent();

        const exists = await content?.checkObject({ library: `QSYSINC`, name: `MIH`, type: `*FILE` });
        assert.ok(exists);
      }
    },
    {
      name: `Check object (no exist)`, test: async () => {
        const content = instance.getContent();

        const exists = await content?.checkObject({ library: `QSYSINC`, name: `BOOOP`, type: `*FILE` });
        assert.strictEqual(exists, false);
      }
    },
    {
      name: `Check object (source member)`, test: async () => {
        const content = instance.getContent();

        const exists = await content?.checkObject({ library: `QSYSINC`, name: `H`, type: `*FILE`, member: `MATH` });
        assert.ok(exists);
      }
    },
    {
      name: `Check getMemberInfo`, test: async () => {
        const content = instance.getContent();

        const memberInfoA = await content?.getMemberInfo(`QSYSINC`, `H`, `MATH` );
        assert.ok(memberInfoA);
        assert.strictEqual(memberInfoA?.library === `QSYSINC`, true);
        assert.strictEqual(memberInfoA?.file === `H`, true);
        assert.strictEqual(memberInfoA?.name === `MATH`, true);
        assert.strictEqual(memberInfoA?.extension === `C`, true);
        assert.strictEqual(memberInfoA?.text === `STANDARD HEADER FILE MATH`, true);

        const memberInfoB = await content?.getMemberInfo(`QSYSINC`, `H`, `MEMORY` );
        assert.ok(memberInfoB);
        assert.strictEqual(memberInfoB?.library === `QSYSINC`, true);
        assert.strictEqual(memberInfoB?.file === `H`, true);
        assert.strictEqual(memberInfoB?.name === `MEMORY`, true);
        assert.strictEqual(memberInfoB?.extension === `CPP`, true);
        assert.strictEqual(memberInfoB?.text === `C++ HEADER`, true);

        const memberInfoC = await content?.getMemberInfo(`QSYSINC`, `H`, `OH_NONO` );
        assert.ok(!memberInfoC);
      }
    },
    {
      name: `Test @clCommand + select statement`, test: async () => {
        const content = instance.getContent()!;

<<<<<<< HEAD
        const [result] = await content.runSQL(`@CRTSAVF FILE(QTEMP/UNITTEST) TEXT('Code for i test');\nSelect * From Table(QSYS2.OBJECT_STATISTICS('QTEMP', '*FILE')) Where OBJATTRIBUTE = 'SAVF';`);

        assert.deepStrictEqual(result.OBJNAME, "UNITTEST");
        assert.deepStrictEqual(result.OBJTEXT, "Code for i test");
=======
        const [resultA] = await content.runSQL(`@CRTSAVF FILE(QTEMP/UNITTEST) TEXT('Code for i test');\nSelect * From Table(QSYS2.OBJECT_STATISTICS('QTEMP', '*FILE')) Where OBJATTRIBUTE = 'SAVF';`);

        assert.deepStrictEqual(resultA.OBJNAME, "UNITTEST");
        assert.deepStrictEqual(resultA.OBJTEXT, "Code for i test");

        const [resultB] = await content.runStatements(
          `@CRTSAVF FILE(QTEMP/UNITTEST) TEXT('Code for i test')`,
          `Select * From Table(QSYS2.OBJECT_STATISTICS('QTEMP', '*FILE')) Where OBJATTRIBUTE = 'SAVF'`
        );

        assert.deepStrictEqual(resultB.OBJNAME, "UNITTEST");
        assert.deepStrictEqual(resultB.OBJTEXT, "Code for i test");
>>>>>>> 2c54d18c
      }
    },
    {
      name: `Write tab to member using SQL`, test: async () => {
        const lines = [
          `if (a) {`,
          `\tcoolstuff();\t`,
          `}`
        ].join(`\n`);

        const connection = instance.getConnection();
        const config = instance.getConfig()!;

        assert.ok(config.enableSourceDates, `Source dates must be enabled for this test.`);

        const tempLib = config!.tempLibrary;

        await connection!.runCommand({ command: `CRTSRCPF FILE(${tempLib}/TABTEST) RCDLEN(112)`, noLibList: true });
        await connection!.runCommand({ command: `ADDPFM FILE(${tempLib}/TABTEST) MBR(THEBADONE) SRCTYPE(HELLO)` });

        const theBadOneUri = getMemberUri({library: tempLib, file: `TABTEST`, name: `THEBADONE`, extension: `HELLO`});

        // We have to read it first to create the alias!
        await workspace.fs.readFile(theBadOneUri);

        await workspace.fs.writeFile(theBadOneUri, Buffer.from(lines, `utf8`));

        const memberContentBuf = await workspace.fs.readFile(theBadOneUri);
        const fileContent = new TextDecoder().decode(memberContentBuf)
        
        assert.strictEqual(fileContent, lines);

      }
    }
  ]
};<|MERGE_RESOLUTION|>--- conflicted
+++ resolved
@@ -619,12 +619,6 @@
       name: `Test @clCommand + select statement`, test: async () => {
         const content = instance.getContent()!;
 
-<<<<<<< HEAD
-        const [result] = await content.runSQL(`@CRTSAVF FILE(QTEMP/UNITTEST) TEXT('Code for i test');\nSelect * From Table(QSYS2.OBJECT_STATISTICS('QTEMP', '*FILE')) Where OBJATTRIBUTE = 'SAVF';`);
-
-        assert.deepStrictEqual(result.OBJNAME, "UNITTEST");
-        assert.deepStrictEqual(result.OBJTEXT, "Code for i test");
-=======
         const [resultA] = await content.runSQL(`@CRTSAVF FILE(QTEMP/UNITTEST) TEXT('Code for i test');\nSelect * From Table(QSYS2.OBJECT_STATISTICS('QTEMP', '*FILE')) Where OBJATTRIBUTE = 'SAVF';`);
 
         assert.deepStrictEqual(resultA.OBJNAME, "UNITTEST");
@@ -637,7 +631,6 @@
 
         assert.deepStrictEqual(resultB.OBJNAME, "UNITTEST");
         assert.deepStrictEqual(resultB.OBJTEXT, "Code for i test");
->>>>>>> 2c54d18c
       }
     },
     {
