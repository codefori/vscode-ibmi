--- conflicted
+++ resolved
@@ -8,6 +8,7 @@
 import { getMemberUri } from "../filesystems/qsys/QSysFs";
 import { instance } from "../instantiate";
 import { CommandResult } from "../typings";
+import { Tools } from "../api/Tools";
 
 export const ContentSuite: TestSuite = {
   name: `Content API tests`,
@@ -614,8 +615,6 @@
       }
     },
     {
-<<<<<<< HEAD
-=======
       name: `Check getMemberInfo`, test: async () => {
         const content = instance.getContent();
 
@@ -640,7 +639,6 @@
       }
     },
     {
->>>>>>> f51a3d60
       name: `Test @clCommand + select statement`, test: async () => {
         const content = instance.getContent()!;
 
