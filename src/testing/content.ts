--- conflicted
+++ resolved
@@ -788,7 +788,6 @@
       }
     },
     {
-<<<<<<< HEAD
       name: "Test streamfile creation", test: async () => {
         const content = instance.getContent()!;
         await instance.getConnection()!.withTempDirectory(async dir => {
@@ -801,7 +800,9 @@
           assert.ok(attributes);
           assert.strictEqual(attributes.CCSID, "1208");
         });
-=======
+      }
+    },
+    {
       name: "Listing objects with variants",
       test: async () => {
         const connection = instance.getConnection();
@@ -867,7 +868,6 @@
             }
           }
         }
->>>>>>> 815ed05b
       }
     }
   ]
