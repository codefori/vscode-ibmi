--- conflicted
+++ resolved
@@ -2,18 +2,10 @@
 import { env } from "process";
 import { instance } from "../instantiate";
 import { ConnectionSuite } from "./connection";
-<<<<<<< HEAD
-import { ContentSuite } from "./content";
-
-const suites = [
-  {name: `Connection tests`, tests: ConnectionSuite},
-  {name: `Content tests`, tests: ContentSuite}
-=======
 import { TestSuitesTreeProvider } from "./testCasesTree";
 
 const suites : TestSuite[] = [
   ConnectionSuite
->>>>>>> aeb082aa
 ]
 
 export type TestSuite = {
