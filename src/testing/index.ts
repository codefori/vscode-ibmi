import { env } from "process";
import vscode from "vscode";
import { instance } from "../instantiate";
import { ActionSuite } from "./action";
import { ComponentSuite } from "./components";
import { ConnectionSuite } from "./connection";
import { ContentSuite } from "./content";
import { DeployToolsSuite } from "./deployTools";
import { EncodingSuite } from "./encoding";
import { FilterSuite } from "./filter";
import { ILEErrorSuite } from "./ileErrors";
<<<<<<< HEAD
=======
import { SearchSuite } from "./search";
>>>>>>> e7caf9f9
import { StorageSuite } from "./storage";
import { TestSuitesTreeProvider } from "./testCasesTree";
import { ToolsSuite } from "./tools";

const suites: TestSuite[] = [
  ActionSuite,
  ConnectionSuite,
  ContentSuite,
  DeployToolsSuite,
  ToolsSuite,
  ILEErrorSuite,
  FilterSuite,
<<<<<<< HEAD
=======
  SearchSuite,
>>>>>>> e7caf9f9
  StorageSuite,
  EncodingSuite,
  ComponentSuite
]

export type TestSuite = {
  name: string
  tests: TestCase[]
  before?: () => Promise<void>
  after?: () => Promise<void>
  failure?: string
  status?: "running" | "done"
}

export interface TestCase {
  name: string,
  status?: "running" | "failed" | "pass"
  failure?: string
  test: () => Promise<void>
  duration?: number
}

const testingEnabled = env.testing === `true`;
const testIndividually = env.individual === `true`;

let testSuitesTreeProvider: TestSuitesTreeProvider;
export function initialise(context: vscode.ExtensionContext) {
  if (testingEnabled) {
    vscode.commands.executeCommand(`setContext`, `code-for-ibmi:testing`, true);

    if (!testIndividually) {
      instance.subscribe(context, 'connected', 'Run tests', runTests);
    }

    instance.subscribe(context, 'disconnected', 'Reset tests', resetTests);
    testSuitesTreeProvider = new TestSuitesTreeProvider(suites);
    context.subscriptions.push(
      vscode.window.createTreeView("testingView", { treeDataProvider: testSuitesTreeProvider, showCollapseAll: true }),
      vscode.commands.registerCommand(`code-for-ibmi.testing.specific`, (suiteName: string, testName: string) => {
        if (suiteName && testName) {
          const suite = suites.find(suite => suite.name === suiteName);

          if (suite) {
            const testCase = suite.tests.find(testCase => testCase.name === testName);

            if (testCase) {
              runTest(testCase);
            }
          }
        }
      })
    );
  }
}

async function runTests() {
  for (const suite of suites) {
    try {
      suite.status = "running";
      testSuitesTreeProvider.refresh(suite);
      if (suite.before) {
        console.log(`Pre-processing suite ${suite.name}`);
        await suite.before();
      }

      console.log(`Running suite ${suite.name} (${suite.tests.length})`);
      console.log();
      for (const test of suite.tests) {
        await runTest(test);
      }
    }
    catch (error: any) {
      console.log(error);
      suite.failure = `${error.message ? error.message : error}`;
    }
    finally {
      suite.status = "done";
      testSuitesTreeProvider.refresh(suite);
      if (suite.after) {
        console.log();
        console.log(`Post-processing suite ${suite.name}`);
        try {
          await suite.after();
        }
        catch (error: any) {
          console.log(error);
          suite.failure = `${error.message ? error.message : error}`;
        }
      }
      testSuitesTreeProvider.refresh(suite);
    }
  }
}

async function runTest(test: TestCase) {
  const connection = instance.getConnection();

  console.log(`\tRunning ${test.name}`);
  test.status = "running";
  testSuitesTreeProvider.refresh(test);
  const start = +(new Date());
  try {
    connection!.enableSQL = true;

    await test.test();
    test.status = "pass";
  }

  catch (error: any) {
    console.log(error);
    test.status = "failed";
    test.failure = `${error.message ? error.message : error}`;
  }
  finally {
    test.duration = +(new Date()) - start;
    testSuitesTreeProvider.refresh(test);
  }
}

function resetTests() {
  suites.flatMap(ts => ts.tests).forEach(tc => {
    tc.status = undefined;
    tc.failure = undefined;
  });
}<|MERGE_RESOLUTION|>--- conflicted
+++ resolved
@@ -9,10 +9,7 @@
 import { EncodingSuite } from "./encoding";
 import { FilterSuite } from "./filter";
 import { ILEErrorSuite } from "./ileErrors";
-<<<<<<< HEAD
-=======
 import { SearchSuite } from "./search";
->>>>>>> e7caf9f9
 import { StorageSuite } from "./storage";
 import { TestSuitesTreeProvider } from "./testCasesTree";
 import { ToolsSuite } from "./tools";
@@ -25,10 +22,7 @@
   ToolsSuite,
   ILEErrorSuite,
   FilterSuite,
-<<<<<<< HEAD
-=======
   SearchSuite,
->>>>>>> e7caf9f9
   StorageSuite,
   EncodingSuite,
   ComponentSuite
