import vscode from "vscode";
import { env } from "process";
import { instance } from "../instantiate";
import { ConnectionSuite } from "./connection";
import { ContentSuite } from "./content";
<<<<<<< HEAD
import { ToolsSuite } from "./tools";
=======
>>>>>>> c2f6c410
import { TestSuitesTreeProvider } from "./testCasesTree";

const suites : TestSuite[] = [
  ConnectionSuite,
<<<<<<< HEAD
  ContentSuite,
  ToolsSuite
=======
  ContentSuite
>>>>>>> c2f6c410
]

export type TestSuite = {
  name: string
  tests: TestCase[]
}

export interface TestCase {
  name: string,
  status?: "running" | "failed" | "pass"
  failure?: string
  test: () => Promise<void>
}

let testSuitesTreeProvider : TestSuitesTreeProvider;
export function initialise(context: vscode.ExtensionContext) {
  if (env.testing === `true`) {
    vscode.commands.executeCommand(`setContext`, `code-for-ibmi:testing`, true);
    instance.onEvent(`connected`, runTests);
    instance.onEvent(`disconnected`, resetTests);
    testSuitesTreeProvider = new TestSuitesTreeProvider(suites);

    context.subscriptions.push(
      vscode.window.registerTreeDataProvider("testingView", testSuitesTreeProvider),
      vscode.commands.registerCommand(`code-for-ibmi.testing.specific`, (suiteName: string, testName: string) => {
        if (suiteName && testName) {
          const suite = suites.find(suite => suite.name === suiteName);

          if (suite) {
            const testCase = suite.tests.find(testCase => testCase.name === testName);

            if (testCase) {
              runTest(testCase);
            }
          }
        }
      })
    );
  }
}

async function runTests() {
  for (const suite of suites) {
    console.log(`Running suite ${suite.name} (${suite.tests.length})`);
    console.log();
    for (const test of suite.tests) {      
      await runTest(test);
    }
  }  
}

async function runTest(test: TestCase) {
  console.log(`\tRunning ${test.name}`);
  test.status = "running";
  testSuitesTreeProvider.refresh();

  try {
    await test.test();
    test.status = "pass";
  }

  catch (error: any){
    console.log(error);
    test.status = "failed";
    test.failure = error.message;
  }

  finally {
    testSuitesTreeProvider.refresh();
  }
}

function resetTests(){
  suites.flatMap(ts => ts.tests).forEach(tc => {
    tc.status = undefined;
    tc.failure = undefined;
  });
}<|MERGE_RESOLUTION|>--- conflicted
+++ resolved
@@ -3,20 +3,13 @@
 import { instance } from "../instantiate";
 import { ConnectionSuite } from "./connection";
 import { ContentSuite } from "./content";
-<<<<<<< HEAD
 import { ToolsSuite } from "./tools";
-=======
->>>>>>> c2f6c410
 import { TestSuitesTreeProvider } from "./testCasesTree";
 
 const suites : TestSuite[] = [
   ConnectionSuite,
-<<<<<<< HEAD
   ContentSuite,
   ToolsSuite
-=======
-  ContentSuite
->>>>>>> c2f6c410
 ]
 
 export type TestSuite = {
