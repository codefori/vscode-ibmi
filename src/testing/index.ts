import { env } from "process";
import vscode, { commands } from "vscode";
import path from "path";
import fs from "fs";
import { instance } from "../instantiate";
import { ActionSuite } from "./action";
import { ComponentSuite } from "./components";
import { ConnectionSuite } from "./connection";
import { ContentSuite } from "./content";
import { DebugSuite } from "./debug";
import { DeployToolsSuite } from "./deployTools";
import { EncodingSuite } from "./encoding";
import { FilterSuite } from "./filter";
import { ILEErrorSuite } from "./ileErrors";
import { SearchSuite } from "./search";
import { StorageSuite } from "./storage";
import { TestSuitesTreeProvider } from "./testCasesTree";
import { ToolsSuite } from "./tools";
import { Server } from "../typings";

const suites: TestSuite[] = [
  ActionSuite,
  ConnectionSuite,
  ContentSuite,
  DebugSuite,
  DeployToolsSuite,
  ToolsSuite,
  ILEErrorSuite,
  FilterSuite,
  SearchSuite,
  StorageSuite,
  EncodingSuite,
  ComponentSuite
]

export type TestSuite = {
  name: string
  notConcurrent?: boolean
  tests: TestCase[]
  before?: () => Promise<void>
  after?: () => Promise<void>
  failure?: string
  status?: "running" | "done"
}

export interface TestCase {
  name: string,
  status?: "running" | "failed" | "pass"
  failure?: string
  test: () => Promise<void>
  duration?: number
}

export interface ConnectionFixture { name: string, user: { [parm: string]: string | number }, commands?: string[] };

// https://www.ibm.com/docs/en/i/7.5?topic=information-language-identifiers-associated-default-ccsids
const TestConnectionFixtures: ConnectionFixture[] = [
  { name: `American`, user: { CCSID: 37, CNTRYID: `US`, LANGID: `ENU` } },
  { name: `American (CCSID *SYSVAL)`, user: { CCSID: '*SYSVAL', CNTRYID: `US`, LANGID: `ENU` } },
  { name: `French`, user: { CCSID: 297, CNTRYID: `FR`, LANGID: `FRA` } },
  { name: `Spanish`, user: { CCSID: 284, CNTRYID: `ES`, LANGID: `ESP` } },
  { name: `Spanish (CCSID *SYSVAL)`, user: { CCSID: '*SYSVAL', CNTRYID: `ES`, LANGID: `ESP` } },
  { name: `Danish`, user: { CCSID: 277, CNTRYID: `DK`, LANGID: `DAN` } }
]

let configuringFixture = false;
let lastChosenFixture: ConnectionFixture;
const testingEnabled = env.base_testing === `true`;
const testSuitesSimultaneously = env.simultaneous === `true`;
const testIndividually = env.individual === `true`;
<<<<<<< HEAD
const testSpecific = env.specific;
=======
const report_and_exit = env.report_and_exit !== undefined ? env.report_and_exit : undefined;
>>>>>>> 4358d159

let testSuitesTreeProvider: TestSuitesTreeProvider;
export function initialise(context: vscode.ExtensionContext) {
  if (testingEnabled) {
    vscode.commands.executeCommand(`setContext`, `code-for-ibmi:testing`, true);

    if (!testIndividually) {
      instance.subscribe(context, 'connected', 'Run tests', () => configuringFixture ? console.log(`Not running tests as configuring fixture`) : runTests(testSuitesSimultaneously));
    }

    instance.subscribe(context, 'disconnected', 'Reset tests', resetTests);
    testSuitesTreeProvider = new TestSuitesTreeProvider(suites);
    context.subscriptions.push(
      vscode.window.createTreeView("testingView", { treeDataProvider: testSuitesTreeProvider, showCollapseAll: true }),
      vscode.commands.registerCommand(`code-for-ibmi.testing.specific`, (suiteName: string, testName: string) => {
        if (suiteName && testName) {
          const suite = suites.find(suite => suite.name === suiteName);

          if (suite) {
            const testCase = suite.tests.find(testCase => testCase.name === testName);

            if (testCase) {
              runTest(testCase);
            }
          }
        }
      }),
      vscode.commands.registerCommand(`code-for-ibmi.testing.connectWithFixture`, connectWithFixture),
    );
  }
}

<<<<<<< HEAD
export async function connectWithFixture(server?: Server) {
  if (server) {
    const connectionName = server.name;
    const chosenFixture = await vscode.window.showQuickPick(TestConnectionFixtures.map(f => ({label: f.name, description: Object.values(f.user).join(`, `)})), { title: vscode.l10n.t(`Select connection fixture`) });
=======
async function runTests() {
  const connection = instance.getConnection()!;

  for (const suite of suites) {
    try {
      suite.status = "running";
      testSuitesTreeProvider.refresh(suite);
      if (suite.before) {
        console.log(`Pre-processing suite ${suite.name}`);
        await suite.before();
      }
>>>>>>> 4358d159

    if (chosenFixture) {
      const fixture = TestConnectionFixtures.find(f => f.name === chosenFixture.label);
      if (fixture) {
        configuringFixture = true;
        const error = await setupUserFixture(connectionName, fixture);

        if (error) {
          vscode.window.showErrorMessage(`Failed to setup connection fixture: ${error}`);
        } else {
          lastChosenFixture = fixture;
          vscode.window.showInformationMessage(`Successfully setup connection fixture for ${chosenFixture.label}`);
          vscode.commands.executeCommand(`code-for-ibmi.connectTo`, connectionName, true);
          configuringFixture = false;
        }
      }
    }
  }
}

async function setupUserFixture(connectionName: string, fixture: ConnectionFixture) {
  let error: string | undefined;

  await vscode.commands.executeCommand(`code-for-ibmi.connectTo`, connectionName, true);

  let connection = instance.getConnection();
  if (!connection) {
    configuringFixture = false;
    return `Failed to connect to ${connectionName}`;
  }

  const user = connection.currentUser;
  fixture.user.USRPRF = user.toUpperCase();

  const changeUserCommand = connection.content.toCl(`CHGUSRPRF`, fixture.user);
  const changeResult = await connection.runCommand({ command: changeUserCommand });

  if (changeResult.code > 0) {
    error = changeResult.stderr;
  }

  if (!error && fixture.commands) {
    for (const command of fixture.commands) {
      let commandResult = await connection.runCommand({ command });
      if (commandResult.code > 0) {
        error = commandResult.stderr;
      }
    }
  }

<<<<<<< HEAD
  vscode.commands.executeCommand(`code-for-ibmi.disconnect`);

  return error;
=======
  if (report_and_exit) {
    const connectionDetail = {
      system: connection.currentConnectionName,
      user: connection.currentConnectionName,
      ccsids: connection.getCcsids(),
      variants: connection.variantChars
    };

    const contents = {
      connection: connectionDetail,
      suites,
    }
    fs.writeFileSync(report_and_exit, JSON.stringify(contents));
    console.log(`vscode-ibmi test report written to ${report_and_exit}`);
    commands.executeCommand(`workbench.action.closeWindow`);
  }
>>>>>>> 4358d159
}

async function runTests(simultaneously?: boolean) {
  let nonConcurrentSuites: Function[] = [];
  let concurrentSuites: Function[] = [];

  for (const suite of suites) {
    if (testSpecific) {
      if (!suite.name.toLowerCase().includes(testSpecific.toLowerCase())) {
        continue;
      }
    }

    const runner = async () => testSuiteRunner(suite, true);

    if (suite.notConcurrent) {
      nonConcurrentSuites.push(runner);
    } else {
      concurrentSuites.push(runner);
    }
  }

  if (simultaneously) {
    await Promise.all(concurrentSuites.map(async suite => suite()));
  }

  else {
    for (const suite of concurrentSuites) {
      await suite();
    }
  }

  for (const suite of nonConcurrentSuites) {
    await suite();
  }

  console.log(`All tests completed`);
}

async function testSuiteRunner(suite: TestSuite, withGap?: boolean) {
  try {
    suite.status = "running";
    testSuitesTreeProvider.refresh(suite);
    if (suite.before) {
      console.log(`Pre-processing suite ${suite.name}`);
      await suite.before();
    }

    console.log(`Running suite ${suite.name} (${suite.tests.length})`);
    console.log();
    for (const test of suite.tests) {
      await runTest(test);
      testSuitesTreeProvider.refresh(suite);

      if (withGap) {
        // Add a little break as to not overload the system
        await new Promise(resolve => setTimeout(resolve, 500));
      }
    }
  }
  catch (error: any) {
    console.log(error);
    suite.failure = `${error.message ? error.message : error}`;
  }
  finally {
    suite.status = "done";
    testSuitesTreeProvider.refresh(suite);
    if (suite.after) {
      console.log();
      console.log(`Post-processing suite ${suite.name}`);
      try {
        await suite.after();
      }
      catch (error: any) {
        console.log(error);
        suite.failure = `${error.message ? error.message : error}`;
      }
    }
    testSuitesTreeProvider.refresh(suite);
  }
};

async function runTest(test: TestCase) {
  const connection = instance.getConnection();

  if (connection) {
    console.log(`Running ${test.name}`);
    test.status = "running";
    testSuitesTreeProvider.refresh(test);
    const start = +(new Date());
    try {
      await test.test();
      test.status = "pass";
    }

    catch (error: any) {
      console.log(error);
      test.status = "failed";
      test.failure = `${error.message ? error.message : error}`;
    }
    finally {
      test.duration = +(new Date()) - start;
      testSuitesTreeProvider.refresh(test);
    }
  } else {
    test.status = undefined;
    test.failure = undefined;
    test.duration = undefined;
  }
}

function resetTests() {
  suites.flatMap(ts => ts.tests).forEach(tc => {
    tc.status = undefined;
    tc.failure = undefined;
  });
}<|MERGE_RESOLUTION|>--- conflicted
+++ resolved
@@ -68,11 +68,8 @@
 const testingEnabled = env.base_testing === `true`;
 const testSuitesSimultaneously = env.simultaneous === `true`;
 const testIndividually = env.individual === `true`;
-<<<<<<< HEAD
 const testSpecific = env.specific;
-=======
 const report_and_exit = env.report_and_exit !== undefined ? env.report_and_exit : undefined;
->>>>>>> 4358d159
 
 let testSuitesTreeProvider: TestSuitesTreeProvider;
 export function initialise(context: vscode.ExtensionContext) {
@@ -105,24 +102,10 @@
   }
 }
 
-<<<<<<< HEAD
 export async function connectWithFixture(server?: Server) {
   if (server) {
     const connectionName = server.name;
     const chosenFixture = await vscode.window.showQuickPick(TestConnectionFixtures.map(f => ({label: f.name, description: Object.values(f.user).join(`, `)})), { title: vscode.l10n.t(`Select connection fixture`) });
-=======
-async function runTests() {
-  const connection = instance.getConnection()!;
-
-  for (const suite of suites) {
-    try {
-      suite.status = "running";
-      testSuitesTreeProvider.refresh(suite);
-      if (suite.before) {
-        console.log(`Pre-processing suite ${suite.name}`);
-        await suite.before();
-      }
->>>>>>> 4358d159
 
     if (chosenFixture) {
       const fixture = TestConnectionFixtures.find(f => f.name === chosenFixture.label);
@@ -141,43 +124,9 @@
       }
     }
   }
-}
-
-async function setupUserFixture(connectionName: string, fixture: ConnectionFixture) {
-  let error: string | undefined;
-
-  await vscode.commands.executeCommand(`code-for-ibmi.connectTo`, connectionName, true);
-
-  let connection = instance.getConnection();
-  if (!connection) {
-    configuringFixture = false;
-    return `Failed to connect to ${connectionName}`;
-  }
-
-  const user = connection.currentUser;
-  fixture.user.USRPRF = user.toUpperCase();
-
-  const changeUserCommand = connection.content.toCl(`CHGUSRPRF`, fixture.user);
-  const changeResult = await connection.runCommand({ command: changeUserCommand });
-
-  if (changeResult.code > 0) {
-    error = changeResult.stderr;
-  }
-
-  if (!error && fixture.commands) {
-    for (const command of fixture.commands) {
-      let commandResult = await connection.runCommand({ command });
-      if (commandResult.code > 0) {
-        error = commandResult.stderr;
-      }
-    }
-  }
-
-<<<<<<< HEAD
-  vscode.commands.executeCommand(`code-for-ibmi.disconnect`);
-
-  return error;
-=======
+  
+  const connection = instance.getConnection()!;
+
   if (report_and_exit) {
     const connectionDetail = {
       system: connection.currentConnectionName,
@@ -194,7 +143,41 @@
     console.log(`vscode-ibmi test report written to ${report_and_exit}`);
     commands.executeCommand(`workbench.action.closeWindow`);
   }
->>>>>>> 4358d159
+}
+
+async function setupUserFixture(connectionName: string, fixture: ConnectionFixture) {
+  let error: string | undefined;
+
+  await vscode.commands.executeCommand(`code-for-ibmi.connectTo`, connectionName, true);
+
+  let connection = instance.getConnection();
+  if (!connection) {
+    configuringFixture = false;
+    return `Failed to connect to ${connectionName}`;
+  }
+
+  const user = connection.currentUser;
+  fixture.user.USRPRF = user.toUpperCase();
+
+  const changeUserCommand = connection.content.toCl(`CHGUSRPRF`, fixture.user);
+  const changeResult = await connection.runCommand({ command: changeUserCommand });
+
+  if (changeResult.code > 0) {
+    error = changeResult.stderr;
+  }
+
+  if (!error && fixture.commands) {
+    for (const command of fixture.commands) {
+      let commandResult = await connection.runCommand({ command });
+      if (commandResult.code > 0) {
+        error = commandResult.stderr;
+      }
+    }
+  }
+
+  vscode.commands.executeCommand(`code-for-ibmi.disconnect`);
+
+  return error;
 }
 
 async function runTests(simultaneously?: boolean) {
