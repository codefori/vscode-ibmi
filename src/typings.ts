--- conflicted
+++ resolved
@@ -93,14 +93,9 @@
   file: string
   name: string
   extension: string
-<<<<<<< HEAD
-  recordLength: number
-  text: string
   changed: string
-=======
   recordLength?: number
   text?: string
->>>>>>> f1f616de
   asp?: string
 }
 
