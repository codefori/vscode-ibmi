--- conflicted
+++ resolved
@@ -143,9 +143,7 @@
 export type IBMiEvent = "connected" | "disconnected" | "deployLocation" | "deploy"
 
 export interface Library {
-<<<<<<< HEAD
   path:string
-  
 }
 
 export interface IBMiSplfUser {
@@ -169,7 +167,4 @@
   form_type: string
   queue_library: string
   queue: string
-=======
-  path: string
->>>>>>> 3b1d9b95
 }