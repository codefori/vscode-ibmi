--- conflicted
+++ resolved
@@ -998,14 +998,8 @@
       if (parameters.length) {
         const connection = getConnection();
 
-<<<<<<< HEAD
-        const pathParts = parameters.path.split(`/`);
-        if (pathParts[1] !== `*ALL`) {
+        if (!parameters.some(p => p.path.split('/')[1] === '*ALL')) {
           const selectedAsp = connection.getConfiguredIAsp()?.name;
-=======
-        if (!parameters.some(p => p.path.split('/')[1] === '*ALL')) {
-          const selectedAsp = connection.getCurrentIAspName();
->>>>>>> 564c1287
           const aspText = (selectedAsp ? vscode.l10n.t(`(in ASP {0})`, selectedAsp) : ``);
 
           const list = IBMi.GlobalStorage.getPreviousSearchTerms();
