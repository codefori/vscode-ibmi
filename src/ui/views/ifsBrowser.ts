import os from "os";
import path, { dirname, extname } from "path";
import vscode, { FileType, l10n, window } from "vscode";

import { existsSync, mkdirSync, rmdirSync } from "fs";
import IBMi from "../../api/IBMi";
import { SortOptions } from "../../api/IBMiContent";
import { Search } from "../../api/Search";
import { Tools } from "../../api/Tools";
import { instance } from "../../instantiate";
import { FocusOptions, IFSFile, IFS_BROWSER_MIMETYPE, OBJECT_BROWSER_MIMETYPE, SearchHit, SearchResults, WithPath } from "../../typings";
import { VscodeTools } from "../Tools";
import { BrowserItem, BrowserItemParameters } from "../types";

const URI_LIST_MIMETYPE = "text/uri-list";
const URI_LIST_SEPARATOR = "\r\n";
const PROTECTED_DIRS = /^(\/|\/QOpenSys|\/QSYS\.LIB|\/QDLS|\/QOPT|\/QNTC|\/QFileSvr\.400|\/QIBM|\/QSR|\/QTCPTMM|\/bin|\/dev|\/home|\/tmp|\/usr|\/var)$/i;
const ALWAYS_SHOW_FILES = /^(\.gitignore|\.vscode|\.deployignore)$/i;
type DragNDropAction = "move" | "copy";
type DragNDropBehavior = DragNDropAction | "ask";
const getDragDropBehavior = () => IBMi.connectionManager.get<DragNDropBehavior>(`IfsBrowser.DragAndDropDefaultBehavior`) || "ask";

function isProtected(path: string) {
  return PROTECTED_DIRS.test(path) || instance.getConnection()?.getContent().isProtectedPath(path);
}

function alwaysShow(name: string) {
  return ALWAYS_SHOW_FILES.test(name);
}

class IFSBrowser implements vscode.TreeDataProvider<BrowserItem> {
  private readonly emitter = new vscode.EventEmitter<BrowserItem | BrowserItem[] | undefined | null | void>();
  readonly onDidChangeTreeData = this.emitter.event;

  refresh(target?: BrowserItem) {
    this.emitter.fire(target);
  }

  getTreeItem(element: BrowserItem): vscode.TreeItem {
    return element;
  }

  getChildren(element?: BrowserItem): vscode.ProviderResult<BrowserItem[]> {
    return element?.getChildren?.() || this.getShortCuts();
  }

  getShortCuts() {
    return instance.getConnection()?.getConfig().ifsShortcuts.map(directory => new IFSShortcutItem(directory)) || [];
  }

  getParent(item: BrowserItem) {
    return item.parent;
  }

  async moveShortcut(shortcut: IFSShortcutItem, direction: "top" | "up" | "down" | "bottom") {
    const connection = instance.getConnection();
    if (connection) {
      const config = connection.getConfig();
      const shortcuts = config.ifsShortcuts;

      const moveDir = shortcut?.path?.trim();
      if (moveDir) {
        try {
          const inx = shortcuts.indexOf(moveDir);

          if (inx >= 0 && inx < shortcuts.length) {
            shortcuts.splice(inx, 1);
            let newPosition
            switch (direction) {
              case "up":
                newPosition = inx - 1;
                break;
              case "down":
                newPosition = inx + 1;
                break;
              case "top":
                newPosition = 0;
                break;
              case "bottom":
                newPosition = shortcuts.length;
                break;
            }
            shortcuts.splice(newPosition, 0, moveDir);
            config.ifsShortcuts = shortcuts;
            await IBMi.connectionManager.update(config);
            if (IBMi.connectionManager.get(`autoRefresh`)) {
              this.refresh();
            }
          }
        } catch (e) {
          console.log(e);
        }
      }
    }
  }
}

class IFSItem extends BrowserItem implements WithPath {
  readonly sort: SortOptions = { order: "name", ascending: true };
  readonly path: string;

  constructor(readonly file: IFSFile, parameters: BrowserItemParameters) {
    super(file.name, parameters);
    this.path = file.path;
    this.tooltip = VscodeTools.ifsFileToToolTip(this.path, file);
  }

  sortBy(sort: SortOptions) {
    if (this.sort.order !== sort.order) {
      this.sort.order = sort.order;
      this.sort.ascending = true;
    }
    else {
      this.sort.ascending = !this.sort.ascending
    }
    this.description = `(sort: ${sort.order} ${sort.ascending ? `🔼` : `🔽`})`;
    this.reveal({ expand: true });
    this.refresh();
  }

  refresh(): void {
    vscode.commands.executeCommand(`code-for-ibmi.refreshIFSBrowserItem`, this);
  }

  reveal(options?: FocusOptions) {
    return vscode.commands.executeCommand<void>(`code-for-ibmi.revealInIFSBrowser`, this, options);
  }
}

class IFSFileItem extends IFSItem {
  constructor(file: IFSFile, readonly ifsParent: IFSDirectoryItem) {
    super(file, { parent: ifsParent });

    this.contextValue = "streamfile";
    this.iconPath = vscode.ThemeIcon.File;

    this.resourceUri = vscode.Uri.parse(this.path).with({ scheme: `streamfile` });

    this.command = {
      command: "code-for-ibmi.openWithDefaultMode",
      title: `Open Streamfile`,
      arguments: [{ path: this.path }]
    };
  }

  sortBy(sort: SortOptions): void {
    this.ifsParent.sortBy(sort);
  }
}

class IFSDirectoryItem extends IFSItem {
  constructor(file: IFSFile, parent?: IFSDirectoryItem) {
    super(file, { state: vscode.TreeItemCollapsibleState.Collapsed, parent })
    const protectedDir = isProtected(this.file.path);
    this.contextValue = `directory${protectedDir ? `_protected` : ``}`;
    this.iconPath = protectedDir ? new vscode.ThemeIcon("lock-small") : vscode.ThemeIcon.Folder;
  }

  async getChildren(): Promise<BrowserItem[]> {
    const connection = instance.getConnection();
    if (connection) {
      ;
      const content = connection.getContent();
      const config = connection.getConfig();
      try {
        const showHidden = config.showHiddenFiles;
        const filterIFSFile = (file: IFSFile, type: "directory" | "streamfile") => file.type === type && (showHidden || !file.name.startsWith(`.`) || alwaysShow(file.name));
        const objects = await content.getFileList(this.path, this.sort, handleFileListErrors);
        const directories = objects.filter(f => filterIFSFile(f, "directory"));
        const streamFiles = objects.filter(f => filterIFSFile(f, "streamfile"));
        await storeIFSList(this.path, streamFiles.map(o => o.name));
        return [...directories.map(directory => new IFSDirectoryItem(directory, this)),
        ...streamFiles.map(file => new IFSFileItem(file, this))];
      } catch (e: any) {
        console.log(e);
        vscode.window.showErrorMessage(e.message || String(e));
        return [new ErrorItem(e)];
      }
    }
    return [];
  }
}

class IFSShortcutItem extends IFSDirectoryItem {
  constructor(readonly shortcut: string) {
    super({ name: shortcut, path: shortcut, type: "directory" })

    const protectedDir = isProtected(this.file.path);
    this.contextValue = `shortcut${protectedDir ? `_protected` : ``}`;
    this.iconPath = new vscode.ThemeIcon(protectedDir ? "lock-small" : "folder-library");
    this.tooltip = ``;
  }
}

class ErrorItem extends BrowserItem {
  constructor(error: Error) {
    super(l10n.t(`Error loading objects.`))
    this.description = error.message;
  }
}

class IFSBrowserDragAndDrop implements vscode.TreeDragAndDropController<IFSItem> {
  readonly dragMimeTypes = [URI_LIST_MIMETYPE, IFS_BROWSER_MIMETYPE];
  readonly dropMimeTypes = [URI_LIST_MIMETYPE, IFS_BROWSER_MIMETYPE, OBJECT_BROWSER_MIMETYPE];

  handleDrag(source: readonly IFSItem[], dataTransfer: vscode.DataTransfer, token: vscode.CancellationToken) {
    dataTransfer.set(IFS_BROWSER_MIMETYPE, new vscode.DataTransferItem(source));
    dataTransfer.set(URI_LIST_MIMETYPE, new vscode.DataTransferItem(source.filter(item => item.file.type === "streamfile")
      .map(item => item.resourceUri)
      .join(URI_LIST_SEPARATOR)));
  }

  async handleDrop(target: IFSItem | undefined, dataTransfer: vscode.DataTransfer, token: vscode.CancellationToken) {
    if (target) {
      const toDirectory = (target.file.type === "streamfile" ? target.parent : target) as IFSDirectoryItem;
      const ifsBrowserItems = dataTransfer.get(IFS_BROWSER_MIMETYPE);
      if (ifsBrowserItems) {
        this.moveOrCopyItems(ifsBrowserItems.value as IFSItem[], toDirectory)
      }
      else {
        const explorerItems = dataTransfer.get(URI_LIST_MIMETYPE);
        if (explorerItems?.value) {
          //URI_LIST_MIMETYPE Mime type is a string with `toString()`ed Uris separated by `\r\n`.
          const uris = (await explorerItems.asString()).split(URI_LIST_SEPARATOR).map(uri => vscode.Uri.parse(uri));
          if (uris.at(0)?.scheme === "member") {
            this.copyMembers(uris, toDirectory)
          }
          else {
            vscode.commands.executeCommand(`code-for-ibmi.uploadStreamfile`, toDirectory, uris);
          }
        }
      }
    }
  }

  private async moveOrCopyItems(ifsBrowserItems: IFSItem[], toDirectory: IFSDirectoryItem) {
    const connection = instance.getConnection();
    ifsBrowserItems = ifsBrowserItems.filter(item => item.path !== toDirectory.path && (item.parent && item.parent instanceof IFSItem && item.parent.path !== toDirectory.path));
    if (connection && ifsBrowserItems.length) {
      const dndBehavior = getDragDropBehavior();
      let action: DragNDropAction | undefined;
      if (dndBehavior === "ask") {
        const copy = l10n.t(`Copy`);
        const move = l10n.t(`Move`);
        const answer = await vscode.window.showInformationMessage(l10n.t(`Do you want to copy or move the selection to {0}?`, toDirectory.path), { modal: true }, copy, move);
        if (answer) {
          action = answer === copy ? "copy" : "move";
        }
      }
      else {
        action = dndBehavior;
      }

      if (action) {
        let result;
        const froms = ifsBrowserItems.map(item => item.path);
        const to = toDirectory.path;
        switch (action) {
          case "copy":
            result = await connection.getContent().copy(froms, to);
            break;

          case "move":
            result = await await connection.getContent().move(froms, to);
            ifsBrowserItems.map(item => item.parent)
              .filter(Tools.distinct)
              .forEach(folder => folder?.refresh?.());
            toDirectory.reveal({ focus: true })
            break;
        }

        if (result.code === 0) {
          toDirectory.refresh();
        } else {
          const error = action === "copy" ? l10n.t("Failed to copy selection to {0}: {1}", toDirectory.path, result.stderr) :
            l10n.t("Failed to move selection to {0}: {1}", toDirectory.path, result.stderr);
          vscode.window.showErrorMessage(error);
        }
      }
    }
  }

  private async copyMembers(uris: vscode.Uri[], toDirectory: IFSDirectoryItem) {
    const connection = instance.getConnection();
    if (connection && uris?.length) {
      try {
        for (const uri of uris) {
          const member = connection.parserMemberPath(uri.path);
          const command: string = `CPYTOSTMF FROMMBR('${Tools.qualifyPath(member.library, member.file, member.name, member.asp)}') TOSTMF('${toDirectory.path}/${member.basename.toLocaleLowerCase()}') STMFCCSID(1208) ENDLINFMT(*LF)`;
          const result = await connection.runCommand({
            command: command,
            noLibList: true
          });
          if (result.code !== 0) {
            throw (l10n.t(`Error copying member(s) to {0}: {1}`, toDirectory.path, result!.stderr));
          }
        };

        vscode.window.showInformationMessage(l10n.t(`{0} member(s) copied to streamfile(s) in {1}.`, uris.length, toDirectory.path));
        toDirectory.refresh();
      } catch (e: any) {
        vscode.window.showErrorMessage(e || e.text);
      }
    }
  }
}

export function initializeIFSBrowser(context: vscode.ExtensionContext) {
  const ifsBrowser = new IFSBrowser();
  const ifsTreeViewer = vscode.window.createTreeView(
    `ifsBrowser`, {
    treeDataProvider: ifsBrowser,
    showCollapseAll: true,
    canSelectMany: true,
    dragAndDropController: new IFSBrowserDragAndDrop()
  });

  const getSelectedItems = <T>(node?: T | T[]) => node ? Array.isArray(node) ? node : [node] : ifsTreeViewer.selection as T[];

  context.subscriptions.push(
    ifsTreeViewer,
    vscode.commands.registerCommand(`code-for-ibmi.refreshIFSBrowser`, () => ifsBrowser.refresh()),
    vscode.commands.registerCommand(`code-for-ibmi.refreshIFSBrowserItem`, (item?: BrowserItem) => ifsBrowser.refresh(item)),

    vscode.commands.registerCommand(`code-for-ibmi.revealInIFSBrowser`, async (item: BrowserItem, options?: FocusOptions) => {
      ifsTreeViewer.reveal(item, options);
    }),

    vscode.commands.registerCommand(`code-for-ibmi.sortIFSFilesByName`, (item: IFSItem) => item.sortBy({ order: "name" })),
    vscode.commands.registerCommand(`code-for-ibmi.sortIFSFilesByDate`, (item: IFSItem) => item.sortBy({ order: "date" })),

    vscode.commands.registerCommand(`code-for-ibmi.changeWorkingDirectory`, async (node?: IFSDirectoryItem) => {
      const connection = instance.getConnection();
      if (connection) {
        const config = connection.getConfig();
        const homeDirectory = config.homeDirectory;

        const newDirectory = node?.path || await vscode.window.showInputBox({
          prompt: l10n.t(`Changing working directory`),
          value: homeDirectory
        });

        try {
          if (newDirectory && newDirectory !== homeDirectory) {
            config.homeDirectory = newDirectory;
            await IBMi.connectionManager.update(config);
            vscode.window.showInformationMessage(l10n.t(`Working directory changed to {0}.`, newDirectory));
          }
        } catch (e) {
          console.log(e);
        }
      }
    }),

    vscode.commands.registerCommand(`code-for-ibmi.addIFSShortcut`, async (node?: IFSDirectoryItem) => {
      const connection = instance.getConnection();
      if (connection) {
        const config = connection.getConfig();
        const content = connection.getContent();
        const newDirectory = (await vscode.window.showInputBox({
          prompt: l10n.t(`Path to IFS directory`),
          value: node ? node.path : undefined
        }))?.trim();

        try {
          if (newDirectory) {
            const shortcuts = config.ifsShortcuts;
            if (await content.isDirectory(newDirectory) !== true) {
              throw (l10n.t(`{0} is not a directory.`, newDirectory));
            } else if (!shortcuts.includes(newDirectory)) {
              shortcuts.push(newDirectory);
              config.ifsShortcuts = shortcuts;
              await IBMi.connectionManager.update(config);
              if (config.autoSortIFSShortcuts) {
                vscode.commands.executeCommand(`code-for-ibmi.sortIFSShortcuts`);
              }
              if (IBMi.connectionManager.get(`autoRefresh`)) {
                ifsBrowser.refresh();
              }
            }
          }
        } catch (e: any) {
          vscode.window.showErrorMessage(l10n.t(`Error creating IFS shortcut! {0}`, e));
        }
      }
    }),

    vscode.commands.registerCommand(`code-for-ibmi.removeIFSShortcut`, async (node: IFSShortcutItem) => {
      const connection = instance.getConnection();
      if (connection) {
        const config = connection.getConfig();
        const shortcuts = config.ifsShortcuts;
        const removeDir = (node.path || (await vscode.window.showQuickPick(shortcuts, {
          placeHolder: l10n.t(`Select IFS shortcut to remove`),
        })))?.trim();

        try {
          if (removeDir) {
            const inx = shortcuts.indexOf(removeDir);
            if (inx >= 0) {
              shortcuts.splice(inx, 1);
              config.ifsShortcuts = shortcuts;
              await IBMi.connectionManager.update(config);
              if (IBMi.connectionManager.get(`autoRefresh`)) {
                ifsBrowser.refresh();
              }
            }
          }
        } catch (e) {
          console.log(e);
        }
      }
    }),

    vscode.commands.registerCommand(`code-for-ibmi.sortIFSShortcuts`, async () => {
      const config = instance.getConnection()?.getConfig();

      if (config) {
        try {
          config.ifsShortcuts.sort((a, b) => a.toLocaleLowerCase().localeCompare(b.toLocaleLowerCase()));
          await IBMi.connectionManager.update(config);
          if (IBMi.connectionManager.get(`autoRefresh`)) {
            ifsBrowser.refresh();
          }
        } catch (e) {
          console.log(e);
        }
      }
    }),

    vscode.commands.registerCommand(`code-for-ibmi.moveIFSShortcutDown`, (node: IFSShortcutItem) => ifsBrowser.moveShortcut(node, "down")),
    vscode.commands.registerCommand(`code-for-ibmi.moveIFSShortcutUp`, (node: IFSShortcutItem) => ifsBrowser.moveShortcut(node, "up")),
    vscode.commands.registerCommand(`code-for-ibmi.moveIFSShortcutToTop`, (node: IFSShortcutItem) => ifsBrowser.moveShortcut(node, "top")),
    vscode.commands.registerCommand(`code-for-ibmi.moveIFSShortcutToBottom`, (node: IFSShortcutItem) => ifsBrowser.moveShortcut(node, "bottom")),

    vscode.commands.registerCommand(`code-for-ibmi.createDirectory`, async (node?: IFSDirectoryItem) => {
      const connection = instance.getConnection();
      if (connection) {
        const config = connection.getConfig();
        const value = `${node?.path || config.homeDirectory}/`;
        const selectStart = value.length + 1;
        const fullName = await vscode.window.showInputBox({
          prompt: l10n.t(`Path of new folder`),
          value: value,
          valueSelection: [selectStart, selectStart]
        });

        if (fullName) {
          try {
            await connection.sendCommand({ command: `mkdir ${Tools.escapePath(fullName)}` });

            if (IBMi.connectionManager.get(`autoRefresh`)) {
              ifsBrowser.refresh(node);
            }

          } catch (e: any) {
            vscode.window.showErrorMessage(l10n.t(`Error creating new directory! {0}`, e));
          }
        }
      }
    }),

    vscode.commands.registerCommand(`code-for-ibmi.createStreamfile`, async (node?: IFSDirectoryItem) => {
      const connection = instance.getConnection();
      if (connection) {
        const config = connection.getConfig();
        const content = connection.getContent();
        const value = `${node?.path || config.homeDirectory}/`;
        const selectStart = value.length + 1;
        const fullName = await vscode.window.showInputBox({
          prompt: l10n.t(`Name of new streamfile`),
          value: value,
          valueSelection: [selectStart, selectStart]
        });

        if (fullName) {
          if (!await content.testStreamFile(fullName, "e") || await vscode.window.showWarningMessage(l10n.t("Streamfile {0} already exists. Do you want to overwrite it?", fullName), { modal: true }, l10n.t("Overwrite"))) {
            try {
              await content.createStreamFile(fullName);
              vscode.commands.executeCommand(`code-for-ibmi.openEditable`, fullName);
              vscode.window.showInformationMessage(l10n.t(`Created streamfile {0}.`, fullName));
              if (IBMi.connectionManager.get(`autoRefresh`)) {
                ifsBrowser.refresh(node);
              }
            } catch (e: any) {
              vscode.window.showErrorMessage(l10n.t(`Error creating new streamfile! {0}`, e));
            }
          }
        }
      }
    }),

    vscode.commands.registerCommand(`code-for-ibmi.uploadStreamfile`, async (node: IFSDirectoryItem, files?: vscode.Uri[]) => {
      const connection = instance.getConnection();

      if (connection) {
        const config = connection.getConfig();
        const root = node?.path || config.homeDirectory;

        const chosenFiles = files || await showOpenDialog();

        const filesToUpload: { local: string; remote: string; }[] = [];
        const directoriesToUpload: vscode.Uri[] = [];
        if (chosenFiles) {
          for (const uri of chosenFiles) {
            if ((await vscode.workspace.fs.stat(uri)).type === FileType.Directory) {
              directoriesToUpload.push(uri);
            }
            else {
              filesToUpload.push({
                local: uri.fsPath,
                remote: path.posix.join(root, path.basename(uri.fsPath))
              })
            }
          }
        }

        if (filesToUpload.length || directoriesToUpload.length) {
          await vscode.window.withProgress({
            location: vscode.ProgressLocation.Notification,
            title: l10n.t(`Upload`),
            cancellable: false
          }, async (progress) => {
            try {
              if (filesToUpload.length) {
                progress.report({ message: l10n.t(`sending {0} file(s)...`, filesToUpload.length) });
                await connection.getContent().uploadFiles(filesToUpload, { concurrency: 5 });
              }

              if (directoriesToUpload.length) {
                for (const directory of directoriesToUpload) {
                  const name = path.basename(directory.fsPath);
                  progress.report({ message: l10n.t(`sending {0} directory...`, name) })
                  await connection.getContent().uploadDirectory(directory, path.posix.join(root, name), { concurrency: 5 })
                }
              }

              if (IBMi.connectionManager.get(`autoRefresh`)) {
                ifsBrowser.refresh(node);
              }
              vscode.window.showInformationMessage(l10n.t(`Upload completed.`));
            } catch (err: any) {
              vscode.window.showErrorMessage(l10n.t(`Error uploading files! {0}`, err));
            }
          });
        }
        else {
          vscode.window.showInformationMessage(l10n.t(`No files or folders selected for upload.`));
        }
      }
    }),

    vscode.commands.registerCommand(`code-for-ibmi.deleteIFS`, async (singleItem: IFSItem, items?: IFSItem[]) => {
      const connection = instance.getConnection();
      if (connection) {
        if (items || singleItem) {
          items = (items || [singleItem]).filter(reduceIFSPath);
        }
        else {
          items = getSelectedItems(singleItem).filter(reduceIFSPath);
        }

        if (items && items.length) {
          if (!items.find(n => isProtected(n.path))) {
            let deletionConfirmed = false;
            const message = items.length === 1 ? l10n.t(`Are you sure you want to delete {0}?`, items[0].path) : l10n.t("Are you sure you want to delete the {0} selected files?", items.length);
            const detail = items.length === 1 ? undefined : items.map(i => `- ${i.path}`).join("\n");
            if (await vscode.window.showWarningMessage(message, { modal: true, detail }, l10n.t(`Yes`))) {
              const toBeDeleted: string[] = [];
              for (const item of items) {
                if ((IBMi.connectionManager.get(`safeDeleteMode`)) && item.file.type === `directory`) { //Check if path is directory
                  const dirName = path.basename(item.path)  //Get the name of the directory to be deleted

                  const deletionPrompt = l10n.t(`Once you delete the directory, it cannot be restored.
Please type "{0}" to confirm deletion.`, dirName);
                  const input = await vscode.window.showInputBox({
                    placeHolder: dirName,
                    prompt: deletionPrompt,
                    validateInput: text => {
                      return (text === dirName) ? null : deletionPrompt + l10n.t(` (Press "Escape" to cancel)`);
                    }
                  });
                  deletionConfirmed = (input === dirName);
                }
                else {
                  // If deleting a file rather than a directory, skip the name entry
                  // Do not delete a file if one of its parent directory is going to be deleted
                  deletionConfirmed = true;
                }

                if (deletionConfirmed) {
                  toBeDeleted.push(item.path);
                }
              }

              try {
                const removeResult = await vscode.window.withProgress({ title: l10n.t(`Deleting {0} element(s)...`, toBeDeleted.length), location: vscode.ProgressLocation.Notification }, async () => {
                  return await connection.sendCommand({ command: `rm -rf ${toBeDeleted.map(path => Tools.escapePath(path)).join(" ")}` });
                });

                if (removeResult.code !== 0) {
                  throw removeResult.stderr;
                }
                if (IBMi.connectionManager.get(`autoRefresh`)) {
                  items.map(item => item.parent)
                    .filter(Tools.distinct)
                    .forEach(async parent => parent?.refresh?.());
                }
              } catch (e: any) {
                vscode.window.showErrorMessage(l10n.t(`Error deleting streamfile! {0}`, e));
              }
            }
            else {
              vscode.window.showInformationMessage(l10n.t(`Deletion canceled.`));
            }
          }
          else {
            vscode.window.showErrorMessage(l10n.t(`Unable to delete protected directories from the IFS Browser!
{0}`, items.filter(n => isProtected(n.path)).map(n => n.path).join(`\n`)));
          }
        }
      }
    }),

    vscode.commands.registerCommand(`code-for-ibmi.moveIFS`, async (node?: IFSItem) => {
      const oldFileTabs: vscode.Tab[] = [];
      node = getSelectedItems(node).at(0);
      if (node) {
        const typeLabel = node.file.type === "streamfile" ? l10n.t("streamfile") : l10n.t("directory");
        if (node.file.type === "streamfile") {
          // Ensure that the file has a defined uri
          if (!node.resourceUri) {
            vscode.window.showErrorMessage(l10n.t(`Error renaming/moving {0}! {1}`, typeLabel, l10n.t("The file path could not be parsed.")));
            return;
          }
          // Check if the streamfile is currently open in an editor tab
          oldFileTabs.push(...VscodeTools.findUriTabs(node.resourceUri));
          if (oldFileTabs.find(tab => tab.isDirty)) {
            vscode.window.showErrorMessage(l10n.t(`Error renaming/moving {0}! {1}`, typeLabel, l10n.t("The file has unsaved changes.")));
            return;
          }
        } else {
          // Check if there are streamfiles in the directory which are currently open in an editor tab
          oldFileTabs.push(...VscodeTools.findUriTabs(node.file.path));
          if (oldFileTabs.find(tab => tab.isDirty)) {
            vscode.window.showErrorMessage(l10n.t(`Error renaming/moving {0}! {1}`, typeLabel, l10n.t("The directory has file(s) with unsaved changes.")));
            return;
          }
        }
        const connection = instance.getConnection();
        if (connection) {
          const config = connection.getConfig();
          const homeDirectory = config.homeDirectory;
          const target = await vscode.window.showInputBox({
            prompt: l10n.t(`Name of new path`),
            value: node.path,
            valueSelection: [path.posix.dirname(node.path).length + 1, node.path.length]
          });

<<<<<<< HEAD
          if (target) {
            const targetPath = path.posix.isAbsolute(target) ? target : path.posix.join(homeDirectory, target);
            try {
              const moveResult = await connection.sendCommand({ command: `mv ${Tools.escapePath(node.path)} ${Tools.escapePath(targetPath)}` });
              if (moveResult.code !== 0) {
                throw moveResult.stderr;
              }
=======
        if (target) {
          const targetPath = path.posix.isAbsolute(target) ? target : path.posix.join(homeDirectory, target);
          try {
            const moveResult = await connection.runCommand({ command: `mv ${Tools.escapePath(node.path)} ${Tools.escapePath(targetPath)}`, environment: "qsh" });
            if (moveResult.code !== 0) {
              throw moveResult.stderr;
            }
>>>>>>> 24055b2d

              if (IBMi.connectionManager.get(`autoRefresh`)) {
                ifsBrowser.refresh();
              }
              let label;
              if (path.posix.dirname(node.path) === path.posix.dirname(targetPath)) {
                label = l10n.t("{0} was renamed to {1}.", Tools.escapePath(node.path), Tools.escapePath(targetPath));
              }
              else {
                label = l10n.t("{0} was moved to {1}.", Tools.escapePath(node.path), Tools.escapePath(targetPath));
              }

              vscode.window.showInformationMessage(label);
              // If the file was open in any editor tabs prior to the renaming/movement,
              // refresh those tabs to reflect the new file path/name.
              // (Directly modifying the label or uri of an open tab is apparently not
              // possible with the current VS Code API, so refresh the tab by closing
              // it and then opening a new one at the new uri.)
              oldFileTabs.forEach((tab) => {
                vscode.window.tabGroups.close(tab).then(() => {
                  const newTargetPath = (tab.input as vscode.TabInputText).uri.path.replace(node.file.path, targetPath);
                  vscode.commands.executeCommand(`code-for-ibmi.openEditable`, newTargetPath);
                })
              })

            } catch (e: any) {
              vscode.window.showErrorMessage(l10n.t(`Error renaming/moving {0}! {1}`, typeLabel, e));
            }
          }
        }
      }
    }),
    vscode.commands.registerCommand(`code-for-ibmi.copyIFS`, async (node: IFSItem) => {
      const connection = instance.getConnection();

      if (connection) {
        const config = connection.getConfig();
        const homeDirectory = config.homeDirectory;
        const target = await vscode.window.showInputBox({
          prompt: l10n.t(`Name of new path`),
          value: node.path.endsWith(`/`) ? node.path.substring(0, node.path.length - 1) : node.path,
          valueSelection: [path.posix.dirname(node.path).length + 1, node.path.length]
        });

        if (target) {
          const targetPath = target.startsWith(`/`) ? target : homeDirectory + `/` + target;
          try {
            const result = await connection.getContent().copy(node.path, targetPath);
            if (result.code !== 0) {
              throw result.stderr;
            }
            if (IBMi.connectionManager.get(`autoRefresh`)) {
              ifsBrowser.refresh();
            }
            vscode.window.showInformationMessage(l10n.t(`{0} was copied to {1}.`, Tools.escapePath(node.path), Tools.escapePath(targetPath)));

          } catch (e: any) {
            const typeLabel = node.file.type === "streamfile" ? l10n.t("streamfile") : l10n.t("directory");
            vscode.window.showErrorMessage(l10n.t(`Error copying {0}! {1}`, typeLabel, e));
          }
        }
      }
    }),

    vscode.commands.registerCommand(`code-for-ibmi.searchIFS`, async (node?: IFSItem, nodes?: IFSItem[]) => {
      const connection = instance.getConnection();

      if (connection && connection.remoteFeatures.grep) {
        const config = connection.getConfig();
        const searchPaths: string[] = [];
        if (node) {
          (nodes || [node]).forEach(n => searchPaths.push(n.path));
        }
        else {
          const path = await vscode.window.showInputBox({
            value: config.homeDirectory,
            prompt: l10n.t(`Enter IFS directory to search`),
            title: l10n.t(`Search directory`)
          });

          if (path) {
            searchPaths.push(path);
          }
        }

        if (searchPaths.length) {
          const list = IBMi.GlobalStorage.getPreviousSearchTerms();
          const items: vscode.QuickPickItem[] = list.map(term => ({ label: term }));
          const listHeader = [
            { label: l10n.t(`Previous search terms`), kind: vscode.QuickPickItemKind.Separator }
          ];
          const clearList = l10n.t(`$(trash) Clear list`);
          const clearListArray: vscode.QuickPickItem[] = [{ label: ``, kind: vscode.QuickPickItemKind.Separator }, { label: clearList }];

          const quickPick = vscode.window.createQuickPick();
          quickPick.items = items.length ? [...items, ...clearListArray] : [];
          quickPick.placeholder = items.length ? l10n.t(`Enter search term or select one of the previous search terms.`) : l10n.t("Enter search term.");
          quickPick.title = l10n.t(`Search`);

          quickPick.onDidChangeValue(() => {
            if (!quickPick.value) {
              quickPick.items = [...listHeader, ...items, ...clearListArray];
            } else if (!list.includes(quickPick.value)) {
              quickPick.items = [{ label: quickPick.value },
              ...listHeader,
              ...items]
            }
          })

          quickPick.onDidAccept(async () => {
            const searchTerm = quickPick.activeItems[0].label;
            if (searchTerm) {
              if (searchTerm === clearList) {
                IBMi.GlobalStorage.clearPreviousSearchTerms();
                quickPick.items = [];
                quickPick.placeholder = l10n.t(`Enter search term.`);
                vscode.window.showInformationMessage(l10n.t(`Cleared list.`));
                quickPick.show();
              } else {
                quickPick.hide();
                IBMi.GlobalStorage.addPreviousSearchTerm(searchTerm);
                await doSearchInStreamfiles(searchTerm, searchPaths);
              }
            }
          });

          quickPick.onDidHide(() => quickPick.dispose());
          quickPick.show();
        }
      } else {
        vscode.window.showErrorMessage(l10n.t(`grep must be installed on the remote system for the IFS search.`));
      }
    }),

    vscode.commands.registerCommand(`code-for-ibmi.ifs.find`, async (node?: IFSItem, nodes?: IFSItem[]) => {
      const connection = instance.getConnection();

      if (connection && connection.remoteFeatures.find) {
        const config = connection.getConfig();
        const findPaths: string[] = [];
        if (node) {
          (nodes || [node]).forEach(n => findPaths.push(n.path));
        }
        else {
          const path = await vscode.window.showInputBox({
            value: config.homeDirectory,
            prompt: l10n.t(`Enter IFS directory to find files in`),
            title: l10n.t(`Find in directory`)
          });
          if (path) {
            findPaths.push(path);
          }
        }

        if (findPaths.length) {
          const list = IBMi.GlobalStorage.getPreviousFindTerms();
          const items: vscode.QuickPickItem[] = list.map(term => ({ label: term }));
          const listHeader = [
            { label: l10n.t("Previous find terms"), kind: vscode.QuickPickItemKind.Separator }
          ];
          const clearList = l10n.t(`$(trash) Clear list`);
          const clearListArray: vscode.QuickPickItem[] = [{ label: ``, kind: vscode.QuickPickItemKind.Separator }, { label: clearList }];

          const quickPick = vscode.window.createQuickPick();
          quickPick.items = items.length ? [...items, ...clearListArray] : [];
          quickPick.placeholder = items.length ? l10n.t(`Enter find term or select one of the previous find terms.`) : l10n.t("Enter find term.");
          quickPick.title = l10n.t(`Find {0}`, findPaths);

          quickPick.onDidChangeValue(() => {
            if (!quickPick.value) {
              quickPick.items = [...listHeader, ...items, ...clearListArray];
            } else if (!list.includes(quickPick.value)) {
              quickPick.items = [{ label: quickPick.value },
              ...listHeader,
              ...items]
            }
          })

          quickPick.onDidAccept(async () => {
            const findTerm = quickPick.activeItems[0].label;
            if (findTerm) {
              if (findTerm === clearList) {
                IBMi.GlobalStorage.clearPreviousFindTerms();
                quickPick.items = [];
                quickPick.placeholder = l10n.t(`Enter find term.`);
                vscode.window.showInformationMessage(l10n.t(`Cleared list.`));
                quickPick.show();
              } else {
                quickPick.hide();
                IBMi.GlobalStorage.addPreviousFindTerm(findTerm);
                await doFindStreamfiles(findTerm, findPaths);
              }
            }
          });

          quickPick.onDidHide(() => quickPick.dispose());
          quickPick.show();
        }
      } else {
        vscode.window.showErrorMessage(l10n.t(`"findutils" must be installed on the remote system.`));
      }
    }),

    vscode.commands.registerCommand(`code-for-ibmi.downloadStreamfile`, async (node: IFSItem, nodes?: IFSItem[]) => {
      const ibmi = instance.getConnection();
      if (ibmi) {
        const items = (nodes || [node]).filter(reduceIFSPath);
        const saveIntoDirectory = items.length > 1 || items[0].file.type === "directory";
        let downloadLocationURI: vscode.Uri | undefined;
        if (saveIntoDirectory) {
          downloadLocationURI = (await vscode.window.showOpenDialog({
            canSelectMany: false,
            canSelectFiles: false,
            canSelectFolders: true,
            defaultUri: vscode.Uri.file(ibmi.getLastDownloadLocation())
          }))?.[0];
        }
        else {
          const remoteFilepath = path.join(ibmi.getLastDownloadLocation(), path.basename(node.path));
          downloadLocationURI = (await vscode.window.showSaveDialog({
            defaultUri: vscode.Uri.file(remoteFilepath),
            filters: { 'Streamfile': [extname(node.path).substring(1) || '*'] }
          }));
        }

        if (downloadLocationURI) {
          const downloadLocation = downloadLocationURI.path;
          await ibmi.setLastDownloadLocation(saveIntoDirectory ? downloadLocation : dirname(downloadLocation));
          const increment = 100 / items.length;
          window.withProgress({ title: l10n.t(`Downloading`), location: vscode.ProgressLocation.Notification }, async (task) => {
            try {
              for (const item of items) {
                const targetPath = item.path;
                task.report({ message: targetPath, increment });
                if (saveIntoDirectory) {
                  const target = path.join(Tools.fixWindowsPath(downloadLocation!), path.basename(targetPath));
                  if (item.file.type === "directory") {
                    let proceed = !existsSync(target);
                    if (!proceed) {
                      if (await vscode.window.showWarningMessage(l10n.t("{0} already exists.\nDo you want to replace it?", target), { modal: true }, l10n.t(`Yes`))) {
                        rmdirSync(target, { recursive: true });
                        proceed = true;
                      }
                    }

                    if (proceed) {
                      mkdirSync(target, { recursive: true });
                      await ibmi.getContent().downloadDirectory(target, targetPath, { concurrency: 5 });
                    }
                  }
                  else {
                    if (!existsSync(target) || await vscode.window.showWarningMessage(l10n.t(`{0} already exists.
Do you want to replace it?`, target), { modal: true }, l10n.t(`{0} already exists.
Do you want to replace it?`, target))) {
                      await ibmi.getContent().downloadFile(target, targetPath);
                    }
                  }
                }
                else {
                  await ibmi.getContent().downloadFile(downloadLocation!, targetPath);
                }
              }
              vscode.window.showInformationMessage(l10n.t(`Download complete`), l10n.t(`Open`))
                .then(open => open ? vscode.commands.executeCommand('revealFileInOS', saveIntoDirectory ? vscode.Uri.joinPath(downloadLocationURI, path.basename(items[0].path)) : downloadLocationURI) : undefined);
            }
            catch (e: any) {
              vscode.window.showErrorMessage(l10n.t(`Error downloading file(s): {0}`, String(e)));
            }
          });
        }
      }
    }),

    vscode.commands.registerCommand(`code-for-ibmi.ifs.copyPath`, async (node: IFSItem) => {
      await vscode.env.clipboard.writeText(node.path);
    }),

    vscode.commands.registerCommand(`code-for-ibmi.searchIFSBrowser`, async () => {
      vscode.commands.executeCommand('ifsBrowser.focus');
      vscode.commands.executeCommand('list.find');
    })
  )
}

vscode.commands.registerCommand(`code-for-ibmi.ifs.toggleShowHiddenFiles`, async function () {
  const config = instance.getConnection()?.getConfig();
  if (config) {
    config.showHiddenFiles = !config.showHiddenFiles;
    await IBMi.connectionManager.update(config);
    vscode.commands.executeCommand("code-for-ibmi.refreshIFSBrowser");
  }
});

function handleFileListErrors(errors: string[]) {
  errors.forEach(error => vscode.window.showErrorMessage(error));
  vscode.window.showErrorMessage(l10n.t(`{0} {1} occurred while listing files.`, errors.length, errors.length > 1 ? l10n.t(`errors`) : l10n.t(`error`)));
}

function storeIFSList(path: string, list: string[]) {
  const storage = instance.getStorage();
  if (storage) {
    const existingDirs = storage.getSourceList();
    existingDirs[path] = list;
    return storage.setSourceList(existingDirs);
  }
}

async function doSearchInStreamfiles(searchTerm: string, searchPaths: string[]) {
  try {
    const total = await vscode.window.withProgress({
      location: vscode.ProgressLocation.Notification,
      title: l10n.t(`Searching "{0}" in `, searchTerm),
    }, async (progress, cancel) => {
      const increment = 100 / searchPaths.length;
      let total = 0;
      let append = false;
      for (const searchPath of searchPaths) {
        if (cancel.isCancellationRequested) {
          return total;
        }
        progress.report({
          message: searchPath,
          increment
        });
        const results = await Search.searchIFS(instance.getConnection()!, searchPath, searchTerm);
        if (results) {
          total += results.hits.length;
          openIFSSearchResults(searchPath, results, append);
          append = true;
        }
      }

      return total;
    });

    if (!total) {
      vscode.window.showInformationMessage(l10n.t(`No results found searching for "{0}".`, searchTerm));
    }
  } catch (e) {
    vscode.window.showErrorMessage(l10n.t(`Error searching streamfiles.`));
  }
}

async function doFindStreamfiles(findTerm: string, findPaths: string[]) {
  try {
    const total = await vscode.window.withProgress({
      location: vscode.ProgressLocation.Notification,
      title: l10n.t(`Finding filenames with "{0}" in`, findTerm),
    }, async (progress, cancel) => {
      const increment = 100 / findPaths.length;
      let total = 0;
      let append = false;
      for (const findPath of findPaths) {
        if (cancel.isCancellationRequested) {
          return total;
        }
        progress.report({
          message: findPath,
          increment
        });
        const results = (await Search.findIFS(instance.getConnection()!, findPath, findTerm));
        if (results) {
          total += results.hits.length;
          openIFSSearchResults(findPath, results, append);
          append = true;
        }
      }

      return total;
    });

    if (!total) {
      vscode.window.showInformationMessage(l10n.t(`No results found finding filenames with "{0}".`, findTerm));
    }
  } catch (e) {
    vscode.window.showErrorMessage(l10n.t(`Error finding filenames.`));
  }
}

function openIFSSearchResults(searchPath: string, searchResults: SearchResults, appendResults: boolean) {
  searchResults.hits =
    searchResults.hits.map(a => ({ ...a, label: path.posix.relative(searchPath, a.path) }) as SearchHit)
      .sort((a, b) => a.path.localeCompare(b.path));
  vscode.commands.executeCommand(`code-for-ibmi.setSearchResults`, searchResults, appendResults);
}

async function showOpenDialog() {
  const openType = (await vscode.window.showQuickPick([l10n.t(`Folders`), l10n.t(`Files`)], { title: l10n.t(`What do you want to upload?`) }));
  if (openType) {
    return vscode.window.showOpenDialog({
      defaultUri: vscode.Uri.file(os.homedir()),
      canSelectMany: true,
      ...openType === l10n.t(`Folders`) ? {
        canSelectFolders: true,
        canSelectFiles: false
      } : {
        canSelectFolders: false,
        canSelectFiles: true
      }
    })
  }
}

/**
 * Filters the content of an IFSItem array to keep only items whose parent are not in the array
 */
function reduceIFSPath(item: IFSItem, index: number, array: IFSItem[]) {
  return !array.filter(i => i.file.type === "directory" && i !== item).some(folder => item.file.path.startsWith(folder.file.path));
}<|MERGE_RESOLUTION|>--- conflicted
+++ resolved
@@ -657,23 +657,13 @@
             valueSelection: [path.posix.dirname(node.path).length + 1, node.path.length]
           });
 
-<<<<<<< HEAD
           if (target) {
             const targetPath = path.posix.isAbsolute(target) ? target : path.posix.join(homeDirectory, target);
             try {
-              const moveResult = await connection.sendCommand({ command: `mv ${Tools.escapePath(node.path)} ${Tools.escapePath(targetPath)}` });
+              const moveResult = await connection.runCommand({ command: `mv ${Tools.escapePath(node.path)} ${Tools.escapePath(targetPath)}`, environment: "qsh" });
               if (moveResult.code !== 0) {
                 throw moveResult.stderr;
               }
-=======
-        if (target) {
-          const targetPath = path.posix.isAbsolute(target) ? target : path.posix.join(homeDirectory, target);
-          try {
-            const moveResult = await connection.runCommand({ command: `mv ${Tools.escapePath(node.path)} ${Tools.escapePath(targetPath)}`, environment: "qsh" });
-            if (moveResult.code !== 0) {
-              throw moveResult.stderr;
-            }
->>>>>>> 24055b2d
 
               if (IBMi.connectionManager.get(`autoRefresh`)) {
                 ifsBrowser.refresh();
