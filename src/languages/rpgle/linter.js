
const vscode = require(`vscode`);

<<<<<<< HEAD
const errorText = {
  'BlankStructNamesCheck': `Struct names cannot be blank (\`*N\`).`,
  'QualifiedCheck': `Struct names must be qualified (\`QUALIFIED\`).`,
  'PrototypeCheck': `Prototypes can only be defined with either \`EXT\`, \`EXTPGM\` or \`EXTPROC\``,
  'ForceOptionalParens': `Expressions must be surrounded by brackets.`,
  'NoOCCURS': `\`OCCURS\` is not allowed.`,
  'NoSELECTAll': `\`SELECT *\` is not allowed in Embedded SQL.`,
  'UselessOperationCheck': `Redundant operation codes (EVAL, CALLP) not allowed.`,
  'UppercaseConstants': `Constants must be in uppercase.`,
}
=======
const instance = require(`../../Instance`);
const Configuration = require(`../../api/Configuration`);

const ColumnData = require(`./columnData`);

const currentArea = vscode.window.createTextEditorDecorationType({
  backgroundColor: `rgba(242, 242, 109, 0.3)`,
  border: `1px solid grey`,
});

const notCurrentArea = vscode.window.createTextEditorDecorationType({
  backgroundColor: `rgba(242, 242, 109, 0.1)`,
  border: `1px solid grey`,
});

const possibleTags = require(`./tags`);

const oneLineTriggers = {
  'DCL-DS': [`LIKEDS`, `LIKEREC`, `END-DS`],
  'DCL-PI': [`END-PI`],
}

module.exports = class RPGLinter {
  /**
   * @param {vscode.ExtensionContext} context
   */
  constructor(context) {
    this.linterDiagnostics = vscode.languages.createDiagnosticCollection(`Lint`);

    /** @type {{[path: string]: string[]}} */
    this.copyBooks = {};

    /** @type {{[path: string]: {subroutines, procedures, variables, structs, constants}}} */
    this.parsedCache = {};

    context.subscriptions.push(
      this.linterDiagnostics,

      vscode.commands.registerCommand(`code-for-ibmi.rpgleColumnAssistant`, async () => {
        if (Configuration.get(`rpgleColumnAssistEnabled`)) {
          const editor = vscode.window.activeTextEditor;
          if (editor) {
            const document = editor.document;

            if (document.languageId === `rpgle`) {
              if (document.getText(new vscode.Range(0, 0, 0, 6)).toUpperCase() !== `**FREE`) { 
                const lineNumber = editor.selection.start.line;
                const positionIndex = editor.selection.start.character;

                const positionsData = await ColumnData.promptLine(
                  document.getText(new vscode.Range(lineNumber, 0, lineNumber, 100)), 
                  positionIndex
                );

                if (positionsData) {
                  editor.edit(editBuilder => {
                    editBuilder.replace(new vscode.Range(lineNumber, 0, lineNumber, 80), positionsData);
                  });
                }
              }
            }
          }
        } else {
          vscode.window.showInformationMessage(`Column assist disabled.`);
        }
      }),

      vscode.window.onDidChangeTextEditorSelection(e => {
        if (Configuration.get(`rpgleColumnAssistEnabled`)) {
          const editor = e.textEditor;
          const document = editor.document;

          if (document.languageId === `rpgle`) {
            if (document.getText(new vscode.Range(0, 0, 0, 6)).toUpperCase() !== `**FREE`) {
              const lineNumber = editor.selection.start.line;
              const positionIndex = editor.selection.start.character;

              const positionsData = ColumnData.getAreasForLine(
                document.getText(new vscode.Range(lineNumber, 0, lineNumber, 100)), 
                positionIndex
              );

              if (positionsData) {
                let decorations = [];

                positionsData.specification.forEach((box, index) => {
                  if (index === positionsData.active) {
                    //There should only be one current.
                    editor.setDecorations(currentArea, [{
                      hoverMessage: box.name,
                      range: new vscode.Range(lineNumber, box.start, lineNumber, box.end+1)
                    }]);

                  } else {
                    decorations.push({
                      hoverMessage: box.name,
                      range: new vscode.Range(lineNumber, box.start, lineNumber, box.end+1)
                    })
                  }
                });
                editor.setDecorations(notCurrentArea, decorations);

              } else {
                editor.setDecorations(currentArea, []);
                editor.setDecorations(notCurrentArea, []);
              }
            }
          }
        }
      }),

      vscode.commands.registerCommand(`code-for-ibmi.rpgleOpenInclude`, async => {
        if (Configuration.get(`rpgleContentAssistEnabled`)) {
          const editor = vscode.window.activeTextEditor;
          
          if (editor) {
            const document = editor.document;
            const position = editor.selection.active;
            if (document.languageId === `rpgle`) {
              const linePieces = document.lineAt(position.line).text.trim().split(` `);
              if ([`/COPY`, `/INCLUDE`].includes(linePieces[0].toUpperCase())) {
                const {finishedPath, type} = this.getPathInfo(document.uri, linePieces[1]);

                switch (type) {
                case `member`:
                  vscode.commands.executeCommand(`code-for-ibmi.openEditable`, `${finishedPath.substr(1)}.rpgle`);
                  break;

                case `streamfile`:
                  vscode.commands.executeCommand(`code-for-ibmi.openEditable`, finishedPath);
                  break;
                }
              }
            }
          }
        }
      }),

      vscode.languages.registerCodeActionsProvider(`rpgle`, {
        provideCodeActions: async (document, range) => {
          let diagnostics = [];
          /** @type {vscode.CodeAction[]} */
          let actions = [];

          const isFree = (document.getText(new vscode.Range(0, 0, 0, 6)).toUpperCase() === `**FREE`);
          const text = document.getText();
          if (isFree) {
            const detail = this.parseFreeFormatDocument(text, {
              indent: Number(vscode.window.activeTextEditor.options.tabSize)
            });

            const edit = new vscode.WorkspaceEdit();

            if (detail.length > 0) {
              detail.forEach(error => {
                const action = new vscode.CodeAction(`Fix indentation on line ${error.line+1}`, vscode.CodeActionKind.QuickFix);
                const range = new vscode.Range(error.line, 0, error.line, error.currentIndent);

                const diagnostic = new vscode.Diagnostic(
                  range, 
                  `Incorrect indentation. Expected ${error.expectedIndent}, got ${error.currentIndent}`, 
                  vscode.DiagnosticSeverity.Warning
                );

                diagnostics.push(diagnostic);
                edit.replace(document.uri, range, `${` `.repeat(error.expectedIndent)}`);
              });

              const action = new vscode.CodeAction(`Fix all indentation warnings`, vscode.CodeActionKind.QuickFix);
              action.diagnostics = diagnostics;
              action.edit = edit;
              actions.push(action);
            }
          }
          
          this.linterDiagnostics.set(document.uri, diagnostics);
          return actions;
        }
      }),

      vscode.languages.registerHoverProvider({language: `rpgle`}, {
        provideHover: async (document, position, token) => {
          if (Configuration.get(`rpgleContentAssistEnabled`)) {
            const text = document.getText();
            const doc = await this.getDocs(document.uri, text);
            const range = document.getWordRangeAtPosition(position);
            const word = document.getText(range).toUpperCase();

            const procedure = doc.procedures.find(proc => proc.name.toUpperCase() === word);

            if (procedure) {
              let markdown = ``;
              let retrunValue = procedure.keywords.filter(keyword => keyword !== `EXTPROC`);
              if (retrunValue.length === 0) retrunValue = [`void`];

              const returnTag = procedure.tags.find(tag => tag.tag === `return`);
              const deprecatedTag = procedure.tags.find(tag => tag.tag === `deprecated`);

              // Deprecated notice
              if (deprecatedTag) {
                markdown += `**Deprecated:** ${deprecatedTag.content}\n\n`;
              }

              // Formatted code
              markdown += `\`\`\`vb\n${procedure.name}(`;

              if (procedure.subItems.length > 0) {
                markdown += `\n  ${procedure.subItems.map(parm => `${parm.name}: ${parm.keywords.join(` `)}`).join(`,\n  `)}\n`;
              }

              markdown += `): ${retrunValue.join(` `)}\n\`\`\` \n`;

              // Description
              if (procedure.description)
                markdown += `${procedure.description}\n\n`;

              // Params
              markdown += procedure.subItems.map(parm => `*@param* \`${parm.name.replace(new RegExp(`\\*`, `g`), `\\*`)}\` ${parm.description}`).join(`\n\n`);

              // Return value
              if (returnTag) {
                markdown += `\n\n*@returns* ${returnTag.content}`;
              }

              if (procedure.position) {
                markdown += `\n\n*@file* \`${procedure.position.path}:${procedure.position.line+1}\``;
              }

              return new vscode.Hover(
                new vscode.MarkdownString(
                  markdown
                )
              );
            }

            const linePieces = document.lineAt(position.line).text.trim().split(` `);
            if ([`/COPY`, `/INCLUDE`].includes(linePieces[0].toUpperCase())) {
              const {type, memberPath, finishedPath} = this.getPathInfo(document.uri, linePieces[1]);

              return new vscode.Hover(
                new vscode.MarkdownString(
                  `\`'${finishedPath}'\` (${type})`
                )
              )
            }
          }

          return null;
        }
      }),

      vscode.languages.registerDocumentSymbolProvider({ language: `rpgle` }, 
        {
          provideDocumentSymbols: async (document, token) => {
            if (Configuration.get(`rpgleContentAssistEnabled`)) {
              const isFree = (document.getText(new vscode.Range(0, 0, 0, 6)).toUpperCase() === `**FREE`);
              
              const text = document.getText();
              if (isFree) {
                const doc = await this.getDocs(document.uri, text);

                const currentPath = document.uri.path;

                /** @type vscode.SymbolInformation[] */
                let currentDefs = [];

                currentDefs.push(
                  ...[
                    ...doc.procedures.filter(proc => proc.position && proc.position.path === currentPath),
                    ...doc.subroutines.filter(sub => sub.position && sub.position.path === currentPath),
                  ].map(def => new vscode.SymbolInformation(
                    def.name,
                    vscode.SymbolKind.Function,
                    new vscode.Range(def.position.line, 0, def.position.line, 0),
                    document.uri
                  ))
                );

                currentDefs.push(
                  ...doc.variables
                    .filter(variable => variable.position && variable.position.path === currentPath)
                    .map(def => new vscode.SymbolInformation(
                      def.name,
                      vscode.SymbolKind.Variable,
                      new vscode.Range(def.position.line, 0, def.position.line, 0),
                      document.uri
                    ))
                );

                currentDefs.push(
                  ...doc.structs
                    .filter(struct => struct.position && struct.position.path === currentPath)
                    .map(def => new vscode.SymbolInformation(
                      def.name,
                      vscode.SymbolKind.Struct,
                      new vscode.Range(def.position.line, 0, def.position.line, 0),
                      document.uri
                    ))
                );

                currentDefs.push(
                  ...doc.constants
                    .filter(constant => constant.position && constant.position.path === currentPath)
                    .map(def => new vscode.SymbolInformation(
                      def.name,
                      vscode.SymbolKind.Constant,
                      new vscode.Range(def.position.line, 0, def.position.line, 0),
                      document.uri
                    ))
                );

                return currentDefs;
              }
            }

            return [];
          }
        }),

      vscode.languages.registerDefinitionProvider({ language: `rpgle` }, {
        provideDefinition: async (document, position, token) => {
          if (Configuration.get(`rpgleContentAssistEnabled`)) {
            const isFree = (document.getText(new vscode.Range(0, 0, 0, 6)).toUpperCase() === `**FREE`);
            const doc = await this.getDocs(document.uri);
            const range = document.getWordRangeAtPosition(position);
            const word = document.getText(range).toUpperCase();

            if (doc) {
              const types = Object.keys(doc);
              const type = types.find(type => doc[type].find(def => def.name.toUpperCase() === word));
              if (doc[type]) {
                const def = doc[type].find(def => def.name.toUpperCase() === word);
                if (def) {
                  let {finishedPath, type} = this.getPathInfo(document.uri, def.position.path);
                  if (type === `member`) {
                    finishedPath = `${finishedPath}.rpgle`;
                  }

                  return new vscode.Location(
                    vscode.Uri.parse(finishedPath).with({scheme: type, path: finishedPath}),
                    new vscode.Range(def.position.line, 0, def.position.line, 0)
                  );
                }
              }
            }
          }
        }}),

      vscode.languages.registerCompletionItemProvider({language: `rpgle`, }, {
        provideCompletionItems: async (document, position) => {
          if (Configuration.get(`rpgleContentAssistEnabled`)) {
            const isFree = (document.getText(new vscode.Range(0, 0, 0, 6)).toUpperCase() === `**FREE`);
            const text = document.getText();
            if (isFree) {
              const currentLine = document.getText(new vscode.Range(position.line, 0, position.line, position.character));
              const doc = await this.getDocs(document.uri, text);

              /** @type vscode.CompletionItem[] */
              let items = [];
              let item;

              if (currentLine.startsWith(`//`)) {
                for (const tag in possibleTags) {
                  item = new vscode.CompletionItem(`@${tag}`, vscode.CompletionItemKind.Property);
                  item.insertText = new vscode.SnippetString(`@${tag} $0`);
                  item.detail = possibleTags[tag];
                  items.push(item);
                }

              } else {
                for (const procedure of doc.procedures) {
                  item = new vscode.CompletionItem(`${procedure.name}`, vscode.CompletionItemKind.Function);
                  item.insertText = new vscode.SnippetString(`${procedure.name}(${procedure.subItems.map((parm, index) => `\${${index+1}:${parm.name}}`).join(`:`)})\$0`)
                  item.detail = procedure.keywords.join(` `);
                  item.documentation = procedure.description;
                  items.push(item);
                }

                for (const subroutine of doc.subroutines) {
                  item = new vscode.CompletionItem(`${subroutine.name}`, vscode.CompletionItemKind.Function);
                  item.insertText = new vscode.SnippetString(`${subroutine.name}\$0`);
                  item.documentation = subroutine.description;
                  items.push(item);
                }

                for (const variable of doc.variables) {
                  item = new vscode.CompletionItem(`${variable.name}`, vscode.CompletionItemKind.Variable);
                  item.insertText = new vscode.SnippetString(`${variable.name}\$0`);
                  item.detail = variable.keywords.join(` `);
                  item.documentation = variable.description;
                  items.push(item);
                }

                for (const struct of doc.structs) {
                  item = new vscode.CompletionItem(`${struct.name}`, vscode.CompletionItemKind.Struct);
                  item.insertText = new vscode.SnippetString(`${struct.name}\$0`);
                  item.detail = struct.keywords.join(` `);
                  item.documentation = struct.description;
                  items.push(item);
                }

                for (const constant of doc.constants) {
                  item = new vscode.CompletionItem(`${constant.name}`, vscode.CompletionItemKind.Constant);
                  item.insertText = new vscode.SnippetString(`${constant.name}\$0`);
                  item.detail = constant.keywords.join(` `);
                  item.documentation = constant.description;
                  items.push(item);
                }
              }

              return items;
            }
          }
        }
      }),

      vscode.window.onDidChangeActiveTextEditor(async (e) => {
        if (e && e.document) {
          if (e.document.languageId === `rpgle`) {
            const document = e.document;
            const text = document.getText();
            const isFree = (document.getText(new vscode.Range(0, 0, 0, 6)).toUpperCase() === `**FREE`);
            if (isFree) {
              this.updateCopybookCache(document.uri, text);
            }
          }
        }
      }),

      vscode.workspace.onDidSaveTextDocument((document) => {
        if (Configuration.get(`rpgleContentAssistEnabled`)) {
          const {type, finishedPath} = this.getPathInfo(document.uri, path.basename(document.uri.path));
          const text = document.getText();
          const isFree = (document.getText(new vscode.Range(0, 0, 0, 6)).toUpperCase() === `**FREE`);

          if (this.copyBooks[finishedPath]) {
            //Update stored copy book
            const lines = text.replace(new RegExp(`\\\r`, `g`), ``).split(`\n`);
            this.copyBooks[finishedPath] = lines;
          }
          else if (document.languageId === `rpgle`) {
            //Else fetch new info from source being edited
            if (isFree) {
              this.updateCopybookCache(document.uri, text);
            }
          }
          
        }
      }),

      vscode.workspace.onDidOpenTextDocument((document) => {
        if (document.languageId === `rpgle`) {
          if (Configuration.get(`rpgleContentAssistEnabled`)) {
            const isFree = (document.getText(new vscode.Range(0, 0, 0, 6)).toUpperCase() === `**FREE`);
            const text = document.getText();
            if (isFree) {
              this.updateCopybookCache(document.uri, text);
            }
          }
        }
      })
    )
    
  }

  /**
   * @param {vscode.Uri} workingUri Path being worked with
   * @param {string} getPath IFS or member path to fetch (in the format of an RPGLE copybook)
   */
  getPathInfo(workingUri, getPath) {
    const config = instance.getConfig();

    /** @type {string} */
    let finishedPath = undefined;

    /** @type {string[]} */
    let memberPath = undefined;

    /** @type {"streamfile"|"member"|undefined} */
    let type = undefined;

    if (workingUri.scheme === `streamfile`) {
      type = `streamfile`;
      //Fetch IFS

      if (getPath.startsWith(`'`)) getPath = getPath.substring(1);
      if (getPath.endsWith(`'`)) getPath = getPath.substring(0, getPath.length - 1);

      if (getPath.startsWith(`/`)) {
        //Get from root
        finishedPath = getPath;
      } 

      else {
        finishedPath = path.posix.join(config.homeDirectory, getPath);
      }

    } else {
      //Fetch member
      const getLib = getPath.split(`/`);
      const getMember = getLib[getLib.length-1].split(`,`);
      const workingPath = workingUri.path.split(`/`);
      memberPath = [undefined, undefined, `QRPGLEREF`, undefined];

      if (workingPath.length === 4) { //ASP not included
        memberPath[1] = workingPath[1];
        memberPath[2] = workingPath[2];
      } else {
        memberPath[0] = workingPath[1];
        memberPath[1] = workingPath[2];
        memberPath[2] = workingPath[3];
      }

      switch (getMember.length) {
      case 1:
        memberPath[3] = getMember[0];
        break;
      case 2:
        memberPath[2] = getMember[0];
        memberPath[3] = getMember[1];
      }

      if (getLib.length === 2) {
        memberPath[1] = getLib[0];
      }

      if (memberPath[3].includes(`.`)) {
        memberPath[3] = memberPath[3].substr(0, memberPath[3].lastIndexOf(`.`));
      }

      finishedPath = memberPath.join(`/`);

      if (workingPath.length === 5) {
        finishedPath = `/${finishedPath}`;
      }

      type = `member`;
    }

    finishedPath = finishedPath.toUpperCase();

    return {type, memberPath, finishedPath};
  }

  /**
   * @param {vscode.Uri} workingUri Path being worked with
   * @param {string} getPath IFS or member path to fetch
   * @returns {Promise<string[]>}
   */
  async getContent(workingUri, getPath) {
    const contentApi = instance.getContent();

    let content;
    let lines = undefined;

    let {type, memberPath, finishedPath} = this.getPathInfo(workingUri, getPath);

    try {
      switch (type) {
      case `member`:
        if (this.copyBooks[finishedPath]) {
          lines = this.copyBooks[finishedPath];
        } else {
          content = await contentApi.downloadMemberContent(memberPath[0], memberPath[1], memberPath[2], memberPath[3]);
          lines = content.replace(new RegExp(`\\\r`, `g`), ``).split(`\n`);
          this.copyBooks[finishedPath] = lines;
        }
        break;

      case `streamfile`:
        if (this.copyBooks[finishedPath]) {
          lines = this.copyBooks[finishedPath];
        } else {
          content = await contentApi.downloadStreamfile(finishedPath);
          lines = content.replace(new RegExp(`\\\r`, `g`), ``).split(`\n`);
          this.copyBooks[finishedPath] = lines;
        }
        break;
      }
    } catch (e) {
      lines = [];
    }

    return lines;
  }

  /**
   * @param {vscode.Uri} workingUri
   * @param {string} content 
   */
  async updateCopybookCache(workingUri, content) {
    if (this.parsedCache[workingUri.path]) {
      this.parsedCache[workingUri.path] = undefined; //Clear parsed data

      let baseLines = content.replace(new RegExp(`\\\r`, `g`), ``).split(`\n`);

      //First loop is for copy/include statements
      for (let i = baseLines.length - 1; i >= 0; i--) {
        const line = baseLines[i].trim(); //Paths are case insensitive so it's okay
        if (line === ``) continue;

        const pieces = line.split(` `).filter(piece => piece !== ``);

        if ([`/COPY`, `/INCLUDE`].includes(pieces[0].toUpperCase())) {
          await this.getContent(workingUri, pieces[1]);
        }
      }
    }
  }

  /**
   * @param {vscode.Uri} workingUri
   * @param {string} [content] 
   * @param {boolean} [withIncludes] To make sure include statements are parsed
   * @returns {Promise<{
   *   variables: Declaration[],
   *   structs: Declaration[],
   *   procedures: Declaration[],
   *   subroutines: Declaration[],
   *   constants: Declaration[]
   * }|null>}
   */
  async getDocs(workingUri, content, withIncludes = true) {
    if (this.parsedCache[workingUri.path]) {
      return this.parsedCache[workingUri.path];
    };

    if (!content) return null;

    let files = {};
    let baseLines = content.replace(new RegExp(`\\\r`, `g`), ``).split(`\n`);

    let currentTitle = undefined, currentDescription = [];
    /** @type {{tag: string, content: string}[]} */
    let currentTags = [];

    let currentItem, currentSub;

    let resetDefinition = false; //Set to true when you're done defining a new item
    let docs = false; // If section is for ILEDocs
    let lineNumber, parts, partsLower, pieces;

    const constants = [];
    const variables = [];
    const structs = [];
    const procedures = [];
    const subroutines = [];

    files[workingUri.path] = baseLines;

    if (withIncludes) {
    //First loop is for copy/include statements
      for (let i = baseLines.length - 1; i >= 0; i--) {
        let line = baseLines[i].trim(); //Paths are case insensitive so it's okay
        if (line === ``) continue;

        pieces = line.split(` `).filter(piece => piece !== ``);

        if ([`/COPY`, `/INCLUDE`].includes(pieces[0].toUpperCase())) {
          files[pieces[1]] = (await this.getContent(workingUri, pieces[1]));
        }
      }
    }

    //Now the real work
    for (const file in files) {
      lineNumber = -1;
      for (let line of files[file]) {
        lineNumber += 1;

        line = line.trim();

        if (line === ``) continue;

        pieces = line.split(`;`);
        parts = pieces[0].toUpperCase().split(` `).filter(piece => piece !== ``);
        partsLower = pieces[0].split(` `).filter(piece => piece !== ``);

        switch (parts[0]) {
        case `DCL-C`:
          if (currentItem === undefined) {
            currentItem = new Declaration(`constant`);
            currentItem.name = partsLower[1];
            currentItem.keywords = parts.slice(2);
            currentItem.description = currentDescription.join(` `);

            currentItem.position = {
              path: file,
              line: lineNumber
            }

            constants.push(currentItem);
            resetDefinition = true;
          }
          break;

        case `DCL-S`:
          if (currentItem === undefined) {
            if (!parts.includes(`TEMPLATE`)) {
              currentItem = new Declaration(`variable`);
              currentItem.name = partsLower[1];
              currentItem.keywords = parts.slice(2);
              currentItem.description = currentDescription.join(` `);
              currentItem.tags = currentTags;

              currentItem.position = {
                path: file,
                line: lineNumber
              }

              variables.push(currentItem);
              resetDefinition = true;
            }
          }
          break;

        case `DCL-DS`:
          if (currentItem === undefined) {
            if (!parts.includes(`TEMPLATE`)) {
              currentItem = new Declaration(`struct`);
              currentItem.name = partsLower[1];
              currentItem.keywords = parts.slice(2);
              currentItem.description = currentDescription.join(` `);
              currentItem.tags = currentTags;

              currentItem.position = {
                path: file,
                line: lineNumber
              }

              currentDescription = [];
            }
          }
          break;

        case `END-DS`:
          if (currentItem && currentItem.type === `struct`) {
            structs.push(currentItem);
            resetDefinition = true;
          }
          break;
        
        case `DCL-PR`:
          if (currentItem === undefined) {
            if (!procedures.find(proc => proc.name.toUpperCase() === parts[1])) {
              currentItem = new Declaration(`procedure`);
              currentItem.name = partsLower[1];
              currentItem.keywords = parts.slice(2);
              currentItem.description = currentDescription.join(` `);
              currentItem.tags = currentTags;

              currentItem.position = {
                path: file,
                line: lineNumber
              }

              currentItem.readParms = true;

              currentDescription = [];
            }
          }
          break;

        case `END-PR`:
          if (currentItem && currentItem.type === `procedure`) {
            procedures.push(currentItem);
            resetDefinition = true;
          }
          break;
        
        case `DCL-PROC`:
          //We can overwrite it.. it might have been a PR before.
          currentItem = procedures.find(proc => proc.name.toUpperCase() === parts[1]) || new Declaration(`procedure`);

          currentItem.name = partsLower[1];
          currentItem.keywords = parts.slice(2);
          currentItem.description = currentDescription.join(` `);
          currentItem.tags = currentTags;

          currentItem.position = {
            path: file,
            line: lineNumber
          }

          currentItem.readParms = false;

          currentDescription = [];
          break;

        case `DCL-PI`:
          if (currentItem) {
            currentItem.keywords = parts.slice(2);
            currentItem.readParms = true;

            currentDescription = [];
          }
          break;

        case `END-PI`:
          if (currentItem && currentItem.type === `procedure`) {
            currentItem.readParms = false;
          }
          break;

        case `END-PROC`:
          if (currentItem && currentItem.type === `procedure`) {
            procedures.push(currentItem);
            resetDefinition = true;
          }
          break;

        case `BEGSR`:
          if (!subroutines.find(sub => sub.name.toUpperCase() === parts[1])) {
            currentItem = new Declaration(`subroutine`);
            currentItem.name = partsLower[1];
            currentItem.description = currentDescription.join(` `);

            currentItem.position = {
              path: file,
              line: lineNumber
            }

            currentDescription = [];
          }
          break;
    
        case `ENDSR`:
          if (currentItem && currentItem.type === `subroutine`) {
            subroutines.push(currentItem);
            resetDefinition = true;
          }
          break;

        case `///`:
          docs = !docs;
          
          // When enabled
          if (docs === true) {
            currentTitle = undefined;
            currentDescription = [];
            currentTags = [];
          }
          break;

        default:
          if (line.startsWith(`//`)) {
            if (docs) {
              const content = line.substring(2).trim();
              if (content.length > 0) {
                if (content.startsWith(`@`)) {
                  const lineData = content.substring(1).split(` `);
                  currentTags.push({
                    tag: lineData[0],
                    content: lineData.slice(1).join(` `)
                  });
                } else {
                  if (currentTags.length > 0) {
                    currentTags[currentTags.length - 1].content += ` ${content}`;

                  } else {
                    if (currentTitle === undefined) {
                      currentTitle = content;
                    } else {
                      currentDescription.push(content);
                    }
                  }
                }
              }

            } else {
              //Do nothing because it's a regular comment
            }

          } else {
            if (currentItem && currentItem.type === `procedure`) {
              if (currentItem.readParms) {
                if (parts[0].startsWith(`DCL`))
                  parts.slice(1);

                currentSub = new Declaration(`subitem`);
                currentSub.name = (parts[0] === `*N` ? `parm${currentItem.subItems.length+1}` : partsLower[0]) ;
                currentSub.keywords = parts.slice(1);

                const paramTags = currentTags.filter(tag => tag.tag === `param`);
                const paramTag = paramTags.length > currentItem.subItems.length ? paramTags[currentItem.subItems.length] : undefined;
                if (paramTag) {
                  currentSub.description = paramTag.content;
                }

                currentItem.subItems.push(currentSub);
                currentSub = undefined;
              }
            }
          }
          break;
        }

        if (resetDefinition) {
          currentItem = undefined;
          currentTitle = undefined;
          currentDescription = [];
          currentTags = [];
          resetDefinition = false;
        }
      
      }
    }

    const parsedData = {
      procedures,
      structs,
      subroutines,
      variables,
      constants
    };

    this.parsedCache[workingUri.path] = parsedData;
>>>>>>> cc9b4770

module.exports = class Linter {
  static getErrorText(error) {
    return errorText[error];
  }

  /**
   * @param {string} content 
   * @param {{
   *  indent?: number
   *  BlankStructNamesCheck?: boolean,
   *  QualifiedCheck?: boolean,
   *  PrototypeCheck?: boolean,
   *  ForceOptionalParens?: boolean,
   *  NoOCCURS?: boolean,
   *  NoSELECTAll?: boolean,
   *  UselessOperationCheck?: boolean,
   *  UppercaseConstants?: boolean
   * }} rules 
   */
  static getErrors(content, rules) {
    /** @type {string[]} */
    const lines = content.replace(new RegExp(`\\\r`, `g`), ``).split(`\n`);

    const indent = rules.indent || 2;

    let lineNumber = -1;

    /** @type {{line: number, expectedIndent: number, currentIndent: number}[]} */
    let indentErrors = [];

    /** @type {{range: vscode.Range, type: "BlankStructNamesCheck"|"QualifiedCheck"|"PrototypeCheck"|"ForceOptionalParens"|"NoOCCURS"|"NoSELECTAll"|"UselessOperationCheck"|"UppercaseConstants"}[]} */
    let errors = [];

    /** @type {Number} */
    let expectedIndent = 0;
    let currentIndent = 0;

    /** @type {string[]} */
    let pieces;

    let continuedStatement = false, skipIndentCheck = false;

    let currentStatement = ``, opcode;

    /** @type {vscode.Position} */
    let statementStart;
    /** @type {vscode.Position} */
    let statementEnd;

    for (let currentLine of lines) {
      currentIndent = currentLine.search(/\S/);
      let line = currentLine.trim();

      lineNumber += 1;

      if (line.startsWith(`//`)) continue;

      if (currentIndent >= 0) {
        skipIndentCheck = false;

        if (continuedStatement) {
          skipIndentCheck = true;
          statementEnd = new vscode.Position(lineNumber, currentLine.length);

          if (currentIndent < expectedIndent) {
            indentErrors.push({
              line: lineNumber,
              expectedIndent,
              currentIndent
            });
          }
        } else {
          statementStart = new vscode.Position(lineNumber, currentIndent);
          statementEnd = new vscode.Position(lineNumber, currentLine.length);
        }

        if (line.endsWith(`;`)) {
          statementEnd = new vscode.Position(lineNumber, currentLine.length - 1);
          line = line.substr(0, line.length-1);
          currentStatement += line;
          continuedStatement = false;

        } else {

          const semiIndex = line.lastIndexOf(`;`);
          const commentIndex = line.lastIndexOf(`//`);

          if (commentIndex > semiIndex && semiIndex >= 0) {
            statementEnd = new vscode.Position(lineNumber, currentLine.lastIndexOf(`;`));
            line = line.substr(0, semiIndex);
          } else {
            continuedStatement = true;
          }

          currentStatement += line;
        }

        // Linter checking
        if (continuedStatement === false) {
          const currentStatementUpper = currentStatement.toUpperCase();
          pieces = currentStatement.split(` `);

          if (pieces.length > 0) {
            opcode = pieces[0].toUpperCase();

            switch (opcode) {
            case `DCL-C`:
              if (rules.UppercaseConstants) {
                if (pieces[1] !== pieces[1].toUpperCase()) {
                  errors.push({
                    range: new vscode.Range(lineNumber, 6, lineNumber, 6 + pieces[1].length),
                    type: `UppercaseConstants`
                  });
                }
              }
              break;

            case `IF`:
            case `ELSEIF`:
            case `WHEN`:
            case `DOW`:
            case `DOU`:
              if (rules.ForceOptionalParens) {
                if (pieces[1].includes(`(`) && pieces[pieces.length-1].includes(`)`)) {
                // Looking good
                } else {
                  statementStart = new vscode.Position(statementStart.line, statementStart.character + opcode.length + 1);

                  errors.push({
                    range: new vscode.Range(statementStart, statementEnd),
                    type: `ForceOptionalParens`
                  });
                }
              }
              break;

            case `DCL-PR`:
              if (rules.PrototypeCheck) {
              // Unneeded PR
                if (!currentStatementUpper.includes(` EXT`)) {
                  errors.push({
                    range: new vscode.Range(statementStart, statementEnd),
                    type: `PrototypeCheck`
                  });
                }
              }
              break;

            case `DCL-DS`:
              if (rules.NoOCCURS) {
                if (currentStatementUpper.includes(` OCCURS`)) {
                  errors.push({
                    range: new vscode.Range(statementStart, statementEnd),
                    type: `NoOCCURS`
                  });
                }
              }

              if (rules.QualifiedCheck) {
                if (!currentStatementUpper.includes(`QUALIFIED`)) {
                  errors.push({
                    range: new vscode.Range(statementStart, statementEnd),
                    type: `QualifiedCheck`
                  });
                }
              }

              if (rules.BlankStructNamesCheck) {
                if (pieces[1] === `*N`) {
                  errors.push({
                    range: new vscode.Range(statementStart, statementEnd),
                    type: `BlankStructNamesCheck`
                  });
                }
              }
              break;

            case `EXEC`:
              if (rules.NoSELECTAll) {
                if (currentStatementUpper.includes(`SELECT *`)) {
                  errors.push({
                    range: new vscode.Range(statementStart, statementEnd),
                    type: `NoSELECTAll`
                  });
                }
              }
              break;

            case `EVAL`:
            case `CALLP`:
              if (rules.UselessOperationCheck) {
                statementEnd = new vscode.Position(statementEnd.line, statementStart.character + opcode.length + 1);
                errors.push({
                  range: new vscode.Range(statementStart, statementEnd),
                  type: `UselessOperationCheck`
                });
                break;
              }
            }
          }

          currentStatement = ``;
        }

        pieces = line.split(` `);
        opcode = pieces[0].toUpperCase();

        if ([
          `ENDIF`, `ENDFOR`, `ENDDO`, `ELSE`, `ELSEIF`, `ON-ERROR`, `ENDMON`, `ENDSR`, `WHEN`, `OTHER`, `END-PROC`, `END-PI`, `END-PR`, `END-DS`
        ].includes(opcode)) {
          expectedIndent -= indent; 
        }

        //Special case for `ENDSL`
        if ([
          `ENDSL`
        ].includes(opcode)) {
          expectedIndent -= (indent*2); 
        }
          
        if (currentIndent !== expectedIndent && !skipIndentCheck) {
          indentErrors.push({
            line: lineNumber,
            expectedIndent,
            currentIndent
          });
        }

        if ([
          `IF`, `ELSE`, `ELSEIF`, `FOR`, `FOR-EACH`, `DOW`, `DOU`, `MONITOR`, `ON-ERROR`, `BEGSR`, `SELECT`, `WHEN`, `OTHER`, `DCL-PROC`, `DCL-PI`, `DCL-PR`, `DCL-DS`
<<<<<<< HEAD
        ].includes(opcode)) {
          if (opcode == `DCL-DS` && (line.includes(`LIKEDS`) || line.includes(`END-DS`))) {
            //No change
          } 
          else if (opcode == `DCL-PI` && line.includes(`END-PI`)) {
=======
        ].includes(pieces[0])) {
          if (pieces[0] == `DCL-DS` && oneLineTriggers[pieces[0]].some(trigger => line.includes(trigger))) {
            //No change
          } 
          else if (pieces[0] == `DCL-PI` && oneLineTriggers[pieces[0]].some(trigger => line.includes(trigger))) {
>>>>>>> cc9b4770
            //No change
          }
          else if (opcode == `SELECT`) {
            if (skipIndentCheck === false) expectedIndent += (indent*2); 
          }
          else {
            expectedIndent += indent; 
          }
        }
          
      }
    }

    return {
      indentErrors,
      errors
    };
  }
}<|MERGE_RESOLUTION|>--- conflicted
+++ resolved
@@ -1,7 +1,6 @@
 
 const vscode = require(`vscode`);
 
-<<<<<<< HEAD
 const errorText = {
   'BlankStructNamesCheck': `Struct names cannot be blank (\`*N\`).`,
   'QualifiedCheck': `Struct names must be qualified (\`QUALIFIED\`).`,
@@ -12,925 +11,11 @@
   'UselessOperationCheck': `Redundant operation codes (EVAL, CALLP) not allowed.`,
   'UppercaseConstants': `Constants must be in uppercase.`,
 }
-=======
-const instance = require(`../../Instance`);
-const Configuration = require(`../../api/Configuration`);
-
-const ColumnData = require(`./columnData`);
-
-const currentArea = vscode.window.createTextEditorDecorationType({
-  backgroundColor: `rgba(242, 242, 109, 0.3)`,
-  border: `1px solid grey`,
-});
-
-const notCurrentArea = vscode.window.createTextEditorDecorationType({
-  backgroundColor: `rgba(242, 242, 109, 0.1)`,
-  border: `1px solid grey`,
-});
-
-const possibleTags = require(`./tags`);
 
 const oneLineTriggers = {
   'DCL-DS': [`LIKEDS`, `LIKEREC`, `END-DS`],
   'DCL-PI': [`END-PI`],
 }
-
-module.exports = class RPGLinter {
-  /**
-   * @param {vscode.ExtensionContext} context
-   */
-  constructor(context) {
-    this.linterDiagnostics = vscode.languages.createDiagnosticCollection(`Lint`);
-
-    /** @type {{[path: string]: string[]}} */
-    this.copyBooks = {};
-
-    /** @type {{[path: string]: {subroutines, procedures, variables, structs, constants}}} */
-    this.parsedCache = {};
-
-    context.subscriptions.push(
-      this.linterDiagnostics,
-
-      vscode.commands.registerCommand(`code-for-ibmi.rpgleColumnAssistant`, async () => {
-        if (Configuration.get(`rpgleColumnAssistEnabled`)) {
-          const editor = vscode.window.activeTextEditor;
-          if (editor) {
-            const document = editor.document;
-
-            if (document.languageId === `rpgle`) {
-              if (document.getText(new vscode.Range(0, 0, 0, 6)).toUpperCase() !== `**FREE`) { 
-                const lineNumber = editor.selection.start.line;
-                const positionIndex = editor.selection.start.character;
-
-                const positionsData = await ColumnData.promptLine(
-                  document.getText(new vscode.Range(lineNumber, 0, lineNumber, 100)), 
-                  positionIndex
-                );
-
-                if (positionsData) {
-                  editor.edit(editBuilder => {
-                    editBuilder.replace(new vscode.Range(lineNumber, 0, lineNumber, 80), positionsData);
-                  });
-                }
-              }
-            }
-          }
-        } else {
-          vscode.window.showInformationMessage(`Column assist disabled.`);
-        }
-      }),
-
-      vscode.window.onDidChangeTextEditorSelection(e => {
-        if (Configuration.get(`rpgleColumnAssistEnabled`)) {
-          const editor = e.textEditor;
-          const document = editor.document;
-
-          if (document.languageId === `rpgle`) {
-            if (document.getText(new vscode.Range(0, 0, 0, 6)).toUpperCase() !== `**FREE`) {
-              const lineNumber = editor.selection.start.line;
-              const positionIndex = editor.selection.start.character;
-
-              const positionsData = ColumnData.getAreasForLine(
-                document.getText(new vscode.Range(lineNumber, 0, lineNumber, 100)), 
-                positionIndex
-              );
-
-              if (positionsData) {
-                let decorations = [];
-
-                positionsData.specification.forEach((box, index) => {
-                  if (index === positionsData.active) {
-                    //There should only be one current.
-                    editor.setDecorations(currentArea, [{
-                      hoverMessage: box.name,
-                      range: new vscode.Range(lineNumber, box.start, lineNumber, box.end+1)
-                    }]);
-
-                  } else {
-                    decorations.push({
-                      hoverMessage: box.name,
-                      range: new vscode.Range(lineNumber, box.start, lineNumber, box.end+1)
-                    })
-                  }
-                });
-                editor.setDecorations(notCurrentArea, decorations);
-
-              } else {
-                editor.setDecorations(currentArea, []);
-                editor.setDecorations(notCurrentArea, []);
-              }
-            }
-          }
-        }
-      }),
-
-      vscode.commands.registerCommand(`code-for-ibmi.rpgleOpenInclude`, async => {
-        if (Configuration.get(`rpgleContentAssistEnabled`)) {
-          const editor = vscode.window.activeTextEditor;
-          
-          if (editor) {
-            const document = editor.document;
-            const position = editor.selection.active;
-            if (document.languageId === `rpgle`) {
-              const linePieces = document.lineAt(position.line).text.trim().split(` `);
-              if ([`/COPY`, `/INCLUDE`].includes(linePieces[0].toUpperCase())) {
-                const {finishedPath, type} = this.getPathInfo(document.uri, linePieces[1]);
-
-                switch (type) {
-                case `member`:
-                  vscode.commands.executeCommand(`code-for-ibmi.openEditable`, `${finishedPath.substr(1)}.rpgle`);
-                  break;
-
-                case `streamfile`:
-                  vscode.commands.executeCommand(`code-for-ibmi.openEditable`, finishedPath);
-                  break;
-                }
-              }
-            }
-          }
-        }
-      }),
-
-      vscode.languages.registerCodeActionsProvider(`rpgle`, {
-        provideCodeActions: async (document, range) => {
-          let diagnostics = [];
-          /** @type {vscode.CodeAction[]} */
-          let actions = [];
-
-          const isFree = (document.getText(new vscode.Range(0, 0, 0, 6)).toUpperCase() === `**FREE`);
-          const text = document.getText();
-          if (isFree) {
-            const detail = this.parseFreeFormatDocument(text, {
-              indent: Number(vscode.window.activeTextEditor.options.tabSize)
-            });
-
-            const edit = new vscode.WorkspaceEdit();
-
-            if (detail.length > 0) {
-              detail.forEach(error => {
-                const action = new vscode.CodeAction(`Fix indentation on line ${error.line+1}`, vscode.CodeActionKind.QuickFix);
-                const range = new vscode.Range(error.line, 0, error.line, error.currentIndent);
-
-                const diagnostic = new vscode.Diagnostic(
-                  range, 
-                  `Incorrect indentation. Expected ${error.expectedIndent}, got ${error.currentIndent}`, 
-                  vscode.DiagnosticSeverity.Warning
-                );
-
-                diagnostics.push(diagnostic);
-                edit.replace(document.uri, range, `${` `.repeat(error.expectedIndent)}`);
-              });
-
-              const action = new vscode.CodeAction(`Fix all indentation warnings`, vscode.CodeActionKind.QuickFix);
-              action.diagnostics = diagnostics;
-              action.edit = edit;
-              actions.push(action);
-            }
-          }
-          
-          this.linterDiagnostics.set(document.uri, diagnostics);
-          return actions;
-        }
-      }),
-
-      vscode.languages.registerHoverProvider({language: `rpgle`}, {
-        provideHover: async (document, position, token) => {
-          if (Configuration.get(`rpgleContentAssistEnabled`)) {
-            const text = document.getText();
-            const doc = await this.getDocs(document.uri, text);
-            const range = document.getWordRangeAtPosition(position);
-            const word = document.getText(range).toUpperCase();
-
-            const procedure = doc.procedures.find(proc => proc.name.toUpperCase() === word);
-
-            if (procedure) {
-              let markdown = ``;
-              let retrunValue = procedure.keywords.filter(keyword => keyword !== `EXTPROC`);
-              if (retrunValue.length === 0) retrunValue = [`void`];
-
-              const returnTag = procedure.tags.find(tag => tag.tag === `return`);
-              const deprecatedTag = procedure.tags.find(tag => tag.tag === `deprecated`);
-
-              // Deprecated notice
-              if (deprecatedTag) {
-                markdown += `**Deprecated:** ${deprecatedTag.content}\n\n`;
-              }
-
-              // Formatted code
-              markdown += `\`\`\`vb\n${procedure.name}(`;
-
-              if (procedure.subItems.length > 0) {
-                markdown += `\n  ${procedure.subItems.map(parm => `${parm.name}: ${parm.keywords.join(` `)}`).join(`,\n  `)}\n`;
-              }
-
-              markdown += `): ${retrunValue.join(` `)}\n\`\`\` \n`;
-
-              // Description
-              if (procedure.description)
-                markdown += `${procedure.description}\n\n`;
-
-              // Params
-              markdown += procedure.subItems.map(parm => `*@param* \`${parm.name.replace(new RegExp(`\\*`, `g`), `\\*`)}\` ${parm.description}`).join(`\n\n`);
-
-              // Return value
-              if (returnTag) {
-                markdown += `\n\n*@returns* ${returnTag.content}`;
-              }
-
-              if (procedure.position) {
-                markdown += `\n\n*@file* \`${procedure.position.path}:${procedure.position.line+1}\``;
-              }
-
-              return new vscode.Hover(
-                new vscode.MarkdownString(
-                  markdown
-                )
-              );
-            }
-
-            const linePieces = document.lineAt(position.line).text.trim().split(` `);
-            if ([`/COPY`, `/INCLUDE`].includes(linePieces[0].toUpperCase())) {
-              const {type, memberPath, finishedPath} = this.getPathInfo(document.uri, linePieces[1]);
-
-              return new vscode.Hover(
-                new vscode.MarkdownString(
-                  `\`'${finishedPath}'\` (${type})`
-                )
-              )
-            }
-          }
-
-          return null;
-        }
-      }),
-
-      vscode.languages.registerDocumentSymbolProvider({ language: `rpgle` }, 
-        {
-          provideDocumentSymbols: async (document, token) => {
-            if (Configuration.get(`rpgleContentAssistEnabled`)) {
-              const isFree = (document.getText(new vscode.Range(0, 0, 0, 6)).toUpperCase() === `**FREE`);
-              
-              const text = document.getText();
-              if (isFree) {
-                const doc = await this.getDocs(document.uri, text);
-
-                const currentPath = document.uri.path;
-
-                /** @type vscode.SymbolInformation[] */
-                let currentDefs = [];
-
-                currentDefs.push(
-                  ...[
-                    ...doc.procedures.filter(proc => proc.position && proc.position.path === currentPath),
-                    ...doc.subroutines.filter(sub => sub.position && sub.position.path === currentPath),
-                  ].map(def => new vscode.SymbolInformation(
-                    def.name,
-                    vscode.SymbolKind.Function,
-                    new vscode.Range(def.position.line, 0, def.position.line, 0),
-                    document.uri
-                  ))
-                );
-
-                currentDefs.push(
-                  ...doc.variables
-                    .filter(variable => variable.position && variable.position.path === currentPath)
-                    .map(def => new vscode.SymbolInformation(
-                      def.name,
-                      vscode.SymbolKind.Variable,
-                      new vscode.Range(def.position.line, 0, def.position.line, 0),
-                      document.uri
-                    ))
-                );
-
-                currentDefs.push(
-                  ...doc.structs
-                    .filter(struct => struct.position && struct.position.path === currentPath)
-                    .map(def => new vscode.SymbolInformation(
-                      def.name,
-                      vscode.SymbolKind.Struct,
-                      new vscode.Range(def.position.line, 0, def.position.line, 0),
-                      document.uri
-                    ))
-                );
-
-                currentDefs.push(
-                  ...doc.constants
-                    .filter(constant => constant.position && constant.position.path === currentPath)
-                    .map(def => new vscode.SymbolInformation(
-                      def.name,
-                      vscode.SymbolKind.Constant,
-                      new vscode.Range(def.position.line, 0, def.position.line, 0),
-                      document.uri
-                    ))
-                );
-
-                return currentDefs;
-              }
-            }
-
-            return [];
-          }
-        }),
-
-      vscode.languages.registerDefinitionProvider({ language: `rpgle` }, {
-        provideDefinition: async (document, position, token) => {
-          if (Configuration.get(`rpgleContentAssistEnabled`)) {
-            const isFree = (document.getText(new vscode.Range(0, 0, 0, 6)).toUpperCase() === `**FREE`);
-            const doc = await this.getDocs(document.uri);
-            const range = document.getWordRangeAtPosition(position);
-            const word = document.getText(range).toUpperCase();
-
-            if (doc) {
-              const types = Object.keys(doc);
-              const type = types.find(type => doc[type].find(def => def.name.toUpperCase() === word));
-              if (doc[type]) {
-                const def = doc[type].find(def => def.name.toUpperCase() === word);
-                if (def) {
-                  let {finishedPath, type} = this.getPathInfo(document.uri, def.position.path);
-                  if (type === `member`) {
-                    finishedPath = `${finishedPath}.rpgle`;
-                  }
-
-                  return new vscode.Location(
-                    vscode.Uri.parse(finishedPath).with({scheme: type, path: finishedPath}),
-                    new vscode.Range(def.position.line, 0, def.position.line, 0)
-                  );
-                }
-              }
-            }
-          }
-        }}),
-
-      vscode.languages.registerCompletionItemProvider({language: `rpgle`, }, {
-        provideCompletionItems: async (document, position) => {
-          if (Configuration.get(`rpgleContentAssistEnabled`)) {
-            const isFree = (document.getText(new vscode.Range(0, 0, 0, 6)).toUpperCase() === `**FREE`);
-            const text = document.getText();
-            if (isFree) {
-              const currentLine = document.getText(new vscode.Range(position.line, 0, position.line, position.character));
-              const doc = await this.getDocs(document.uri, text);
-
-              /** @type vscode.CompletionItem[] */
-              let items = [];
-              let item;
-
-              if (currentLine.startsWith(`//`)) {
-                for (const tag in possibleTags) {
-                  item = new vscode.CompletionItem(`@${tag}`, vscode.CompletionItemKind.Property);
-                  item.insertText = new vscode.SnippetString(`@${tag} $0`);
-                  item.detail = possibleTags[tag];
-                  items.push(item);
-                }
-
-              } else {
-                for (const procedure of doc.procedures) {
-                  item = new vscode.CompletionItem(`${procedure.name}`, vscode.CompletionItemKind.Function);
-                  item.insertText = new vscode.SnippetString(`${procedure.name}(${procedure.subItems.map((parm, index) => `\${${index+1}:${parm.name}}`).join(`:`)})\$0`)
-                  item.detail = procedure.keywords.join(` `);
-                  item.documentation = procedure.description;
-                  items.push(item);
-                }
-
-                for (const subroutine of doc.subroutines) {
-                  item = new vscode.CompletionItem(`${subroutine.name}`, vscode.CompletionItemKind.Function);
-                  item.insertText = new vscode.SnippetString(`${subroutine.name}\$0`);
-                  item.documentation = subroutine.description;
-                  items.push(item);
-                }
-
-                for (const variable of doc.variables) {
-                  item = new vscode.CompletionItem(`${variable.name}`, vscode.CompletionItemKind.Variable);
-                  item.insertText = new vscode.SnippetString(`${variable.name}\$0`);
-                  item.detail = variable.keywords.join(` `);
-                  item.documentation = variable.description;
-                  items.push(item);
-                }
-
-                for (const struct of doc.structs) {
-                  item = new vscode.CompletionItem(`${struct.name}`, vscode.CompletionItemKind.Struct);
-                  item.insertText = new vscode.SnippetString(`${struct.name}\$0`);
-                  item.detail = struct.keywords.join(` `);
-                  item.documentation = struct.description;
-                  items.push(item);
-                }
-
-                for (const constant of doc.constants) {
-                  item = new vscode.CompletionItem(`${constant.name}`, vscode.CompletionItemKind.Constant);
-                  item.insertText = new vscode.SnippetString(`${constant.name}\$0`);
-                  item.detail = constant.keywords.join(` `);
-                  item.documentation = constant.description;
-                  items.push(item);
-                }
-              }
-
-              return items;
-            }
-          }
-        }
-      }),
-
-      vscode.window.onDidChangeActiveTextEditor(async (e) => {
-        if (e && e.document) {
-          if (e.document.languageId === `rpgle`) {
-            const document = e.document;
-            const text = document.getText();
-            const isFree = (document.getText(new vscode.Range(0, 0, 0, 6)).toUpperCase() === `**FREE`);
-            if (isFree) {
-              this.updateCopybookCache(document.uri, text);
-            }
-          }
-        }
-      }),
-
-      vscode.workspace.onDidSaveTextDocument((document) => {
-        if (Configuration.get(`rpgleContentAssistEnabled`)) {
-          const {type, finishedPath} = this.getPathInfo(document.uri, path.basename(document.uri.path));
-          const text = document.getText();
-          const isFree = (document.getText(new vscode.Range(0, 0, 0, 6)).toUpperCase() === `**FREE`);
-
-          if (this.copyBooks[finishedPath]) {
-            //Update stored copy book
-            const lines = text.replace(new RegExp(`\\\r`, `g`), ``).split(`\n`);
-            this.copyBooks[finishedPath] = lines;
-          }
-          else if (document.languageId === `rpgle`) {
-            //Else fetch new info from source being edited
-            if (isFree) {
-              this.updateCopybookCache(document.uri, text);
-            }
-          }
-          
-        }
-      }),
-
-      vscode.workspace.onDidOpenTextDocument((document) => {
-        if (document.languageId === `rpgle`) {
-          if (Configuration.get(`rpgleContentAssistEnabled`)) {
-            const isFree = (document.getText(new vscode.Range(0, 0, 0, 6)).toUpperCase() === `**FREE`);
-            const text = document.getText();
-            if (isFree) {
-              this.updateCopybookCache(document.uri, text);
-            }
-          }
-        }
-      })
-    )
-    
-  }
-
-  /**
-   * @param {vscode.Uri} workingUri Path being worked with
-   * @param {string} getPath IFS or member path to fetch (in the format of an RPGLE copybook)
-   */
-  getPathInfo(workingUri, getPath) {
-    const config = instance.getConfig();
-
-    /** @type {string} */
-    let finishedPath = undefined;
-
-    /** @type {string[]} */
-    let memberPath = undefined;
-
-    /** @type {"streamfile"|"member"|undefined} */
-    let type = undefined;
-
-    if (workingUri.scheme === `streamfile`) {
-      type = `streamfile`;
-      //Fetch IFS
-
-      if (getPath.startsWith(`'`)) getPath = getPath.substring(1);
-      if (getPath.endsWith(`'`)) getPath = getPath.substring(0, getPath.length - 1);
-
-      if (getPath.startsWith(`/`)) {
-        //Get from root
-        finishedPath = getPath;
-      } 
-
-      else {
-        finishedPath = path.posix.join(config.homeDirectory, getPath);
-      }
-
-    } else {
-      //Fetch member
-      const getLib = getPath.split(`/`);
-      const getMember = getLib[getLib.length-1].split(`,`);
-      const workingPath = workingUri.path.split(`/`);
-      memberPath = [undefined, undefined, `QRPGLEREF`, undefined];
-
-      if (workingPath.length === 4) { //ASP not included
-        memberPath[1] = workingPath[1];
-        memberPath[2] = workingPath[2];
-      } else {
-        memberPath[0] = workingPath[1];
-        memberPath[1] = workingPath[2];
-        memberPath[2] = workingPath[3];
-      }
-
-      switch (getMember.length) {
-      case 1:
-        memberPath[3] = getMember[0];
-        break;
-      case 2:
-        memberPath[2] = getMember[0];
-        memberPath[3] = getMember[1];
-      }
-
-      if (getLib.length === 2) {
-        memberPath[1] = getLib[0];
-      }
-
-      if (memberPath[3].includes(`.`)) {
-        memberPath[3] = memberPath[3].substr(0, memberPath[3].lastIndexOf(`.`));
-      }
-
-      finishedPath = memberPath.join(`/`);
-
-      if (workingPath.length === 5) {
-        finishedPath = `/${finishedPath}`;
-      }
-
-      type = `member`;
-    }
-
-    finishedPath = finishedPath.toUpperCase();
-
-    return {type, memberPath, finishedPath};
-  }
-
-  /**
-   * @param {vscode.Uri} workingUri Path being worked with
-   * @param {string} getPath IFS or member path to fetch
-   * @returns {Promise<string[]>}
-   */
-  async getContent(workingUri, getPath) {
-    const contentApi = instance.getContent();
-
-    let content;
-    let lines = undefined;
-
-    let {type, memberPath, finishedPath} = this.getPathInfo(workingUri, getPath);
-
-    try {
-      switch (type) {
-      case `member`:
-        if (this.copyBooks[finishedPath]) {
-          lines = this.copyBooks[finishedPath];
-        } else {
-          content = await contentApi.downloadMemberContent(memberPath[0], memberPath[1], memberPath[2], memberPath[3]);
-          lines = content.replace(new RegExp(`\\\r`, `g`), ``).split(`\n`);
-          this.copyBooks[finishedPath] = lines;
-        }
-        break;
-
-      case `streamfile`:
-        if (this.copyBooks[finishedPath]) {
-          lines = this.copyBooks[finishedPath];
-        } else {
-          content = await contentApi.downloadStreamfile(finishedPath);
-          lines = content.replace(new RegExp(`\\\r`, `g`), ``).split(`\n`);
-          this.copyBooks[finishedPath] = lines;
-        }
-        break;
-      }
-    } catch (e) {
-      lines = [];
-    }
-
-    return lines;
-  }
-
-  /**
-   * @param {vscode.Uri} workingUri
-   * @param {string} content 
-   */
-  async updateCopybookCache(workingUri, content) {
-    if (this.parsedCache[workingUri.path]) {
-      this.parsedCache[workingUri.path] = undefined; //Clear parsed data
-
-      let baseLines = content.replace(new RegExp(`\\\r`, `g`), ``).split(`\n`);
-
-      //First loop is for copy/include statements
-      for (let i = baseLines.length - 1; i >= 0; i--) {
-        const line = baseLines[i].trim(); //Paths are case insensitive so it's okay
-        if (line === ``) continue;
-
-        const pieces = line.split(` `).filter(piece => piece !== ``);
-
-        if ([`/COPY`, `/INCLUDE`].includes(pieces[0].toUpperCase())) {
-          await this.getContent(workingUri, pieces[1]);
-        }
-      }
-    }
-  }
-
-  /**
-   * @param {vscode.Uri} workingUri
-   * @param {string} [content] 
-   * @param {boolean} [withIncludes] To make sure include statements are parsed
-   * @returns {Promise<{
-   *   variables: Declaration[],
-   *   structs: Declaration[],
-   *   procedures: Declaration[],
-   *   subroutines: Declaration[],
-   *   constants: Declaration[]
-   * }|null>}
-   */
-  async getDocs(workingUri, content, withIncludes = true) {
-    if (this.parsedCache[workingUri.path]) {
-      return this.parsedCache[workingUri.path];
-    };
-
-    if (!content) return null;
-
-    let files = {};
-    let baseLines = content.replace(new RegExp(`\\\r`, `g`), ``).split(`\n`);
-
-    let currentTitle = undefined, currentDescription = [];
-    /** @type {{tag: string, content: string}[]} */
-    let currentTags = [];
-
-    let currentItem, currentSub;
-
-    let resetDefinition = false; //Set to true when you're done defining a new item
-    let docs = false; // If section is for ILEDocs
-    let lineNumber, parts, partsLower, pieces;
-
-    const constants = [];
-    const variables = [];
-    const structs = [];
-    const procedures = [];
-    const subroutines = [];
-
-    files[workingUri.path] = baseLines;
-
-    if (withIncludes) {
-    //First loop is for copy/include statements
-      for (let i = baseLines.length - 1; i >= 0; i--) {
-        let line = baseLines[i].trim(); //Paths are case insensitive so it's okay
-        if (line === ``) continue;
-
-        pieces = line.split(` `).filter(piece => piece !== ``);
-
-        if ([`/COPY`, `/INCLUDE`].includes(pieces[0].toUpperCase())) {
-          files[pieces[1]] = (await this.getContent(workingUri, pieces[1]));
-        }
-      }
-    }
-
-    //Now the real work
-    for (const file in files) {
-      lineNumber = -1;
-      for (let line of files[file]) {
-        lineNumber += 1;
-
-        line = line.trim();
-
-        if (line === ``) continue;
-
-        pieces = line.split(`;`);
-        parts = pieces[0].toUpperCase().split(` `).filter(piece => piece !== ``);
-        partsLower = pieces[0].split(` `).filter(piece => piece !== ``);
-
-        switch (parts[0]) {
-        case `DCL-C`:
-          if (currentItem === undefined) {
-            currentItem = new Declaration(`constant`);
-            currentItem.name = partsLower[1];
-            currentItem.keywords = parts.slice(2);
-            currentItem.description = currentDescription.join(` `);
-
-            currentItem.position = {
-              path: file,
-              line: lineNumber
-            }
-
-            constants.push(currentItem);
-            resetDefinition = true;
-          }
-          break;
-
-        case `DCL-S`:
-          if (currentItem === undefined) {
-            if (!parts.includes(`TEMPLATE`)) {
-              currentItem = new Declaration(`variable`);
-              currentItem.name = partsLower[1];
-              currentItem.keywords = parts.slice(2);
-              currentItem.description = currentDescription.join(` `);
-              currentItem.tags = currentTags;
-
-              currentItem.position = {
-                path: file,
-                line: lineNumber
-              }
-
-              variables.push(currentItem);
-              resetDefinition = true;
-            }
-          }
-          break;
-
-        case `DCL-DS`:
-          if (currentItem === undefined) {
-            if (!parts.includes(`TEMPLATE`)) {
-              currentItem = new Declaration(`struct`);
-              currentItem.name = partsLower[1];
-              currentItem.keywords = parts.slice(2);
-              currentItem.description = currentDescription.join(` `);
-              currentItem.tags = currentTags;
-
-              currentItem.position = {
-                path: file,
-                line: lineNumber
-              }
-
-              currentDescription = [];
-            }
-          }
-          break;
-
-        case `END-DS`:
-          if (currentItem && currentItem.type === `struct`) {
-            structs.push(currentItem);
-            resetDefinition = true;
-          }
-          break;
-        
-        case `DCL-PR`:
-          if (currentItem === undefined) {
-            if (!procedures.find(proc => proc.name.toUpperCase() === parts[1])) {
-              currentItem = new Declaration(`procedure`);
-              currentItem.name = partsLower[1];
-              currentItem.keywords = parts.slice(2);
-              currentItem.description = currentDescription.join(` `);
-              currentItem.tags = currentTags;
-
-              currentItem.position = {
-                path: file,
-                line: lineNumber
-              }
-
-              currentItem.readParms = true;
-
-              currentDescription = [];
-            }
-          }
-          break;
-
-        case `END-PR`:
-          if (currentItem && currentItem.type === `procedure`) {
-            procedures.push(currentItem);
-            resetDefinition = true;
-          }
-          break;
-        
-        case `DCL-PROC`:
-          //We can overwrite it.. it might have been a PR before.
-          currentItem = procedures.find(proc => proc.name.toUpperCase() === parts[1]) || new Declaration(`procedure`);
-
-          currentItem.name = partsLower[1];
-          currentItem.keywords = parts.slice(2);
-          currentItem.description = currentDescription.join(` `);
-          currentItem.tags = currentTags;
-
-          currentItem.position = {
-            path: file,
-            line: lineNumber
-          }
-
-          currentItem.readParms = false;
-
-          currentDescription = [];
-          break;
-
-        case `DCL-PI`:
-          if (currentItem) {
-            currentItem.keywords = parts.slice(2);
-            currentItem.readParms = true;
-
-            currentDescription = [];
-          }
-          break;
-
-        case `END-PI`:
-          if (currentItem && currentItem.type === `procedure`) {
-            currentItem.readParms = false;
-          }
-          break;
-
-        case `END-PROC`:
-          if (currentItem && currentItem.type === `procedure`) {
-            procedures.push(currentItem);
-            resetDefinition = true;
-          }
-          break;
-
-        case `BEGSR`:
-          if (!subroutines.find(sub => sub.name.toUpperCase() === parts[1])) {
-            currentItem = new Declaration(`subroutine`);
-            currentItem.name = partsLower[1];
-            currentItem.description = currentDescription.join(` `);
-
-            currentItem.position = {
-              path: file,
-              line: lineNumber
-            }
-
-            currentDescription = [];
-          }
-          break;
-    
-        case `ENDSR`:
-          if (currentItem && currentItem.type === `subroutine`) {
-            subroutines.push(currentItem);
-            resetDefinition = true;
-          }
-          break;
-
-        case `///`:
-          docs = !docs;
-          
-          // When enabled
-          if (docs === true) {
-            currentTitle = undefined;
-            currentDescription = [];
-            currentTags = [];
-          }
-          break;
-
-        default:
-          if (line.startsWith(`//`)) {
-            if (docs) {
-              const content = line.substring(2).trim();
-              if (content.length > 0) {
-                if (content.startsWith(`@`)) {
-                  const lineData = content.substring(1).split(` `);
-                  currentTags.push({
-                    tag: lineData[0],
-                    content: lineData.slice(1).join(` `)
-                  });
-                } else {
-                  if (currentTags.length > 0) {
-                    currentTags[currentTags.length - 1].content += ` ${content}`;
-
-                  } else {
-                    if (currentTitle === undefined) {
-                      currentTitle = content;
-                    } else {
-                      currentDescription.push(content);
-                    }
-                  }
-                }
-              }
-
-            } else {
-              //Do nothing because it's a regular comment
-            }
-
-          } else {
-            if (currentItem && currentItem.type === `procedure`) {
-              if (currentItem.readParms) {
-                if (parts[0].startsWith(`DCL`))
-                  parts.slice(1);
-
-                currentSub = new Declaration(`subitem`);
-                currentSub.name = (parts[0] === `*N` ? `parm${currentItem.subItems.length+1}` : partsLower[0]) ;
-                currentSub.keywords = parts.slice(1);
-
-                const paramTags = currentTags.filter(tag => tag.tag === `param`);
-                const paramTag = paramTags.length > currentItem.subItems.length ? paramTags[currentItem.subItems.length] : undefined;
-                if (paramTag) {
-                  currentSub.description = paramTag.content;
-                }
-
-                currentItem.subItems.push(currentSub);
-                currentSub = undefined;
-              }
-            }
-          }
-          break;
-        }
-
-        if (resetDefinition) {
-          currentItem = undefined;
-          currentTitle = undefined;
-          currentDescription = [];
-          currentTags = [];
-          resetDefinition = false;
-        }
-      
-      }
-    }
-
-    const parsedData = {
-      procedures,
-      structs,
-      subroutines,
-      variables,
-      constants
-    };
-
-    this.parsedCache[workingUri.path] = parsedData;
->>>>>>> cc9b4770
 
 module.exports = class Linter {
   static getErrorText(error) {
@@ -1162,19 +247,11 @@
 
         if ([
           `IF`, `ELSE`, `ELSEIF`, `FOR`, `FOR-EACH`, `DOW`, `DOU`, `MONITOR`, `ON-ERROR`, `BEGSR`, `SELECT`, `WHEN`, `OTHER`, `DCL-PROC`, `DCL-PI`, `DCL-PR`, `DCL-DS`
-<<<<<<< HEAD
-        ].includes(opcode)) {
-          if (opcode == `DCL-DS` && (line.includes(`LIKEDS`) || line.includes(`END-DS`))) {
-            //No change
-          } 
-          else if (opcode == `DCL-PI` && line.includes(`END-PI`)) {
-=======
         ].includes(pieces[0])) {
           if (pieces[0] == `DCL-DS` && oneLineTriggers[pieces[0]].some(trigger => line.includes(trigger))) {
             //No change
           } 
           else if (pieces[0] == `DCL-PI` && oneLineTriggers[pieces[0]].some(trigger => line.includes(trigger))) {
->>>>>>> cc9b4770
             //No change
           }
           else if (opcode == `SELECT`) {
