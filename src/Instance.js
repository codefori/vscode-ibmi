--- conflicted
+++ resolved
@@ -399,15 +399,6 @@
           })
         );
 
-<<<<<<< HEAD
-        if (config.objectFilters.length === 0) {
-          vscode.window.showInformationMessage(`Would you like to import filters to the new Object Browser from the Member Browser?`, `Yes`, `No`).then(async (result) => {
-            if (result === `Yes`) {
-              await vscode.commands.executeCommand(`code-for-ibmi.importFilters`);
-            }
-          });
-        }
-=======
         context.subscriptions.push(
           vscode.commands.registerCommand(`code-for-ibmi.launchUI`, (title, fields, callback) => {
             if (title && fields && callback) {
@@ -426,7 +417,14 @@
             }
           })
         );
->>>>>>> a83a3525
+
+        if (config.objectFilters.length === 0) {
+          vscode.window.showInformationMessage(`Would you like to import filters to the new Object Browser from the Member Browser?`, `Yes`, `No`).then(async (result) => {
+            if (result === `Yes`) {
+              await vscode.commands.executeCommand(`code-for-ibmi.importFilters`);
+            }
+          });
+        }
 
         initialisedBefore = true;
       }
