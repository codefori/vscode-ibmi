
const vscode = require('vscode');

const IBMi = require('./api/IBMi');
const IBMiContent = require("./api/IBMiContent");
const CompileTools = require("./api/CompileTools");

/** @type {vscode.StatusBarItem} */
let statusBar;

let initialisedBefore = false;

module.exports = class Instance {
  static setConnection(conn) {
    instance.connection = conn;
    instance.content = new IBMiContent(instance.connection);
  };
  
  static getConnection() {return instance.connection};
  static getContent() {return instance.content};

  static disconnect() {
    if (instance.connection) {
      instance.connection.client.dispose();
      instance.connection = undefined;
    }
  }

  /**
   * We call this after we have made a connect to the IBM i to load the rest of the plugin in.
   * @param {vscode.ExtensionContext} context
   */
  static loadAllofExtension(context) {
    const memberBrowser = require('./views/memberBrowser');
    const qsysFs = new (require('./views/qsysFs'));
    
    const ifsBrowser = require('./views/ifsBrowser');
    const ifs = new (require('./views/ifs'));


    if (instance.connection) {
      CompileTools.register(context);

      if (!statusBar) {
        statusBar = vscode.window.createStatusBarItem(vscode.StatusBarAlignment.Left);
        context.subscriptions.push(statusBar);
      }
      
      statusBar.text = `IBM i: ${instance.connection.currentHost}`;
      statusBar.show();
<<<<<<< HEAD
      context.subscriptions.push(statusBar);

      context.subscriptions.push(
        vscode.window.registerTreeDataProvider(
          'memberBrowser',
          new memberBrowser(context)
      ));

      context.subscriptions.push(
        //@ts-ignore
        vscode.workspace.registerFileSystemProvider('member', qsysFs, { 
          isCaseSensitive: false
        })
      );

      context.subscriptions.push(
        vscode.window.registerTreeDataProvider(
          'ifsBrowser',
          new ifsBrowser(context)
      ));

      context.subscriptions.push(
        //@ts-ignore
        vscode.workspace.registerFileSystemProvider('streamfile', ifs, { 
          isCaseSensitive: false
        })
      );

      context.subscriptions.push(
        vscode.commands.registerCommand('code-for-ibmi.openEditable', async (path) => {
          console.log(path);
          let uri;
          if (path.startsWith('/')) {
            //IFS
            uri = vscode.Uri.parse(path).with({scheme: 'streamfile'});
          } else {
            uri = vscode.Uri.parse(path).with({scheme: 'member'});
          }

          try {
            let doc = await vscode.workspace.openTextDocument(uri); // calls back into the provider
            await vscode.window.showTextDocument(doc, { preview: false });
          } catch (e) {
            console.log(e);
          }
        })
      );

      context.subscriptions.push(
        vscode.commands.registerCommand('code-for-ibmi.runAction', async () => {
          const editor = vscode.window.activeTextEditor;
          if (editor) {
            if (editor.document.isDirty)
              vscode.window.showInformationMessage("Cannot run action while file is not saved.");
            else
              CompileTools.RunAction(this, editor.document.uri);
          }
        })
      );
      
      context.subscriptions.push(
        vscode.commands.registerCommand(`code-for-ibmi.runActionFromView`, async (node) => {
          CompileTools.RunAction(this, node.resourceUri);
        })
      );
=======

      //Update the status bar and that's that.
      if (initialisedBefore) {
        vscode.commands.executeCommand('code-for-ibmi.refreshMemberBrowser');
        return;

      } else {

        context.subscriptions.push(
          vscode.window.registerTreeDataProvider(
            'memberBrowser',
            new memberBrowser(context)
        ));


        context.subscriptions.push(
          //@ts-ignore
          vscode.workspace.registerFileSystemProvider('member', qsysFs, { 
            isCaseSensitive: false
          })
        );

        context.subscriptions.push(
          vscode.commands.registerCommand('code-for-ibmi.disconnect', async () => {
            if (instance.connection) {
              statusBar.hide();
              vscode.window.showInformationMessage(`Disconnecting from ${instance.connection.currentHost}.`);
              this.disconnect();
            } else {
              vscode.window.showErrorMessage(`Not currently connected to any system.`);
            }
          })
        );

        context.subscriptions.push(
          vscode.commands.registerCommand('code-for-ibmi.openEditable', async (path) => {
            console.log(path);
            if (path.startsWith('/')) {
              //IFS
            } else {
              let uri = vscode.Uri.parse(path).with({scheme: 'member'});
              try {
                let doc = await vscode.workspace.openTextDocument(uri); // calls back into the provider
                await vscode.window.showTextDocument(doc, { preview: false });
              } catch (e) {
                console.log(e);
              }
            }
          })
        );

        context.subscriptions.push(
          vscode.commands.registerCommand('code-for-ibmi.runAction', async () => {
            const editor = vscode.window.activeTextEditor;
            if (editor) {
              if (editor.document.isDirty)
                vscode.window.showInformationMessage("Cannot run action while file is not saved.");
              else
                CompileTools.RunAction(this, editor.document.uri);
            }
          })
        );
        
        context.subscriptions.push(
          vscode.commands.registerCommand(`code-for-ibmi.runActionFromView`, async (node) => {
            CompileTools.RunAction(this, node.resourceUri);
          })
        );

        initialisedBefore = true;
      }
>>>>>>> 8cf345da
    }
  }
};

var instance = {
  /** @type {IBMi} */
  connection: undefined,
  /** @type {IBMiContent} */
  content: undefined, //IBM,
};<|MERGE_RESOLUTION|>--- conflicted
+++ resolved
@@ -48,80 +48,26 @@
       
       statusBar.text = `IBM i: ${instance.connection.currentHost}`;
       statusBar.show();
-<<<<<<< HEAD
-      context.subscriptions.push(statusBar);
-
-      context.subscriptions.push(
-        vscode.window.registerTreeDataProvider(
-          'memberBrowser',
-          new memberBrowser(context)
-      ));
-
-      context.subscriptions.push(
-        //@ts-ignore
-        vscode.workspace.registerFileSystemProvider('member', qsysFs, { 
-          isCaseSensitive: false
-        })
-      );
-
-      context.subscriptions.push(
-        vscode.window.registerTreeDataProvider(
-          'ifsBrowser',
-          new ifsBrowser(context)
-      ));
-
-      context.subscriptions.push(
-        //@ts-ignore
-        vscode.workspace.registerFileSystemProvider('streamfile', ifs, { 
-          isCaseSensitive: false
-        })
-      );
-
-      context.subscriptions.push(
-        vscode.commands.registerCommand('code-for-ibmi.openEditable', async (path) => {
-          console.log(path);
-          let uri;
-          if (path.startsWith('/')) {
-            //IFS
-            uri = vscode.Uri.parse(path).with({scheme: 'streamfile'});
-          } else {
-            uri = vscode.Uri.parse(path).with({scheme: 'member'});
-          }
-
-          try {
-            let doc = await vscode.workspace.openTextDocument(uri); // calls back into the provider
-            await vscode.window.showTextDocument(doc, { preview: false });
-          } catch (e) {
-            console.log(e);
-          }
-        })
-      );
-
-      context.subscriptions.push(
-        vscode.commands.registerCommand('code-for-ibmi.runAction', async () => {
-          const editor = vscode.window.activeTextEditor;
-          if (editor) {
-            if (editor.document.isDirty)
-              vscode.window.showInformationMessage("Cannot run action while file is not saved.");
-            else
-              CompileTools.RunAction(this, editor.document.uri);
-          }
-        })
-      );
-      
-      context.subscriptions.push(
-        vscode.commands.registerCommand(`code-for-ibmi.runActionFromView`, async (node) => {
-          CompileTools.RunAction(this, node.resourceUri);
-        })
-      );
-=======
 
       //Update the status bar and that's that.
       if (initialisedBefore) {
         vscode.commands.executeCommand('code-for-ibmi.refreshMemberBrowser');
+        vscode.commands.executeCommand('code-for-ibmi.refreshIFSBrowser');
         return;
 
       } else {
+
+        context.subscriptions.push(
+          vscode.commands.registerCommand('code-for-ibmi.disconnect', async () => {
+            if (instance.connection) {
+              statusBar.hide();
+              vscode.window.showInformationMessage(`Disconnecting from ${instance.connection.currentHost}.`);
+              this.disconnect();
+            } else {
+              vscode.window.showErrorMessage(`Not currently connected to any system.`);
+            }
+          })
+        );
 
         context.subscriptions.push(
           vscode.window.registerTreeDataProvider(
@@ -138,30 +84,34 @@
         );
 
         context.subscriptions.push(
-          vscode.commands.registerCommand('code-for-ibmi.disconnect', async () => {
-            if (instance.connection) {
-              statusBar.hide();
-              vscode.window.showInformationMessage(`Disconnecting from ${instance.connection.currentHost}.`);
-              this.disconnect();
-            } else {
-              vscode.window.showErrorMessage(`Not currently connected to any system.`);
-            }
+          vscode.window.registerTreeDataProvider(
+            'ifsBrowser',
+            new ifsBrowser(context)
+        ));
+  
+        context.subscriptions.push(
+          //@ts-ignore
+          vscode.workspace.registerFileSystemProvider('streamfile', ifs, { 
+            isCaseSensitive: false
           })
         );
-
+  
         context.subscriptions.push(
           vscode.commands.registerCommand('code-for-ibmi.openEditable', async (path) => {
             console.log(path);
+            let uri;
             if (path.startsWith('/')) {
               //IFS
+              uri = vscode.Uri.parse(path).with({scheme: 'streamfile'});
             } else {
-              let uri = vscode.Uri.parse(path).with({scheme: 'member'});
-              try {
-                let doc = await vscode.workspace.openTextDocument(uri); // calls back into the provider
-                await vscode.window.showTextDocument(doc, { preview: false });
-              } catch (e) {
-                console.log(e);
-              }
+              uri = vscode.Uri.parse(path).with({scheme: 'member'});
+            }
+  
+            try {
+              let doc = await vscode.workspace.openTextDocument(uri); // calls back into the provider
+              await vscode.window.showTextDocument(doc, { preview: false });
+            } catch (e) {
+              console.log(e);
             }
           })
         );
@@ -186,7 +136,6 @@
 
         initialisedBefore = true;
       }
->>>>>>> 8cf345da
     }
   }
 };
