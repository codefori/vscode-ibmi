--- conflicted
+++ resolved
@@ -127,25 +127,8 @@
     }
 
     async getMemberAttributes(connection: IBMi, path: QsysPath & { member?: string }) {
-<<<<<<< HEAD
         path.asp = path.asp || await connection.lookupLibraryIAsp(path.library);
         let attributes = await connection.getContent().getAttributes(path, "CREATE_TIME", "MODIFY_TIME", "DATA_SIZE");
-=======
-        const loadAttributes = async () => await connection.getContent().getAttributes(path, "CREATE_TIME", "MODIFY_TIME", "DATA_SIZE");
-
-        path.asp = path.asp || this.getLibraryASP(connection, path.library);
-        let attributes = await loadAttributes();
-        if (!attributes && !path.asp) {
-            for (const asp of Object.values(connection.aspInfo)) {
-                path.asp = asp;
-                attributes = await loadAttributes();
-                if (attributes) {
-                    this.setLibraryASP(connection, path.library, path.asp);
-                    break;
-                }
-            }
-        }
->>>>>>> e1c486c0
         return attributes;
     }
 
@@ -237,9 +220,9 @@
     }
 
     async readDirectory(uri: vscode.Uri): Promise<[string, vscode.FileType][]> {
-<<<<<<< HEAD
-        const content = instance.getConnection()?.getContent();
-        if (content) {
+        const connection = instance.getConnection();
+        if (connection) {
+            const content = connection.getContent();
             const qsysPath = Tools.parseQSysPath(uri.path);
             if (qsysPath.name) {
                 return (await content.getMemberList({ library: qsysPath.library, sourceFile: qsysPath.name }))
@@ -250,26 +233,8 @@
                     .map(srcPF => [srcPF.name, vscode.FileType.Directory]);
             }
             else if (uri.path === '/') {
-                return (await content.getLibraries({ library: '*' })).map(library => [library.name, vscode.FileType.Directory]);
-=======
-        const connection = instance.getConnection();
-        if (connection) {
-            const content = connection.getContent();
-            if (content) {
-                const qsysPath = Tools.parseQSysPath(uri.path);
-                if (qsysPath.name) {
-                    return (await content.getMemberList({ library: qsysPath.library, sourceFile: qsysPath.name }))
-                        .map(member => [`${member.name}${member.extension ? `.${member.extension}` : ''}`, vscode.FileType.File]);
-                }
-                else if (qsysPath.library) {
-                    return (await content.getObjectList({ library: qsysPath.library, types: ["*SRCPF"] }))
-                        .map(srcPF => [srcPF.name, vscode.FileType.Directory]);
-                }
-                else if (uri.path === '/') {
-                    return (await connection.runSQL(`select OBJNAME from table (QSYS2.OBJECT_STATISTICS ('*ALLSIMPLE', 'LIB', '*ALLSIMPLE'))`))
-                        .map(row => [row.OBJNAME as string, vscode.FileType.Directory]);
-                }
->>>>>>> e1c486c0
+                return (await connection.runSQL(`select OBJNAME from table (QSYS2.OBJECT_STATISTICS ('*ALLSIMPLE', 'LIB', '*ALLSIMPLE'))`))
+                    .map(row => [row.OBJNAME as string, vscode.FileType.Directory]);
             }
         }
         throw FileSystemError.FileNotFound(uri);
