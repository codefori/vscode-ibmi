import { parse as parsePath } from "path";
import { parse, ParsedUrlQueryInput, stringify } from "querystring";
import vscode, { FilePermission, FileSystemError } from "vscode";
import { onCodeForIBMiConfigurationChange } from "../../api/Configuration";
import IBMi from "../../api/IBMi";
import { Tools } from "../../api/Tools";
import { instance } from "../../instantiate";
import { IBMiMember, QsysFsOptions, QsysPath } from "../../typings";
import { ExtendedIBMiContent } from "./extendedContent";
import { reconnectFS } from "./FSUtils";
import { SourceDateHandler } from "./sourceDateHandler";

export function getMemberUri(member: IBMiMember, options?: QsysFsOptions) {
    return getUriFromPath(`${member.asp ? `${member.asp}/` : ``}${member.library}/${member.file}/${member.name}.${member.extension}`, options);
}

export function getUriFromPath(path: string, options?: QsysFsOptions) {
    const query = stringify(options as ParsedUrlQueryInput);
    if (path.startsWith(`/`)) {
        //IFS path
        return vscode.Uri.parse(path).with({ scheme: `streamfile`, path, query });
    } else {
        //QSYS path
        return vscode.Uri.parse(path).with({ scheme: `member`, path: `/${path}`, query });
    }
}

export function getFilePermission(uri: vscode.Uri): FilePermission | undefined {
    const fsOptions = parseFSOptions(uri);
    if (instance.getConfig()?.readOnlyMode || fsOptions.readonly) {
        return FilePermission.Readonly;
    }
}

export function parseFSOptions(uri: vscode.Uri): QsysFsOptions {
    const parameters = parse(uri.query);
    return {
        readonly: parameters.readonly === `true`
    };
}

export function isProtectedFilter(filter?: string): boolean {
    return filter && instance.getConfig()?.objectFilters.find(f => f.name === filter)?.protected || false;
}

export class QSysFS implements vscode.FileSystemProvider {
    private readonly libraryASP: Map<string, string> = new Map;
    private readonly savedAsMembers: Set<string> = new Set;
    private readonly sourceDateHandler: SourceDateHandler;
    private readonly extendedContent: ExtendedIBMiContent;
    private extendedMemberSupport = false;
    private emitter = new vscode.EventEmitter<vscode.FileChangeEvent[]>();
    onDidChangeFile: vscode.Event<vscode.FileChangeEvent[]> = this.emitter.event;

    constructor(context: vscode.ExtensionContext) {
        this.sourceDateHandler = new SourceDateHandler(context);
        this.extendedContent = new ExtendedIBMiContent(this.sourceDateHandler);

        context.subscriptions.push(
            onCodeForIBMiConfigurationChange(["connectionSettings", "showDateSearchButton"], () => this.updateMemberSupport()),
        );

        instance.subscribe(
            context,
            'connected',
            `Update member support`,
            () => this.updateMemberSupport());

        instance.subscribe(
            context,
            'disconnected',
            `Update member support & clear library ASP cache`,
            () => {
                this.libraryASP.clear();
                this.updateMemberSupport();
            });
    }

    private updateMemberSupport() {
        this.extendedMemberSupport = false
        const connection = instance.getConnection();
        const config = connection?.config;

        if (connection && config?.enableSourceDates) {
            if (connection.sqlRunnerAvailable()) {
                this.extendedMemberSupport = true;
                this.sourceDateHandler.changeSourceDateMode(config.sourceDateMode);
                const ccsidDetail = connection.getEncoding();
                if (ccsidDetail.invalid) {
                    vscode.window.showWarningMessage(`Source date support is enabled, but CCSID is 65535. If you encounter problems with source date support, please disable it in the settings.`);
                }
            } else {
                vscode.window.showErrorMessage(`Source date support is enabled, but the remote system does not support SQL. Source date support will be disabled.`);
            }
        }

        this.sourceDateHandler.setEnabled(this.extendedMemberSupport);
    }

    async stat(uri: vscode.Uri): Promise<vscode.FileStat> {
        const path = uri.path;
        const pathLength = path.split(`/`).length;
        if (pathLength > 5 || !path.startsWith('/')) {
            throw new vscode.FileSystemError("Invalid member path");
        }
        const type = pathLength > 3 ? vscode.FileType.File : vscode.FileType.Directory;
        const connection = instance.getConnection();
        if (path !== '/' && connection) {
            const member = type === vscode.FileType.File ? parsePath(path).name : undefined;
            const qsysPath = { ...Tools.parseQSysPath(path), member };
            const attributes = await this.getMemberAttributes(connection, qsysPath);
            if (attributes) {
                return {
                    ctime: Tools.parseAttrDate(String(attributes.CREATE_TIME)),
                    mtime: Tools.parseAttrDate(String(attributes.MODIFY_TIME)),
                    size: Number(attributes.DATA_SIZE),
                    type,
                    permissions: member && !this.savedAsMembers.has(uri.path) ? getFilePermission(uri) : undefined
                }
            } else {
                throw FileSystemError.FileNotFound(uri);
            }
        }
        else {
            return {
                ctime: 0,
                mtime: 0,
                size: 0,
                type,
                permissions: getFilePermission(uri)
            }
        }
    }

    async getMemberAttributes(connection: IBMi, path: QsysPath & { member?: string }) {
        const loadAttributes = async () => await connection.content.getAttributes(path, "CREATE_TIME", "MODIFY_TIME", "DATA_SIZE");

        path.asp = path.asp || this.getLibraryASP(connection, path.library);
        let attributes = await loadAttributes();
        if (!attributes && !path.asp) {
            for (const asp of Object.values(connection.aspInfo)) {
                path.asp = asp;
                attributes = await loadAttributes();
                if (attributes) {
                    this.setLibraryASP(connection, path.library, path.asp);
                    break;
                }
            }
        }
        return attributes;
    }

    parseMemberPath(connection: IBMi, path: string) {
        const memberParts = connection.parserMemberPath(path);
        memberParts.asp = memberParts.asp || this.getLibraryASP(connection, memberParts.library);
        return memberParts;
    }

    setLibraryASP(connection: IBMi, library: string, asp: string) {
        this.libraryASP.set(connection.upperCaseName(library), asp);
    }

    getLibraryASP(connection: IBMi, library: string) {
        return this.libraryASP.get(connection.upperCaseName(library));
    }

    async readFile(uri: vscode.Uri, retrying?: boolean): Promise<Uint8Array> {
        const contentApi = instance.getContent();
        const connection = instance.getConnection();
        if (connection && contentApi) {
<<<<<<< HEAD
            const { asp, library, file, name: member } = connection.parserMemberPath(uri.path);
            const memberContent = this.extendedMemberSupport ?
                await this.extendedContent.downloadMemberContentWithDates(uri) :
                await contentApi.downloadMemberContent(asp, library, file, member);
=======
            const { asp, library, file, name: member } = this.parseMemberPath(connection, uri.path);

            let memberContent;
            try {
                memberContent = this.extendedMemberSupport ?
                    await this.extendedContent.downloadMemberContentWithDates(asp, library, file, member) :
                    await contentApi.downloadMemberContent(asp, library, file, member);
            }
            catch (error) {
                if (await this.stat(uri)) { //Check if exists on an iASP and retry if so
                    return this.readFile(uri);
                }
                throw error;
            }
>>>>>>> 55867c07
            if (memberContent !== undefined) {
                if (asp && !this.getLibraryASP(connection, library)) {
                    this.setLibraryASP(connection, library, asp);
                }
                return new Uint8Array(Buffer.from(memberContent, `utf8`));
            }
            else {
                throw new FileSystemError(`Couldn't read ${uri}; check IBM i connection.`);
            }
        }
        else {
            if (retrying) {
                throw new FileSystemError("Not connected to IBM i");
            }
            else {
                if (await reconnectFS(uri)) {
                    return this.readFile(uri, true);
                }
                else {
                    return Buffer.alloc(0);
                }
            }
        }
    }

    async writeFile(uri: vscode.Uri, content: Uint8Array, options: { readonly create: boolean; readonly overwrite: boolean; }) {
        const path = uri.path;
        const contentApi = instance.getContent();
        const connection = instance.getConnection();
        if (connection && contentApi) {
<<<<<<< HEAD
            const { asp, library, file, name: member } = connection.parserMemberPath(uri.path);
            this.extendedMemberSupport ?
                await this.extendedContent.uploadMemberContentWithDates(uri, content.toString()) :
                await contentApi.uploadMemberContent(asp, library, file, member, content);
=======
            const { asp, library, file, name: member, extension } = this.parseMemberPath(connection, uri.path);
            if (!content.length) { //Coming from "Save as"
                const addMember = await connection.runCommand({
                    command: `ADDPFM FILE(${library}/${file}) MBR(${member}) SRCTYPE(${extension || '*NONE'})`,
                    noLibList: true
                });
                if (addMember.code === 0) {
                    this.savedAsMembers.add(uri.path);
                    vscode.commands.executeCommand(`code-for-ibmi.refreshObjectBrowser`);
                } else {
                    throw new FileSystemError(addMember.stderr);
                }
            }
            else {
                this.savedAsMembers.delete(uri.path);
                this.extendedMemberSupport ?
                    await this.extendedContent.uploadMemberContentWithDates(asp, library, file, member, content.toString()) :
                    await contentApi.uploadMemberContent(asp, library, file, member, content);
            }
>>>>>>> 55867c07
        }
        else {
            throw new FileSystemError("Not connected to IBM i");
        }
    }

    rename(oldUri: vscode.Uri, newUri: vscode.Uri, options: { readonly overwrite: boolean; }): void | Thenable<void> {
        //Not used at the moment
    }

    watch(uri: vscode.Uri, options: { readonly recursive: boolean; readonly excludes: readonly string[]; }): vscode.Disposable {
        return { dispose: () => { } };
    }

    async readDirectory(uri: vscode.Uri): Promise<[string, vscode.FileType][]> {
        const content = instance.getConnection()?.content;
        if (content) {
            const qsysPath = Tools.parseQSysPath(uri.path);
            if (qsysPath.name) {
                return (await content.getMemberList({ library: qsysPath.library, sourceFile: qsysPath.name }))
                    .map(member => [`${member.name}${member.extension ? `.${member.extension}` : ''}`, vscode.FileType.File]);
            }
            else if (qsysPath.library) {
                return (await content.getObjectList({ library: qsysPath.library, types: ["*SRCPF"] }))
                    .map(srcPF => [srcPF.name, vscode.FileType.Directory]);
            }
            else if (uri.path === '/') {
                return (await content.getLibraries({ library: '*' })).map(library => [library.name, vscode.FileType.Directory]);
            }
        }
        throw FileSystemError.FileNotFound(uri);
    }

    async createDirectory(uri: vscode.Uri) {
        const connection = instance.getConnection();
        if (connection) {
            const qsysPath = Tools.parseQSysPath(uri.path);
            if (qsysPath.library && !await connection.content.checkObject({ library: "QSYS", name: qsysPath.library, type: "*LIB" })) {
                const createLibrary = await connection.runCommand({
                    command: `CRTLIB LIB(${qsysPath.library})`,
                    noLibList: true
                });
                if (createLibrary.code !== 0) {
                    throw FileSystemError.NoPermissions(createLibrary.stderr);
                }
            }
            if (qsysPath.name) {
                const createFile = await connection.runCommand({
                    command: `CRTSRCPF FILE(${qsysPath.library}/${qsysPath.name}) RCDLEN(112)`,
                    noLibList: true
                });
                if (createFile.code !== 0) {
                    throw FileSystemError.NoPermissions(createFile.stderr);
                }
            }
        }
    }

    delete(uri: vscode.Uri, options: { readonly recursive: boolean; }): void | Thenable<void> {
        throw new FileSystemError("Method not implemented.");
    }
}<|MERGE_RESOLUTION|>--- conflicted
+++ resolved
@@ -168,18 +168,12 @@
         const contentApi = instance.getContent();
         const connection = instance.getConnection();
         if (connection && contentApi) {
-<<<<<<< HEAD
-            const { asp, library, file, name: member } = connection.parserMemberPath(uri.path);
-            const memberContent = this.extendedMemberSupport ?
-                await this.extendedContent.downloadMemberContentWithDates(uri) :
-                await contentApi.downloadMemberContent(asp, library, file, member);
-=======
             const { asp, library, file, name: member } = this.parseMemberPath(connection, uri.path);
 
             let memberContent;
             try {
                 memberContent = this.extendedMemberSupport ?
-                    await this.extendedContent.downloadMemberContentWithDates(asp, library, file, member) :
+                    await this.extendedContent.downloadMemberContentWithDates(uri) :
                     await contentApi.downloadMemberContent(asp, library, file, member);
             }
             catch (error) {
@@ -188,7 +182,6 @@
                 }
                 throw error;
             }
->>>>>>> 55867c07
             if (memberContent !== undefined) {
                 if (asp && !this.getLibraryASP(connection, library)) {
                     this.setLibraryASP(connection, library, asp);
@@ -219,12 +212,6 @@
         const contentApi = instance.getContent();
         const connection = instance.getConnection();
         if (connection && contentApi) {
-<<<<<<< HEAD
-            const { asp, library, file, name: member } = connection.parserMemberPath(uri.path);
-            this.extendedMemberSupport ?
-                await this.extendedContent.uploadMemberContentWithDates(uri, content.toString()) :
-                await contentApi.uploadMemberContent(asp, library, file, member, content);
-=======
             const { asp, library, file, name: member, extension } = this.parseMemberPath(connection, uri.path);
             if (!content.length) { //Coming from "Save as"
                 const addMember = await connection.runCommand({
@@ -241,10 +228,9 @@
             else {
                 this.savedAsMembers.delete(uri.path);
                 this.extendedMemberSupport ?
-                    await this.extendedContent.uploadMemberContentWithDates(asp, library, file, member, content.toString()) :
+                    await this.extendedContent.uploadMemberContentWithDates(uri, content.toString()) :
                     await contentApi.uploadMemberContent(asp, library, file, member, content);
             }
->>>>>>> 55867c07
         }
         else {
             throw new FileSystemError("Not connected to IBM i");
