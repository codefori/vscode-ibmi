import { parse as parsePath } from "path";
import { parse, ParsedUrlQueryInput, stringify } from "querystring";
import vscode, { FilePermission, FileSystemError } from "vscode";
import IBMi from "../../api/IBMi";
import { Tools } from "../../api/Tools";
import { onCodeForIBMiConfigurationChange } from "../../config/Configuration";
import { instance } from "../../instantiate";
import { IBMiMember, QsysFsOptions, QsysPath } from "../../typings";
import { ExtendedIBMiContent } from "./extendedContent";
import { reconnectFS } from "./FSUtils";
import { SourceDateHandler } from "./sourceDateHandler";

export function getMemberUri(member: IBMiMember, options?: QsysFsOptions) {
    return getUriFromPath(`${member.asp ? `${member.asp}/` : ``}${member.library}/${member.file}/${member.name}.${member.extension}`, options);
}

export function getUriFromPath(path: string, options?: QsysFsOptions) {
    let uri: vscode.Uri;
    let authority = (options && options.connection ? options.connection.id : instance.getActiveConnection().id);
    const query = stringify(options as ParsedUrlQueryInput);
    if (path.startsWith(`/`)) {
        //IFS path
        return vscode.Uri.parse(path).with({ scheme: `streamfile`, path, query, authority });
    } else {
        //QSYS path
        return vscode.Uri.parse(path).with({ scheme: `member`, path: `/${path}`, query, authority });
    }
}

export function getFilePermission(uri: vscode.Uri): FilePermission | undefined {
    const fsOptions = parseFSOptions(uri);
    if (instance.getConfig()?.readOnlyMode || fsOptions.readonly) {
        return FilePermission.Readonly;
    }
}

export function parseFSOptions(uri: vscode.Uri): QsysFsOptions {
    const parameters = parse(uri.query);
    return {
        readonly: parameters.readonly === `true`
    };
}

export function isProtectedFilter(filter?: string): boolean {
    return filter && instance.getConfig()?.objectFilters.find(f => f.name === filter)?.protected || false;
}

export class QSysFS implements vscode.FileSystemProvider {
    private readonly savedAsMembers: Set<string> = new Set;
    private readonly sourceDateHandler: SourceDateHandler;
    private readonly extendedContent: ExtendedIBMiContent;
    private extendedMemberSupport = false;
    private emitter = new vscode.EventEmitter<vscode.FileChangeEvent[]>();
    onDidChangeFile: vscode.Event<vscode.FileChangeEvent[]> = this.emitter.event;

    constructor(context: vscode.ExtensionContext) {
        this.sourceDateHandler = new SourceDateHandler(context);
        this.extendedContent = new ExtendedIBMiContent(this.sourceDateHandler);

        context.subscriptions.push(
            onCodeForIBMiConfigurationChange(["connectionSettings", "showDateSearchButton"], () => this.updateMemberSupport()),
        );

        instance.subscribe(
            context,
            'connected',
            `Update member support`,
            () => this.updateMemberSupport());

        instance.subscribe(
            context,
            'disconnected',
            `Update member support & clear library ASP cache`,
            () => {
                this.updateMemberSupport();
            });
    }

    private updateMemberSupport() {
        this.extendedMemberSupport = false
<<<<<<< HEAD
        const connection = instance.getActiveConnection();
=======
        const connection = instance.getConnection();
>>>>>>> 3591bd25
        const config = connection?.getConfig();

        if (connection && config?.enableSourceDates) {
            if (connection.sqlRunnerAvailable()) {
                this.extendedMemberSupport = true;
                this.sourceDateHandler.changeSourceDateMode(config.sourceDateMode);
            } else {
                vscode.window.showErrorMessage(`Source date support is enabled, but the remote system does not support SQL. Source date support will be disabled.`);
            }
        }

        this.sourceDateHandler.setEnabled(this.extendedMemberSupport);
    }

    async stat(uri: vscode.Uri): Promise<vscode.FileStat> {
        const path = uri.path;
        const pathParts = path.split(`/`).filter(Boolean);
        if (pathParts.length > 4 || !path.startsWith('/')) {
            throw new vscode.FileSystemError("Invalid member path");
        }
<<<<<<< HEAD
        const type = pathLength > 3 ? vscode.FileType.File : vscode.FileType.Directory;
        const connection = instance.getConnectionById(uri.authority);
        if (connection && type === vscode.FileType.File) {
            const member = parsePath(path).name;
            const qsysPath = { ...Tools.parseQSysPath(path), member };
            const attributes = await this.getMemberAttributes(connection, qsysPath);
            if (attributes) {
                return {
                    ctime: Tools.parseAttrDate(String(attributes.CREATE_TIME)),
                    mtime: Tools.parseAttrDate(String(attributes.MODIFY_TIME)),
                    size: Number(attributes.DATA_SIZE),
                    type,
                    permissions: member && !this.savedAsMembers.has(uri.path) ? getFilePermission(uri) : undefined
=======

        let type = vscode.FileType.File;
        const connection = instance.getConnection();
        if (connection) {
            const filePathLength = connection.getIAspDetail(pathParts[0]) ? 4 : 3;
            if(pathParts.length < filePathLength){
                type = vscode.FileType.Directory;
            }
            
            if (type === vscode.FileType.File) {
                const member = parsePath(path).name;
                const qsysPath = { ...Tools.parseQSysPath(path), member };
                const attributes = await this.getMemberAttributes(connection, qsysPath);
                if (attributes) {
                    return {
                        ctime: Tools.parseAttrDate(String(attributes.CREATE_TIME)),
                        mtime: Tools.parseAttrDate(String(attributes.MODIFY_TIME)),
                        size: Number(attributes.DATA_SIZE),
                        type,
                        permissions: member && !this.savedAsMembers.has(uri.path) ? getFilePermission(uri) : undefined
                    }
                } else {
                    throw FileSystemError.FileNotFound(uri);
>>>>>>> 3591bd25
                }
            }
        }

        return {
            ctime: 0,
            mtime: 0,
            size: 0,
            type,
            permissions: getFilePermission(uri)
        }
    }

    async getMemberAttributes(connection: IBMi, path: QsysPath & { member?: string }) {
        path.asp = path.asp || await connection.lookupLibraryIAsp(path.library);
        return await connection.getContent().getAttributes(path, "CREATE_TIME", "MODIFY_TIME", "DATA_SIZE");
    }

    parseMemberPath(connection: IBMi, path: string) {
        const memberParts = connection.parserMemberPath(path);
        memberParts.asp = memberParts.asp || connection.getLibraryIAsp(memberParts.library);
        return memberParts;
    }

    async readFile(uri: vscode.Uri, retrying?: boolean): Promise<Uint8Array> {
<<<<<<< HEAD
        const connection = instance.getConnectionById(uri.authority)
        if (connection) {
            const { asp, library, file, name: member } = this.parseMemberPath(connection, uri.path);
=======
        const contentApi = instance.getContent();
        const connection = instance.getConnection();
        if (connection && contentApi) {
            let { asp, library, file, name: member } = this.parseMemberPath(connection, uri.path);
            asp = asp || await connection.lookupLibraryIAsp(library);
>>>>>>> 3591bd25

            let memberContent;
            try {
                memberContent = this.extendedMemberSupport ?
                    await this.extendedContent.downloadMemberContentWithDates(uri) :
<<<<<<< HEAD
                    await connection.getContent().downloadMemberContent(asp, library, file, member);
=======
                    await contentApi.downloadMemberContent(library, file, member);
>>>>>>> 3591bd25
            }
            catch (error) {
                if (await this.stat(uri)) { //Check if exists on an iASP and retry if so
                    return this.readFile(uri);
                }
                throw error;
            }
            if (memberContent !== undefined) {
                return new Uint8Array(Buffer.from(memberContent, `utf8`));
            }
            else {
                throw new FileSystemError(`Couldn't read ${uri}; check IBM i connection.`);
            }
        }
        else {
            if (retrying) {
                throw new FileSystemError("Not connected to IBM i");
            }
            else {
                if (await reconnectFS(uri)) {
                    this.updateMemberSupport(); //this needs to be done right after reconnecting, before the member is read (the connect event may be triggered too late at this point)
                    return this.readFile(uri, true);
                }
                else {
                    return Buffer.alloc(0);
                }
            }
        }
    }

    async writeFile(uri: vscode.Uri, content: Uint8Array, options: { readonly create: boolean; readonly overwrite: boolean; }) {
        const path = uri.path;
<<<<<<< HEAD
        const connection = instance.getConnectionById(uri.authority);
        if (connection) {
            const { asp, library, file, name: member, extension } = this.parseMemberPath(connection, uri.path);
=======
        const contentApi = instance.getContent();
        const connection = instance.getConnection();
        if (connection && contentApi) {
            let { asp, library, file, name: member, extension } = this.parseMemberPath(connection, uri.path);
            asp = asp || await connection.lookupLibraryIAsp(library);

>>>>>>> 3591bd25
            if (!content.length) { //Coming from "Save as"
                const addMember = await connection.runCommand({
                    command: `ADDPFM FILE(${library}/${file}) MBR(${member}) SRCTYPE(${extension || '*NONE'})`,
                    noLibList: true
                });
                if (addMember.code === 0) {
                    this.savedAsMembers.add(uri.path);
                    vscode.commands.executeCommand(`code-for-ibmi.refreshObjectBrowser`);
                } else {
                    throw new FileSystemError(addMember.stderr);
                }
            }
            else {
                this.savedAsMembers.delete(uri.path);
                this.extendedMemberSupport ?
                    await this.extendedContent.uploadMemberContentWithDates(uri, content.toString()) :
<<<<<<< HEAD
                    await connection.getContent().uploadMemberContent(asp, library, file, member, content);
=======
                    await contentApi.uploadMemberContent(library, file, member, content);
>>>>>>> 3591bd25
            }
        }
        else {
            throw new FileSystemError("Not connected to IBM i");
        }
    }

    rename(oldUri: vscode.Uri, newUri: vscode.Uri, options: { readonly overwrite: boolean; }): void | Thenable<void> {
        //Not used at the moment
    }

    watch(uri: vscode.Uri, options: { readonly recursive: boolean; readonly excludes: readonly string[]; }): vscode.Disposable {
        return { dispose: () => { } };
    }

    async readDirectory(uri: vscode.Uri): Promise<[string, vscode.FileType][]> {
        const connection = instance.getConnectionById(uri.authority);
        if (connection) {
            const content = connection.getContent();
            const qsysPath = Tools.parseQSysPath(uri.path);
            if (qsysPath.name) {
                return (await content.getMemberList({ library: qsysPath.library, sourceFile: qsysPath.name }))
                    .map(member => [`${member.name}${member.extension ? `.${member.extension}` : ''}`, vscode.FileType.File]);
            }
            else if (qsysPath.library) {
                return (await content.getObjectList({ library: qsysPath.library, types: ["*SRCPF"] }))
                    .map(srcPF => [srcPF.name, vscode.FileType.Directory]);
            }
            else if (uri.path === '/') {
                return (await connection.runSQL(`select OBJNAME from table (QSYS2.OBJECT_STATISTICS ('*ALLSIMPLE', 'LIB', '*ALLSIMPLE'))`))
                    .map(row => [row.OBJNAME as string, vscode.FileType.Directory]);
            }
        }
        throw FileSystemError.FileNotFound(uri);
    }

    async createDirectory(uri: vscode.Uri) {
        const connection = instance.getConnectionById(uri.authority);
        if (connection) {
            const qsysPath = Tools.parseQSysPath(uri.path);
            if (qsysPath.library && !await connection.getContent().checkObject({ library: "QSYS", name: qsysPath.library, type: "*LIB" })) {
                const createLibrary = await connection.runCommand({
                    command: `CRTLIB LIB(${qsysPath.library})`,
                    noLibList: true
                });
                if (createLibrary.code !== 0) {
                    throw FileSystemError.NoPermissions(createLibrary.stderr);
                }
            }
            if (qsysPath.name) {
                const createFile = await connection.runCommand({
                    command: `CRTSRCPF FILE(${qsysPath.library}/${qsysPath.name}) RCDLEN(112)`,
                    noLibList: true
                });
                if (createFile.code !== 0) {
                    throw FileSystemError.NoPermissions(createFile.stderr);
                }
            }
        }
    }

    delete(uri: vscode.Uri, options: { readonly recursive: boolean; }): void | Thenable<void> {
        throw new FileSystemError("Method not implemented.");
    }
}<|MERGE_RESOLUTION|>--- conflicted
+++ resolved
@@ -78,11 +78,7 @@
 
     private updateMemberSupport() {
         this.extendedMemberSupport = false
-<<<<<<< HEAD
         const connection = instance.getActiveConnection();
-=======
-        const connection = instance.getConnection();
->>>>>>> 3591bd25
         const config = connection?.getConfig();
 
         if (connection && config?.enableSourceDates) {
@@ -103,24 +99,9 @@
         if (pathParts.length > 4 || !path.startsWith('/')) {
             throw new vscode.FileSystemError("Invalid member path");
         }
-<<<<<<< HEAD
-        const type = pathLength > 3 ? vscode.FileType.File : vscode.FileType.Directory;
-        const connection = instance.getConnectionById(uri.authority);
-        if (connection && type === vscode.FileType.File) {
-            const member = parsePath(path).name;
-            const qsysPath = { ...Tools.parseQSysPath(path), member };
-            const attributes = await this.getMemberAttributes(connection, qsysPath);
-            if (attributes) {
-                return {
-                    ctime: Tools.parseAttrDate(String(attributes.CREATE_TIME)),
-                    mtime: Tools.parseAttrDate(String(attributes.MODIFY_TIME)),
-                    size: Number(attributes.DATA_SIZE),
-                    type,
-                    permissions: member && !this.savedAsMembers.has(uri.path) ? getFilePermission(uri) : undefined
-=======
 
         let type = vscode.FileType.File;
-        const connection = instance.getConnection();
+        const connection = instance.getConnectionById(uri.authority);
         if (connection) {
             const filePathLength = connection.getIAspDetail(pathParts[0]) ? 4 : 3;
             if(pathParts.length < filePathLength){
@@ -141,7 +122,6 @@
                     }
                 } else {
                     throw FileSystemError.FileNotFound(uri);
->>>>>>> 3591bd25
                 }
             }
         }
@@ -167,27 +147,16 @@
     }
 
     async readFile(uri: vscode.Uri, retrying?: boolean): Promise<Uint8Array> {
-<<<<<<< HEAD
         const connection = instance.getConnectionById(uri.authority)
         if (connection) {
-            const { asp, library, file, name: member } = this.parseMemberPath(connection, uri.path);
-=======
-        const contentApi = instance.getContent();
-        const connection = instance.getConnection();
-        if (connection && contentApi) {
             let { asp, library, file, name: member } = this.parseMemberPath(connection, uri.path);
             asp = asp || await connection.lookupLibraryIAsp(library);
->>>>>>> 3591bd25
 
             let memberContent;
             try {
                 memberContent = this.extendedMemberSupport ?
                     await this.extendedContent.downloadMemberContentWithDates(uri) :
-<<<<<<< HEAD
-                    await connection.getContent().downloadMemberContent(asp, library, file, member);
-=======
-                    await contentApi.downloadMemberContent(library, file, member);
->>>>>>> 3591bd25
+                    await connection.getContent().downloadMemberContent(library, file, member);
             }
             catch (error) {
                 if (await this.stat(uri)) { //Check if exists on an iASP and retry if so
@@ -220,18 +189,12 @@
 
     async writeFile(uri: vscode.Uri, content: Uint8Array, options: { readonly create: boolean; readonly overwrite: boolean; }) {
         const path = uri.path;
-<<<<<<< HEAD
-        const connection = instance.getConnectionById(uri.authority);
-        if (connection) {
-            const { asp, library, file, name: member, extension } = this.parseMemberPath(connection, uri.path);
-=======
-        const contentApi = instance.getContent();
-        const connection = instance.getConnection();
-        if (connection && contentApi) {
+        const connection = instance.getConnectionById(uri.authority);
+        if (connection) {
+            const contentApi = connection.getContent();
             let { asp, library, file, name: member, extension } = this.parseMemberPath(connection, uri.path);
             asp = asp || await connection.lookupLibraryIAsp(library);
 
->>>>>>> 3591bd25
             if (!content.length) { //Coming from "Save as"
                 const addMember = await connection.runCommand({
                     command: `ADDPFM FILE(${library}/${file}) MBR(${member}) SRCTYPE(${extension || '*NONE'})`,
@@ -248,11 +211,7 @@
                 this.savedAsMembers.delete(uri.path);
                 this.extendedMemberSupport ?
                     await this.extendedContent.uploadMemberContentWithDates(uri, content.toString()) :
-<<<<<<< HEAD
-                    await connection.getContent().uploadMemberContent(asp, library, file, member, content);
-=======
                     await contentApi.uploadMemberContent(library, file, member, content);
->>>>>>> 3591bd25
             }
         }
         else {
