--- conflicted
+++ resolved
@@ -22,18 +22,10 @@
    * @param {vscode.Uri} uri
    */
   async downloadMemberContentWithDates(uri: vscode.Uri) {
-<<<<<<< HEAD
     const connection = instance.getConnectionById(uri.authority);
     if (connection) {
-      const sourceColourSupport = IBMi.connectionManager.get<boolean>(`showSeuColors`);
-      const tempLib = connection.getConfig().tempLibrary;
-=======
-    const content = instance.getContent();
-    const config = instance.getConfig();
-    const connection = instance.getConnection();
-    if (connection && config && content) {
+      const config = connection.getConfig();
       const tempLib = config.tempLibrary;
->>>>>>> 3591bd25
       const alias = getAliasName(uri);
       const aliasPath = `${tempLib}.${alias}`;
       const { library, file, name } = connection.parserMemberPath(uri.path);
