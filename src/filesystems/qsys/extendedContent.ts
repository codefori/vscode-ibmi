--- conflicted
+++ resolved
@@ -41,24 +41,10 @@
         this.sourceDateHandler.recordLengths.set(alias, recordLength);
       }
 
-<<<<<<< HEAD
-      let rows;
-      if (sourceColourSupport)
-        rows = await connection.runSQL(
-          `select srcdat, rtrim(translate(srcdta, ${SEU_GREEN_UL_RI_temp}, ${SEU_GREEN_UL_RI})) as srcdta from ${aliasPath}`,
-          { forceSafe: true }
-        );
-      else
-        rows = await connection.runSQL(
-          `select srcdat, srcdta from ${aliasPath}`,
-          { forceSafe: true }
-        );
-=======
       let rows = await connection.runSQL(
         `select srcdat, srcdta from ${aliasPath}`,
         {forceSafe: true}
       );
->>>>>>> d66f6881
 
       if (rows.length === 0) {
         rows.push({
