const vscode = require(`vscode`);
<<<<<<< HEAD
=======
const { ConnectionConfiguration } = require(`../../../api/Configuration`);
>>>>>>> 2979cf38

const {instance} = require(`../../../Instance`);

let { allSourceDates, recordLengths, getAliasName } = require(`./data`);

const highlightedColor = new vscode.ThemeColor(`gitDecoration.modifiedResourceForeground`);

const annotationDecoration = vscode.window.createTextEditorDecorationType({
  before: {
    color: new vscode.ThemeColor(`editorLineNumber.foreground`),
    textDecoration: `none`,
    fontWeight: `normal`,
    fontStyle: `normal`,
    margin: `0 1em 0 0`,
    // Pull the decoration out of the document flow if we want to be scrollable
  },
  rangeBehavior: vscode.DecorationRangeBehavior.ClosedOpen,
});

module.exports = class {
  static begin(context) {
    /** @type {ConnectionConfiguration.Parameters} */
    const config = instance.getConfig();

    const lengthDiagnostics = vscode.languages.createDiagnosticCollection(`Record Lengths`);

    let editTimeout;

    /** 
     * Provides the quick fixes on errors.
     */
    context.subscriptions.push(
      vscode.workspace.onDidChangeTextDocument(event => {
        const document = event.document;
        if (document && document.uri.scheme === `member`) {
          clearTimeout(editTimeout);

          editTimeout = setTimeout(() => {
            const path = document.uri.path.split(`/`);
            let lib, file, fullName;

            if (path.length === 4) {
              lib = path[1];
              file = path[2];
              fullName = path[3];
            } else {
              lib = path[2];
              file = path[3];
              fullName = path[4];
            }

            fullName = fullName.substring(0, fullName.lastIndexOf(`.`));
            const alias = getAliasName(lib, file, fullName);
            const recordLength = recordLengths[alias];

            /** @type {vscode.Diagnostic[]} */
            const lengthDiags = [];

            if (recordLength) {
              for (let lineIndex = 0; lineIndex < document.lineCount; lineIndex++) {
                const lineLength = document.lineAt(lineIndex).text.length;
                if (lineLength > recordLength) {
                  const badRange = new vscode.Range(lineIndex, recordLength+1, lineIndex, lineLength);
                  const diagnostic = new vscode.Diagnostic(badRange, `Content past record length of ${recordLength}`, vscode.DiagnosticSeverity.Error);

                  lengthDiags.push(diagnostic);
                }
              }
            }

            lengthDiagnostics.set(document.uri, lengthDiags);
          }, 2000);
        }
        
      })
    );

    context.subscriptions.push(
      vscode.workspace.onDidChangeTextDocument(event => {
        if (event.document.uri.scheme === `member`) {
          const connection = instance.getConnection();
          const path = event.document.uri.path;
          const {library, file, member} = connection.parserMemberPath(path);


          const alias = getAliasName(library, file, member);

          let sourceDates = allSourceDates[alias];
          if (sourceDates) {
            for (const change of event.contentChanges) {
              
              const startLineNumber = change.range.start.line;
              const endLineNumber = change.range.end.line;

              const startChar = change.range.start.character;
              const endChar = change.range.end.character;
              const line = startLineNumber;

              const currentDate = this.currentStamp();
  
              const startNewLine = change.text[0] === `\n`;

              // Is a space
              if (change.text.trim() === ``) {
              // Removing a line
                if (startLineNumber < endLineNumber) {
                  const lineCount = endLineNumber - startLineNumber;
                  sourceDates.splice(line+1, lineCount);
                  return;

                } else if (
                  startLineNumber !== endLineNumber
                ) {
                  // Backspace within a line
                  sourceDates.splice(line, 0, currentDate);
                  return;
                } else if (
                  startLineNumber === endLineNumber
                ) {
                  //backspace
                  if (startNewLine === false) {
                    sourceDates[line] = currentDate;
                    return;
                  }
                }
              } else if (startNewLine === false) {
                sourceDates[line] = currentDate;
              }
  
              // Contains new lines
              if (change.text.indexOf(`\n`) !== -1) {
                const len = change.text.split(`\n`).length - 1;
  
                if (change.text[0] !== `\n`) {
                  sourceDates[line] = currentDate;
                }
  
                // Multiple newlines
                const newSourceDates = Array(len).fill(currentDate);
                sourceDates.splice(line+1, 0, ...newSourceDates);
              }
            }
          }
        }
      })
    );

    context.subscriptions.push(
      vscode.commands.registerCommand(`code-for-ibmi.toggleSourceDateGutter`, async () => {
        const currentValue = config.sourceDateGutter;
        config.sourceDateGutter = !currentValue;
        await ConnectionConfiguration.update(config);
      }),

      vscode.window.onDidChangeTextEditorSelection(event => {
        if (config.sourceDateGutter) {
          const editor = event.textEditor;
          this.refreshGutter(editor);
        }
      }),

      vscode.window.onDidChangeActiveTextEditor(editor => {
        if (editor) {
          if (config.sourceDateGutter) {
            this.refreshGutter(editor);
          }
        }
      })
    );
  }

  /**
   * @param {vscode.TextEditor} editor 
   */
  static refreshGutter(editor) {
    if (editor.document.uri.scheme === `member`) {
      const connection = instance.getConnection();
      const path = editor.document.uri.path;
      const {library, file, member} = connection.parserMemberPath(path);

      const alias = getAliasName(library, file, member);;

      const sourceDates = allSourceDates[alias];

      if (sourceDates) {

        /** @type {vscode.DecorationOptions[]} */
        let annotations = [];

        const currentDate = this.currentStamp();

        for (let cLine = 0; cLine < sourceDates.length && cLine < editor.document.lineCount; cLine++) {
          annotations.push({
            range: new vscode.Range(
              new vscode.Position(cLine, 0),
              new vscode.Position(cLine, 0)
            ),
            renderOptions: {
              before: {
                contentText: sourceDates[cLine],
                color: currentDate === sourceDates[cLine] ? highlightedColor : undefined
              },
            },
          });
        }

        editor.setDecorations(annotationDecoration, annotations);
      }
    }
  }


  /**
   * @returns {string} Stamp in format for source date
   */
  static currentStamp() {
    const today = new Date();
    const mm = today.getMonth() + 1; // getMonth() is zero-based
    const dd = today.getDate();
    const yy = String(today.getFullYear()).substring(2);
  
    return [yy, (mm > 9 ? `` : `0`) + mm, (dd > 9 ? `` : `0`) + dd].join(``);
  }
}<|MERGE_RESOLUTION|>--- conflicted
+++ resolved
@@ -1,8 +1,5 @@
 const vscode = require(`vscode`);
-<<<<<<< HEAD
-=======
 const { ConnectionConfiguration } = require(`../../../api/Configuration`);
->>>>>>> 2979cf38
 
 const {instance} = require(`../../../Instance`);
 
