const vscode = require(`vscode`);
<<<<<<< HEAD
const { DiffComputer } = require(`vscode-diff`)

const instance = require(`../../../Instance`);

const diffOptions = {
  shouldPostProcessCharChanges: false,
  shouldIgnoreTrimWhitespace: true,
  shouldMakePrettyDiff: false,
  shouldComputeCharChanges: false,
  maxComputationTime: 1000
}
=======
const { ConnectionConfiguration } = require(`../../../api/Configuration`);
const {instance} = require(`../../../Instance`);

let { allSourceDates, recordLengths, getAliasName } = require(`./data`);
>>>>>>> a855d986

let { baseDates, recordLengths, baseSource } = require(`./data`);

const editedTodayColor = new vscode.ThemeColor(`gitDecoration.modifiedResourceForeground`);
const seachGutterColor = new vscode.ThemeColor(`gitDecoration.addedResourceForeground`);

const gutterDecor = vscode.window.createTextEditorDecorationType({
  before: {
    color: new vscode.ThemeColor(`editorLineNumber.foreground`),
    textDecoration: `none`,
    fontWeight: `normal`,
    fontStyle: `normal`,
    margin: `0 1em 0 0`,
    // Pull the decoration out of the document flow if we want to be scrollable
  },
  rangeBehavior: vscode.DecorationRangeBehavior.ClosedOpen,
});

const lineDecor = vscode.window.createTextEditorDecorationType({
  backgroundColor: new vscode.ThemeColor(`diffEditor.insertedTextBackground`),
  rangeBehavior: vscode.DecorationRangeBehavior.OpenOpen,
});

const SD_BASE = `$(history) Date Search`;
const SD_ACTIVE = `$(history) From `;

/** @type {number|undefined} */
let highlightSince;
/** @type {number|undefined} */
let highlightBefore;

module.exports = class Handler {
  static begin(context) {
    /** @type {ConnectionConfiguration.Parameters} */
    const config = instance.getConfig();

    const lengthDiagnostics = vscode.languages.createDiagnosticCollection(`Record Lengths`);

    let lineEditedBefore;
    let lengthTimeout;

    const sourceDateSearchBarItem = vscode.window.createStatusBarItem(vscode.StatusBarAlignment.Right);
    sourceDateSearchBarItem.command = {
      command: `code-for-ibmi.member.newDateSearch`,
      title: `Change Search Date Filter`,
    };
    sourceDateSearchBarItem.tooltip = `Search lines by source date`;
    sourceDateSearchBarItem.text = SD_BASE;
    sourceDateSearchBarItem.show();

    context.subscriptions.push(sourceDateSearchBarItem);

    /** 
     * Provides the quick fixes on errors.
     */
    context.subscriptions.push(
      vscode.workspace.onDidChangeTextDocument(event => {
        const document = event.document;
        if (document && document.uri.scheme === `member`) {
          const connection = instance.getConnection();
          clearTimeout(lengthTimeout);

          lengthTimeout = setTimeout(() => {
            const path = connection.parserMemberPath(document.uri.path);
            const lib = path.library, file = path.file, fullName = path.member;

<<<<<<< HEAD
            const alias = `${lib}_${file}_${fullName.replace(/\./g, `_`)}`;
=======
            fullName = fullName.substring(0, fullName.lastIndexOf(`.`));
            const alias = getAliasName(lib, file, fullName);
>>>>>>> a855d986
            const recordLength = recordLengths[alias];

            /** @type {vscode.Diagnostic[]} */
            const lengthDiags = [];

            if (recordLength) {
              for (let lineIndex = 0; lineIndex < document.lineCount; lineIndex++) {
                const lineLength = document.lineAt(lineIndex).text.length;
                if (lineLength > recordLength) {
                  const badRange = new vscode.Range(lineIndex, recordLength+1, lineIndex, lineLength);
                  const diagnostic = new vscode.Diagnostic(badRange, `Content past record length of ${recordLength}`, vscode.DiagnosticSeverity.Error);

                  lengthDiags.push(diagnostic);
                }
              }
            }

            lengthDiagnostics.set(document.uri, lengthDiags);
          }, 2000);
        }
        
      })
    );

    context.subscriptions.push(
      vscode.commands.registerCommand(`code-for-ibmi.toggleSourceDateGutter`, async () => {
        const currentValue = config.sourceDateGutter;
        await config.set(`sourceDateGutter`, !currentValue);

        const editor = vscode.window.activeTextEditor;
        if (editor) {
          this.refreshGutter(editor.document);
        }
      }),

<<<<<<< HEAD
      vscode.commands.registerCommand(`code-for-ibmi.member.clearDateSearch`, () => {
        sourceDateSearchBarItem.text = SD_BASE;
        highlightSince = undefined;
        highlightBefore = undefined;
=======
          const alias = getAliasName(library, file, member);
>>>>>>> a855d986

        const editor = vscode.window.activeTextEditor;
        if (editor) {
          this.refreshGutter(editor.document);
        }
      }),

      vscode.commands.registerCommand(`code-for-ibmi.member.newDateSearch`, () => {
        vscode.window.showInputBox({
          value: this.currentStamp(),
          prompt: `Show everything on or after date provided`,
          title: `Source Date search`,
          ignoreFocusOut: true,
          validateInput: (input) => {
            const ranges = input.split(`-`);

            if (ranges.length > 2) {
              return `Up to two ranges allowed. (FROM-TO, both YYMMDD)`;
            }

            for (let date of ranges) {
              if (date.length !== 6) {
                return `Source date ${date} must be length of 6. (YYMMDD)`;
              }

              if (/^\d+$/.test(date) === false) {
                return `Value ${date} is not a valid date.`;
              }
            }
          }
        }).then(async value => {
          if (value) {
            sourceDateSearchBarItem.text = SD_ACTIVE + value;
            const dates = value.split(`-`);
            highlightSince = Number(dates[0]);
            highlightBefore = dates[1] !== undefined ? Number(dates[1]) : undefined;
          } else {
            sourceDateSearchBarItem.text = SD_BASE;
            highlightSince = undefined;
            highlightBefore = undefined;
          }

<<<<<<< HEAD
          const editor = vscode.window.activeTextEditor;
          if (editor) {
            await config.set(`sourceDateGutter`, true);
            this.refreshGutter(editor.document);
          }
        })
=======
    context.subscriptions.push(
      vscode.commands.registerCommand(`code-for-ibmi.toggleSourceDateGutter`, async () => {
        const currentValue = config.sourceDateGutter;
        config.sourceDateGutter = !currentValue;
        await ConnectionConfiguration.update(config);
>>>>>>> a855d986
      }),

      vscode.workspace.onDidChangeTextDocument(event => {
        const document = event.document;

        if (document.isDirty) {
          const isSingleLine = 
            event.contentChanges.length === 1 && 
            event.contentChanges[0].range.isSingleLine && 
            !event.contentChanges[0].text.includes(`\n`);

          const currentEditingLine = isSingleLine ? event.contentChanges[0].range.start.line : undefined;

          const editedBefore = isSingleLine && currentEditingLine === lineEditedBefore;
          const doRefresh = (!editedBefore || currentEditingLine !== lineEditedBefore || (event.contentChanges[0] && event.contentChanges[0].range.start.character === 0));
          
          if (doRefresh) {
            this.refreshGutter(document);
          }

          lineEditedBefore = currentEditingLine;
        }
      }),

      vscode.window.onDidChangeActiveTextEditor(editor => {
        if (editor) {
          this.refreshGutter(editor.document);
        }
      }),

      vscode.workspace.onDidCloseTextDocument(document => {
        // Clean up things when a member is closed
        if (document.uri.scheme === `member` && document.isClosed) {
          const connection = instance.getConnection();
          const {library, file, member} = connection.parserMemberPath(document.uri.path);
    
          const alias = `${library}_${file}_${member.replace(/\./g, `_`)}`;
          
          baseDates[alias] = undefined;
          baseSource[alias] = undefined;
        }
      })
    );
  }

  /**
   * @param {vscode.TextDocument} document 
   */
  static refreshGutter(document) {
    if (document.uri.scheme === `member`) {
      const connection = instance.getConnection();
      const config = instance.getConfig();

      if (config.sourceDateGutter) {
        const path = document.uri.path;
        const {library, file, member} = connection.parserMemberPath(path);

        const alias = `${library}_${file}_${member.replace(/\./g, `_`)}`;

        const sourceDates = baseDates[alias];

        if (sourceDates) {
          const dates = document.isDirty ? this.calcNewSourceDates(alias, document.getText()) : sourceDates;

          /** @type {vscode.DecorationOptions[]} */
          let lineGutters = [];

          /** @type {vscode.DecorationOptions[]} */
          let changedLined = [];

<<<<<<< HEAD
          const currentDate = this.currentStamp();
          const currentDateNumber = Number(currentDate);
=======
      const alias = getAliasName(library, file, member);;
>>>>>>> a855d986

          const markdownString = [
            `[Show changes since last local save](command:workbench.files.action.compareWithSaved)`, 
            `---`,
            `${highlightSince ? `[Clear date search](command:code-for-ibmi.member.clearDateSearch) | ` : ``}[New date search](command:code-for-ibmi.member.newDateSearch)`
          ];

          if (highlightSince) markdownString.push(`---`, `Changes from ${String(highlightSince) == currentDate ? `today` : highlightSince} highlighted`)

          const hoverMessage = new vscode.MarkdownString(markdownString.join(`\n\n`));
          hoverMessage.isTrusted = true;

          // Due to the way source dates are stored, we're doing some magic.
          // Dates are stored in zoned/character columns, which means 26th 
          // August 2022 is 220826, 4th May 1997 means 970504.

          // We support the ability to search and highlight dates after a
          // certain date. The issue with these dates value when converted
          // to numeric is that 970504 is more than 220826, even though
          // 220826 is after 970504 in terms of dates.

          // To get around this, if the line date or search date is less than
          // or equal to the date of today, we add 1000000 (one million).
          // 220826 + 1000000 = 1220826, which is more than 970504.

          const currentHighlightSince = highlightSince ? highlightSince + (highlightSince <= currentDateNumber ? 1000000 : 0) : undefined;
          const currentHighlightBefore = highlightBefore ? highlightBefore + (highlightBefore <= currentDateNumber ? 1000000 : 0) : undefined;

          for (let cLine = 0; cLine < dates.length && cLine < document.lineCount; cLine++) {
            let highlightForSearch = false;

            // Add 1000000 to date if less than today.
            let lineDateNumber = Number(dates[cLine]);
            if (lineDateNumber <= currentDateNumber && lineDateNumber !== 0) {
              lineDateNumber += 1000000;
            }

            if (currentHighlightSince && currentHighlightBefore)
              highlightForSearch = lineDateNumber >= currentHighlightSince && lineDateNumber <= currentHighlightBefore;
            else if (currentHighlightSince)
              highlightForSearch = lineDateNumber >= currentHighlightSince;
            else if (currentHighlightBefore)
              highlightForSearch = lineDateNumber <= currentHighlightBefore;

            lineGutters.push({
              hoverMessage,
              range: new vscode.Range(
                new vscode.Position(cLine, 0),
                new vscode.Position(cLine, 0)
              ),
              renderOptions: { 
                before: {
                  contentText: dates[cLine],
                  color: highlightForSearch ? seachGutterColor : (currentDate === dates[cLine] ? editedTodayColor : undefined)
                },
              },
            });

            if (highlightForSearch) {
              changedLined.push({
                range: document.lineAt(cLine).range
              })
            }
          }

          const activeEditor = vscode.window.activeTextEditor;
          if (activeEditor.document.uri.fsPath === document.uri.fsPath) {
            activeEditor.setDecorations(gutterDecor, lineGutters);
            activeEditor.setDecorations(lineDecor, changedLined);
          }
        }
      }
    }
  }

  /**
   * @param {string} alias 
   * @param {string} body 
   */
  static calcNewSourceDates(alias, body) {
    const newDates = baseDates[alias].slice();
    const oldSource = baseSource[alias];

    const diffComputer = new DiffComputer(oldSource.split(`\n`), body.split(`\n`), diffOptions);
    const diff = diffComputer.computeDiff();

    const currentDate = this.currentStamp();


    console.log(diff.changes);
    diff.changes.forEach(change => {
      let startIndex = change.modifiedStartLineNumber - 1;
      let removedLines = 0;
      let changedLines = 0;

      if (change.originalEndLineNumber === 0) {
        // New line was added 
        // at index (modifiedStartLineNumber-1)
        removedLines = 0;
        changedLines = change.modifiedEndLineNumber - change.modifiedStartLineNumber + 1;
      } else
      if (change.modifiedEndLineNumber === 0) {
        // Line removed
        // at index (modifiedStartIndex-1)
        // for lines (originalEndLineNumber - originalStartLineNumber)
        startIndex = change.modifiedStartLineNumber;
        removedLines = change.originalEndLineNumber - change.originalStartLineNumber + 1
      } else
      if (change.modifiedEndLineNumber >= change.modifiedStartLineNumber) {
        // Lines added
        // at index (change.modifiedStartLineNumber-1)
        // on lines (modifiedEndLineNumber - modifiedStartLineNumber + 1) 
        removedLines = change.originalEndLineNumber - change.originalStartLineNumber + 1;
        changedLines = change.modifiedEndLineNumber - change.modifiedStartLineNumber + 1;
      }

      newDates.splice(startIndex, removedLines, ...Array(changedLines).fill(currentDate));
    
    });

    return newDates;
  }

  /**
   * @returns {string} Stamp in format for source date
   */
  static currentStamp() {
    const today = new Date();
    const mm = today.getMonth() + 1; // getMonth() is zero-based
    const dd = today.getDate();
    const yy = String(today.getFullYear()).substring(2);
  
    return [yy, (mm > 9 ? `` : `0`) + mm, (dd > 9 ? `` : `0`) + dd].join(``);
  }
}<|MERGE_RESOLUTION|>--- conflicted
+++ resolved
@@ -1,8 +1,9 @@
 const vscode = require(`vscode`);
-<<<<<<< HEAD
-const { DiffComputer } = require(`vscode-diff`)
-
-const instance = require(`../../../Instance`);
+const { ConnectionConfiguration } = require(`../../../api/Configuration`);
+const { DiffComputer } = require(`vscode-diff`);
+
+const {instance} = require(`../../../Instance`);
+let { baseSource, baseDates, recordLengths, getAliasName } = require(`./data`);
 
 const diffOptions = {
   shouldPostProcessCharChanges: false,
@@ -11,14 +12,6 @@
   shouldComputeCharChanges: false,
   maxComputationTime: 1000
 }
-=======
-const { ConnectionConfiguration } = require(`../../../api/Configuration`);
-const {instance} = require(`../../../Instance`);
-
-let { allSourceDates, recordLengths, getAliasName } = require(`./data`);
->>>>>>> a855d986
-
-let { baseDates, recordLengths, baseSource } = require(`./data`);
 
 const editedTodayColor = new vscode.ThemeColor(`gitDecoration.modifiedResourceForeground`);
 const seachGutterColor = new vscode.ThemeColor(`gitDecoration.addedResourceForeground`);
@@ -83,12 +76,8 @@
             const path = connection.parserMemberPath(document.uri.path);
             const lib = path.library, file = path.file, fullName = path.member;
 
-<<<<<<< HEAD
-            const alias = `${lib}_${file}_${fullName.replace(/\./g, `_`)}`;
-=======
-            fullName = fullName.substring(0, fullName.lastIndexOf(`.`));
             const alias = getAliasName(lib, file, fullName);
->>>>>>> a855d986
+
             const recordLength = recordLengths[alias];
 
             /** @type {vscode.Diagnostic[]} */
@@ -116,7 +105,7 @@
     context.subscriptions.push(
       vscode.commands.registerCommand(`code-for-ibmi.toggleSourceDateGutter`, async () => {
         const currentValue = config.sourceDateGutter;
-        await config.set(`sourceDateGutter`, !currentValue);
+        config.sourceDateGutter = !currentValue;
 
         const editor = vscode.window.activeTextEditor;
         if (editor) {
@@ -124,14 +113,10 @@
         }
       }),
 
-<<<<<<< HEAD
       vscode.commands.registerCommand(`code-for-ibmi.member.clearDateSearch`, () => {
         sourceDateSearchBarItem.text = SD_BASE;
         highlightSince = undefined;
         highlightBefore = undefined;
-=======
-          const alias = getAliasName(library, file, member);
->>>>>>> a855d986
 
         const editor = vscode.window.activeTextEditor;
         if (editor) {
@@ -174,20 +159,12 @@
             highlightBefore = undefined;
           }
 
-<<<<<<< HEAD
           const editor = vscode.window.activeTextEditor;
           if (editor) {
-            await config.set(`sourceDateGutter`, true);
+            config.sourceDateGutter = true;
             this.refreshGutter(editor.document);
           }
         })
-=======
-    context.subscriptions.push(
-      vscode.commands.registerCommand(`code-for-ibmi.toggleSourceDateGutter`, async () => {
-        const currentValue = config.sourceDateGutter;
-        config.sourceDateGutter = !currentValue;
-        await ConnectionConfiguration.update(config);
->>>>>>> a855d986
       }),
 
       vscode.workspace.onDidChangeTextDocument(event => {
@@ -244,8 +221,7 @@
       if (config.sourceDateGutter) {
         const path = document.uri.path;
         const {library, file, member} = connection.parserMemberPath(path);
-
-        const alias = `${library}_${file}_${member.replace(/\./g, `_`)}`;
+        const alias = getAliasName(library, file, member);;
 
         const sourceDates = baseDates[alias];
 
@@ -258,12 +234,8 @@
           /** @type {vscode.DecorationOptions[]} */
           let changedLined = [];
 
-<<<<<<< HEAD
           const currentDate = this.currentStamp();
           const currentDateNumber = Number(currentDate);
-=======
-      const alias = getAliasName(library, file, member);;
->>>>>>> a855d986
 
           const markdownString = [
             `[Show changes since last local save](command:workbench.files.action.compareWithSaved)`, 
