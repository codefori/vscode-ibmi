--- conflicted
+++ resolved
@@ -1,10 +1,6 @@
 {
   "name": "@halcyontech/vscode-ibmi-types",
-<<<<<<< HEAD
-  "version": "2.12.1",
-=======
   "version": "2.12.3-dev.0",
->>>>>>> 9fdb3eaa
   "description": "Types for vscode-ibmi",
   "typings": "./typings.d.ts",
   "scripts": {
