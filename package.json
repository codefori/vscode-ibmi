{
	"name": "code-for-ibmi",
	"icon": "icon.png",
	"displayName": "Code for IBM i",
	"description": "Maintain your RPGLE, CL, COBOL, C/CPP on IBM i right from Visual Studio Code.",
	"version": "2.6.5-dev.0",
	"keywords": [
		"ibmi",
		"rpgle",
		"cobol",
		"ile",
		"iseries",
		"as400"
	],
	"author": {
		"name": "Code4i",
		"url": "https://github.com/codefori"
	},
	"publisher": "halcyontechltd",
	"repository": {
		"url": "https://github.com/codefori/code-for-ibmi"
	},
	"license": "MIT",
	"engines": {
		"vscode": "^1.66.0"
	},
	"categories": [
		"Other"
	],
	"galleryBanner": {
		"color": "#333333",
		"theme": "dark"
	},
	"activationEvents": [
		"onStartupFinished",
		"onFileSystem:member",
		"onFileSystem:streamfile"
	],
	"main": "./dist/extension.js",
	"contributes": {
		"taskDefinitions": [
			{
				"type": "ibmi"
			}
		],
		"snippets": [
			{
				"path": "./schemas/cl.code-snippets",
				"language": "cl"
			},
			{
				"path": "./schemas/local-variables.code-snippets",
				"language": "json"
			}
		],
		"jsonValidation": [
			{
				"fileMatch": [
					".vscode/actions.json"
				],
				"url": "./schemas/actions.json"
			}
		],
		"configuration": {
			"title": "Code for IBM i",
			"properties": {
				"code-for-ibmi.connectionSettings": {
					"type": "array",
					"markdownDescription": "Configurations for different connections.",
					"items": {
						"type": "object",
						"description": "Configuration for this connection",
						"properties": {
							"name": {
								"type": "string",
								"description": "Connection name"
							},
							"host": {
								"type": "string",
								"description": "Host for this configuration"
							},
							"objectFilters": {
								"type": "array",
								"items": {
									"type": "object",
									"required": [
										"name",
										"library",
										"object",
										"types",
										"member",
										"memberType"
									],
									"properties": {
										"name": {
											"type": "string",
											"description": "Connection name"
										},
										"library": {
											"type": "string",
											"description": "Library filter",
											"maxLength": 10
										},
										"object": {
											"type": "string",
											"description": "Object filter",
											"maxLength": 10
										},
										"types": {
											"type": "array",
											"description": "Object types filter",
											"items": {
												"type": "string",
												"description": "Object type. Usually starts with an asterisk."
											},
											"default": [
												"*ALL"
											]
										},
										"member": {
											"type": "string",
											"description": "Member filter",
											"maxLength": 10,
											"default": "*"
										},
										"memberType": {
											"type": "string",
											"description": "Member type filter",
											"maxLength": 10,
											"default": "*"
										}
									}
								},
								"default": [],
								"description": "List of filters for Object List"
							},
							"libraryList": {
								"type": "array",
								"items": {
									"type": "string",
									"title": "Library and source physical file"
								},
								"default": [],
								"description": "Library list. Used in actions. Highest first."
							},
							"connectionProfiles": {
								"type": "array",
								"items": {
									"type": "object",
									"title": "Profiles",
									"properties": {
										"name": {
											"type": "string",
											"description": "Profile name"
										}
									},
									"additionalProperties": true
								},
								"default": [],
								"description": "A collection of connection settings to easily switch between them on this system."
							},
							"commandProfiles": {
								"type": "array",
								"items": {
									"type": "object",
									"title": "Command Profile",
									"properties": {
										"name": {
											"type": "string",
											"description": "Profile name"
										},
										"command": {
											"type": "string",
											"description": "Command"
										}
									},
									"additionalProperties": true
								},
								"default": [],
								"description": "A collection of commands to easily switch between library list configurations on this system."
							},
							"ifsShortcuts": {
								"type": "array",
								"items": {
									"type": "string",
									"title": "Path to directory"
								},
								"default": [],
								"description": "List of directories shown in IFS Browser"
							},
							"autoSortIFSShortcuts": {
								"type": "boolean",
								"default": false,
								"description": "Automatically sort the shortcuts in IFS browser when shortcut is added or removed."
							},
							"homeDirectory": {
								"type": "string",
								"default": ".",
								"description": "Connection home directory"
							},
							"tempLibrary": {
								"type": "string",
								"default": "ILEDITOR",
								"description": "Temporary library. Cannot be QTEMP."
							},
							"tempDir": {
								"type": "string",
								"default": "/tmp",
								"description": "Temporary directory."
							},
							"autoClearTempData": {
								"type": "boolean",
								"default": true,
								"description": "Automatically delete temporary objects from the temporary library on startup."
							},
							"enableSQL": {
								"type": "boolean",
								"default": true,
								"description": "Must be enabled to make the use of SQL and is enabled by default. If you find SQL isn't working for some reason, disable this. If this config is changed, you must reconnect to the system."
							},
							"currentLibrary": {
								"type": "string",
								"default": "QTEMP",
								"description": "Library used as the current library and &CURLIB variable when running actions."
							},
							"sourceASP": {
								"type": [
									"string",
									"null"
								],
								"default": null,
								"description": "If source files live within a specific ASP, please specify it here. Leave blank/null otherwise. You can ignore this column if you have access to `QSYS2.ASP_INFO` as Code for IBM i will fetch ASP information automatically."
							},
							"sourceFileCCSID": {
								"type": "string",
								"default": "*FILE",
								"description": "The CCSID of source files on your system. You should only change this setting from `*FILE` if you have a source file that is 65535 - otherwise use `*FILE`. Note that this config is used to fetch all members. If you have any source files using 65535, you have bigger problems."
							},
							"autoConvertIFSccsid": {
								"type": "boolean",
								"default": false,
								"description": "Automatically convert IFS to UTF8 when reading and writing."
							},
							"hideCompileErrors": {
								"type": "array",
								"items": {
									"type": "string",
									"title": "IBM i error code"
								},
								"default": [],
								"description": "List of codes that will be hidden in the result of an action (from the EVFEVENT file)"
							},
							"enableSourceDates": {
								"type": "boolean",
								"default": false,
								"description": "When enabled, Code for IBM i will retain/update source dates of members when editing source members. Requires SQL to be enabled for this feature to work. If this config is changed, you must reconnect to the system."
							},
							"sourceDateMode": {
								"type": "string",
								"default": "edit",
								"enum": [
									"edit",
									"diff"
								],
								"description": "Determine which method should be used to track changes to source dates for source member."
							},
							"sourceDateGutter": {
								"type": "boolean",
								"default": false,
								"description": "When enabled along with enableSourceDates, Code for IBM i will display the source date in the gutter of source members."
							},
							"encodingFor5250": {
								"type": "string",
								"default": "default",
								"enum": [
									"default",
									"37",
									"256",
									"273",
									"277",
									"278",
									"280",
									"284",
									"285",
									"297",
									"500",
									"871",
									"870",
									"905",
									"880",
									"420",
									"875",
									"424",
									"1026",
									"290",
									"win37",
									"win256",
									"win273",
									"win277",
									"win278",
									"win280",
									"win284",
									"win285",
									"win297",
									"win500",
									"win871",
									"win870",
									"win905",
									"win880",
									"win420",
									"win875",
									"win424",
									"win1026"
								],
								"description": "The encoding for the 5250 emulator. To use the 5250 emulator, tn5250 must be installed on the remote system via yum."
							},
							"terminalFor5250": {
								"type": "string",
								"default": "default",
								"enum": [
									"default",
									"IBM-3477-FC",
									"IBM-3477-FG",
									"IBM-3180-2 ",
									"IBM-3179-2 ",
									"IBM-3196-A1",
									"IBM-5292-2",
									"IBM-5291-1",
									"IBM-5251-11"
								],
								"description": "The terminal type for the 5250 emulator. To use the 5250 emulator, tn5250 must be installed on the remote system via yum."
							},
							"setDeviceNameFor5250": {
								"type": "boolean",
								"default": false,
								"description": "If enabled, user will be prompted for the terminal device name."
							},
							"connectringStringFor5250": {
								"type": "string",
								"default": "localhost",
								"description": "The connectring string for the 5250 emulator. To use the 5250 emulator, tn5250 must be installed on the remote system via yum."
							},
							"autoSaveBeforeAction": {
								"type": "boolean",
								"default": false,
								"description": "Automatically save before running action if editor is dirty"
							},
							"customVariables": {
								"type": "array",
								"description": "Custom variables for Actions",
								"items": {
									"type": "object",
									"description": "Variable",
									"properties": {
										"name": {
											"type": "string",
											"description": "Variable name. Will be forced uppercase."
										},
										"value": {
											"type": "string",
											"description": "Variable value"
										}
									}
								},
								"default": []
							},
							"showDescInLibList": {
								"type": "boolean",
								"default": false,
								"description": "Show description of libraries in User Library List (recommended to also enable SQL)."
							},
							"debugPort": {
								"type": "string",
								"default": "8005",
								"description": "Port to connect to IBM i Debug Service."
							},
							"debugIsSecure": {
								"type": "boolean",
								"default": false,
								"description": "Used to determine if the client should connect securely or not."
							},
							"debugUpdateProductionFiles": {
								"type": "boolean",
								"default": false,
								"description": "Whether the job being debugged can update objects in production (*PROD) libraries"
							},
							"debugEnableDebugTracing": {
								"type": "boolean",
								"default": false,
								"description": "Tells the debug service to send more data to the client. Only useful for debugging issues in the service."
							}
						}
					}
				},
				"code-for-ibmi.postActionView": {
					"type": "string",
					"default": "task",
					"enum": [
						"task",
						"problems",
						"none"
					],
					"description": "Determine which view should be shown when running Actions"
				},
				"code-for-ibmi.grepIgnoreDirs": {
					"type": "array",
					"items": {
						"type": "string",
						"title": "IFS directory"
					},
					"default": [
						"node_modules",
						".git",
						"vendor",
						"__pycache__"
					],
					"description": "List of directories that will be ignored when searching the IFS."
				},
				"code-for-ibmi.logCompileOutput": {
					"type": "boolean",
					"default": true,
					"description": "If enabled, will log spool files from command executed. You can find it under Output for 'IBM i Compile Log'."
				},
				"code-for-ibmi.showSeuColors": {
					"type": "boolean",
					"default": false,
					"description": "If enabled, will colourise lines like SEU. Only supports source members. Requires restart if changed."
				},
				"code-for-ibmi.clearOutputEveryTime": {
					"type": "boolean",
					"default": true,
					"description": "If enabled, will clear the IBM i Output before an Action is run."
				},
				"code-for-ibmi.defaultOpenMode": {
					"type": "string",
					"default": "edit",
					"enum": [
						"browse",
						"edit"
					],
					"description": "The action to take when clicking on a source member or stream file to open it."
				},
				"code-for-ibmi.autoOpenFile": {
					"type": "boolean",
					"default": true,
					"description": "When enabled, files will automatically be opened when copied or moved/renamed."
				},
				"code-for-ibmi.autoRefresh": {
					"type": "boolean",
					"default": true,
					"description": "If enabled, listings will refresh when items are interacted with (create, copy, delele, etc). Turn this off if you find performance is bad."
				},
				"code-for-ibmi.ObjectBrowser.showNamesInLowercase": {
					"type": "boolean",
					"default": true,
					"description": "If enabled, names and types of object and members will be shown in lowercase. If disabled, the names will be shown as is on the server (like in 5250 sessions)."
				},
				"code-for-ibmi.ObjectBrowser.sortObjectsByName": {
					"type": "boolean",
					"default": true,
					"description": "If enabled, objects will be sorted by object name. If disabled, objects will be sorted by object type (MI object type)."
				},
				"code-for-ibmi.IfsBrowser.DragAndDropDefaultBehavior": {
					"type": "string",
					"default": "ask",
					"enum": [
						"ask",
						"copy",
						"move"
					],
					"enumDescriptions": [
						"Show a modal choice dialog",
						"Always copy",
						"Always move"
					],
					"description": "The action to take when an item from the IFS Browser is dragged'n'dropped."
				},
				"code-for-ibmi.clearDiagnosticOnEdit": {
					"type": "boolean",
					"default": false,
					"description": "When lines with ILE diagnostics are edited, the diagnostic will be removed. Requires reload/restart if changed."
				},
<<<<<<< HEAD
				"code-for-ibmi.createLibraryOnBranchChange": {
					"type": "boolean",
					"default": false,
					"description": "Used in conjuction with git. When the branch changes, prompt the user if they would like a new branch library for this branch. The branch name, which is deterministic, always starts with 'VS', follow by 8 characters."
=======
				"code-for-ibmi.recentlyOpenedFilesLimit": {
					"type": "integer",
					"default": 10,
					"description": "Number of files to keep in recently opened files list.",
					"enum": [
						0,
						10,
						20,
						30
					],
					"enumDescriptions": [
						"Do not keep any recently opened files",
						"Keep the 10 most recently opened files",
						"Keep the 20 most recently opened files",
						"Keep the 30 most recently opened files"
					]
>>>>>>> 3bd6a217
				},
				"code-for-ibmi.safeDeleteMode": {
					"type": "boolean",
					"default": false,
					"description": "If enabled, when the user tries to delete a directory, they will be asked to confirm the deletion by typing in the directory's name."
				},
				"code-for-ibmi.locale": {
					"type": "string",
					"default": "inherit",
					"enum": [
						"inherit",
						"en",
						"da",
						"fr"
					],
					"enumDescriptions": [
						"Inherit from VS Code settings",
						"English",
						"Danish",
						"French"
					],
					"description": "The locale used when displaying text in Code for IBM i. Requires restart if changed."
				},
				"code-for-ibmi.showDateSearchButton": {
					"type": "boolean",
					"default": true,
					"description": "If enabled, will show the 'Date search' button in the status bar when source dates with diff mode is enabled."
				},
				"code-for-ibmi.connections": {
					"type": "array",
					"items": {
						"type": "object",
						"title": "Connection details",
						"properties": {
							"name": {
								"type": "string",
								"description": "Connection name"
							},
							"host": {
								"type": "string",
								"description": "Host name or IP address"
							},
							"port": {
								"type": "number",
								"description": "Port"
							},
							"username": {
								"maxLength": 10,
								"type": "string",
								"description": "User profile"
							}
						}
					},
					"default": [],
					"description": "A list of connection details to save you typing again."
				},
				"code-for-ibmi.actions": {
					"type": "array",
					"description": "A list of actions that can be used throughout the extension. For example, you would setup actions to compile source code.",
					"items": {
						"type": "object",
						"title": "Action",
						"properties": {
							"type": {
								"type": "string",
								"description": "Support type this action can use",
								"enum": [
									"member",
									"streamfile",
									"object",
									"file"
								]
							},
							"environment": {
								"type": [
									"string",
									null
								],
								"description": "Environment for command to be executed in. Default is `ile`.",
								"default": "ile",
								"enum": [
									"ile",
									"qsh",
									"pase"
								]
							},
							"extensions": {
								"type": "array",
								"items": {
									"type": "string",
									"description": "Source extension"
								},
								"description": "Extensions that can use this action"
							},
							"postDownload": {
								"type": "array",
								"items": {
									"type": "string",
									"description": "Relative path"
								},
								"description": "Remote files to download after the Action is complete. For local files only."
							},
							"name": {
								"type": "string",
								"description": "Action name"
							},
							"command": {
								"type": "string",
								"description": "Action command"
							},
							"deployFirst": {
								"type": "boolean",
								"description": "If enabled and type is local, the deployment process will run before the Action."
							},
							"refresh": {
								"type": "string",
								"description": "What container level should be refreshed after the action is done.",
								"default": "no",
								"enum": [
									"no",
									"parent",
									"filter",
									"browser"
								]
							},
							"runOnProtected": {
								"type": "boolean",
								"description": "If enabled, this Action will be allowed to run on protected/read only targets."
							}
						}
					},
					"default": [
						{
							"type": "member",
							"extensions": [
								"CBLLE",
								"CBL"
							],
							"name": "Create Bound COBOL Program (CRTBNDCBL)",
							"command": "CRTBNDCBL (&OPENLIB/&OPENMBR) SRCFILE(&OPENLIB/&OPENSPF) OPTION(*SOURCE) DBGVIEW(*SOURCE)"
						},
						{
							"type": "member",
							"extensions": [
								"CBLLE",
								"CBL"
							],
							"name": "Create Module CBLLE (CRTCBLMOD)",
							"command": "CRTCBLMOD MODULE(&OPENLIB/&OPENMBR) SRCFILE(&OPENLIB/&OPENSPF) OPTION(*SOURCE) DBGVIEW(*SOURCE)"
						},
						{
							"type": "member",
							"extensions": [
								"RPGLE",
								"RPG"
							],
							"name": "Create Bound RPG Program (CRTBNDRPG)",
							"command": "CRTBNDRPG PGM(&OPENLIB/&OPENMBR) SRCFILE(&OPENLIB/&OPENSPF) OPTION(*EVENTF) DBGVIEW(*SOURCE) TGTRLS(*CURRENT)"
						},
						{
							"type": "member",
							"extensions": [
								"GLOBAL"
							],
							"name": "Create Service Program (CRTSRVPGM)",
							"command": "?CRTSRVPGM SRVPGM(&OPENLIB/&OPENMBR) EXPORT(*ALL) BNDSRVPGM(*NONE) BNDDIR(*NONE) ACTGRP(*CALLER) TGTRLS(*CURRENT)"
						},
						{
							"type": "member",
							"extensions": [
								"SQLRPGLE"
							],
							"name": "Create SQL ILE RPG Program (CRTSQLRPGI)",
							"command": "?CRTSQLRPGI OBJ(&OPENLIB/&OPENMBR) SRCFILE(&OPENLIB/&OPENSPF) CLOSQLCSR(*ENDMOD) OPTION(*EVENTF) DBGVIEW(*SOURCE) TGTRLS(*CURRENT) RPGPPOPT(*LVL2)"
						},
						{
							"type": "member",
							"extensions": [
								"SQLRPGLE"
							],
							"name": "Create SQL ILE RPG Module (CRTSQLRPGI)",
							"command": "?CRTSQLRPGI OBJ(&OPENLIB/&OPENMBR) SRCFILE(&OPENLIB/&OPENSPF) OBJTYPE(*MODULE) CLOSQLCSR(*ENDMOD) OPTION(*EVENTF) DBGVIEW(*SOURCE) TGTRLS(*CURRENT) RPGPPOPT(*LVL2)"
						},
						{
							"type": "member",
							"extensions": [
								"RPGLE",
								"RPG"
							],
							"name": "Create RPG Module (CRTRPGMOD)",
							"command": "?CRTRPGMOD MODULE(&OPENLIB/&OPENMBR) SRCFILE(&OPENLIB/&OPENSPF) OPTION(*EVENTF) DBGVIEW(*SOURCE) TGTRLS(*CURRENT)"
						},
						{
							"type": "member",
							"extensions": [
								"CMD"
							],
							"name": "Create Command (CRTCMD)",
							"command": "?CRTCMD CMD(&OPENLIB/&OPENMBR) PGM(&OPENLIB/&OPENMBR) SRCFILE(&OPENLIB/&OPENSPF) ALLOW(*ALL) CURLIB(*NOCHG) PRDLIB(*NOCHG)"
						},
						{
							"type": "member",
							"extensions": [
								"CMD"
							],
							"name": "Create Command (Allow Return Variables - CRTCMD)",
							"command": "?CRTCMD CMD(&OPENLIB/&OPENMBR) PGM(&OPENLIB/&OPENMBR) SRCFILE(&OPENLIB/&OPENSPF) ALLOW(ALLOW(*BPGM *IPGM *BMOD *IMOD) ) CURLIB(*NOCHG) PRDLIB(*NOCHG)"
						},
						{
							"type": "member",
							"extensions": [
								"pf",
								"lf"
							],
							"name": "Delete File (DLTF)",
							"command": "?DLTF FILE(&OPENLIB/&OPENMBR)"
						},
						{
							"type": "member",
							"extensions": [
								"dspf"
							],
							"name": "Create Display File (CRTDSPF)",
							"command": "?CRTDSPF FILE(&OPENLIB/&OPENMBR) SRCFILE(&OPENLIB/&OPENSPF) SRCMBR(&OPENMBR) OPTION(*EVENTF) RSTDSP(*NO) REPLACE(*YES)"
						},
						{
							"type": "member",
							"extensions": [
								"pf"
							],
							"name": "Create Physical File (CRTPF)",
							"command": "?CRTPF FILE(&OPENLIB/&OPENMBR) SRCFILE(&OPENLIB/&OPENSPF) SRCMBR(&OPENMBR) OPTION(*EVENTF) SIZE(*NOMAX) MAXMBRS(1)"
						},
						{
							"type": "member",
							"extensions": [
								"lf"
							],
							"name": "Create Logical File (CRTLF)",
							"command": "?CRTLF FILE(&OPENLIB/&OPENMBR) SRCFILE(&OPENLIB/&OPENSPF) OPTION(*EVENTF)"
						},
						{
							"type": "member",
							"extensions": [
								"CLP",
								"CLLE"
							],
							"name": "Create CL Program (CRTCLP)",
							"command": "?CRTCLPGM PGM(&OPENLIB/&OPENMBR) SRCFILE(&OPENLIB/&OPENSPF) OUTPUT(*PRINT) REPLACE(*YES)"
						},
						{
							"type": "member",
							"extensions": [
								"CLP",
								"CLLE"
							],
							"name": "Create Bound CL Program (CRTBNDCL)",
							"command": "?CRTBNDCL PGM(&OPENLIB/&OPENMBR) SRCFILE(&OPENLIB/&OPENSPF) OPTION(*EVENTF) DBGVIEW(*SOURCE)"
						},
						{
							"type": "member",
							"extensions": [
								"PNLGRP"
							],
							"name": "Create Panel Group (CRTPNLGRP)",
							"command": "?CRTPNLGRP PNLGRP(&OPENLIB/&OPENMBR) SRCFILE(&OPENLIB/&OPENSPF) SRCMBR(&OPENMBR) OPTION(*EVENTF)"
						},
						{
							"type": "member",
							"extensions": [
								"GLOBAL"
							],
							"name": "Create Program (CRTPGM)",
							"command": "?CRTPGM PGM(&OPENLIB/&OPENMBR) MODULE(*PGM) ENTMOD(*FIRST) BNDSRVPGM(*NONE) BNDDIR(*NONE) ACTGRP(*ENTMOD) TGTRLS(*CURRENT)"
						},
						{
							"type": "member",
							"extensions": [
								"SQL"
							],
							"name": "Run SQL Statements (RUNSQLSTM)",
							"command": "?RUNSQLSTM SRCFILE(&OPENLIB/&OPENSPF) SRCMBR(&OPENMBR) COMMIT(*NONE) NAMING(*SQL)"
						},
						{
							"type": "streamfile",
							"extensions": [
								"rpgle"
							],
							"name": "Create Bound RPG Program (CRTBNDRPG) with inputs",
							"command": "CRTBNDRPG PGM(${buildlib|Build library|&BUILDLIB}/${objectname|Object Name|&NAME}) SRCSTMF('${sourcePath|Source path|&FULLPATH}') OPTION(*EVENTF) DBGVIEW(*SOURCE) TGTRLS(*CURRENT) TGTCCSID(*JOB)"
						},
						{
							"type": "streamfile",
							"extensions": [
								"RPGLE",
								"RPG"
							],
							"name": "Create Bound RPG Program (CRTBNDRPG)",
							"command": "CRTBNDRPG PGM(&BUILDLIB/&NAME) SRCSTMF('&FULLPATH') OPTION(*EVENTF) DBGVIEW(*SOURCE) TGTRLS(*CURRENT) TGTCCSID(*JOB)"
						},
						{
							"type": "streamfile",
							"extensions": [
								"GLOBAL"
							],
							"name": "Create Service Program (CRTSRVPGM)",
							"command": "?CRTSRVPGM SRVPGM(&BUILDLIB/&NAME) EXPORT(*ALL) BNDSRVPGM(*NONE) BNDDIR(*NONE) ACTGRP(*CALLER) TGTRLS(*CURRENT)"
						},
						{
							"type": "streamfile",
							"extensions": [
								"SQLRPGLE"
							],
							"name": "Create SQL ILE RPG Program (CRTSQLRPGI)",
							"command": "?CRTSQLRPGI OBJ(&BUILDLIB/&NAME) SRCSTMF('&FULLPATH') CLOSQLCSR(*ENDMOD) OPTION(*EVENTF) DBGVIEW(*SOURCE) TGTRLS(*CURRENT) CVTCCSID(*JOB) RPGPPOPT(*LVL2)"
						},
						{
							"type": "streamfile",
							"extensions": [
								"SQLRPGLE"
							],
							"name": "Create SQL ILE RPG Module (CRTSQLRPGI)",
							"command": "?CRTSQLRPGI OBJ(&BUILDLIB/&NAME) SRCSTMF('&FULLPATH') OBJTYPE(*MODULE) CLOSQLCSR(*ENDMOD) OPTION(*EVENTF) DBGVIEW(*SOURCE) TGTRLS(*CURRENT) CVTCCSID(*JOB) RPGPPOPT(*LVL2)"
						},
						{
							"type": "streamfile",
							"extensions": [
								"RPGLE",
								"RPG"
							],
							"name": "Create RPG Module (CRTRPGMOD)",
							"command": "?CRTRPGMOD MODULE(&BUILDLIB/&NAME) SRCSTMF('&FULLPATH') OPTION(*EVENTF) DBGVIEW(*SOURCE) TGTRLS(*CURRENT)"
						},
						{
							"type": "streamfile",
							"extensions": [
								"CLP",
								"CLLE"
							],
							"name": "Create Bound CL Program (CRTBNDCL)",
							"command": "?CRTBNDCL PGM(&BUILDLIB/&NAME) SRCSTMF('&FULLPATH') OPTION(*EVENTF) DBGVIEW(*SOURCE)"
						},
						{
							"type": "streamfile",
							"extensions": [
								"SQL"
							],
							"name": "Run SQL Statements (RUNSQLSTM)",
							"command": "?RUNSQLSTM SRCSTMF('&FULLPATH') COMMIT(*NONE) NAMING(*SQL)"
						},
						{
							"type": "streamfile",
							"extensions": [
								"cmd"
							],
							"name": "Create Command (CRTCMD)",
							"command": "?CRTCMD CMD(&BUILDLIB/&NAME) PGM(&BUILDLIB/&NAME) SRCSTMF('&FULLPATH') OPTION(*EVENTF)"
						},
						{
							"type": "streamfile",
							"extensions": [
								"cmd"
							],
							"name": "Create Command (Allow Return Variables - CRTCMD)",
							"command": "?CRTCMD CMD(&BUILDLIB/&NAME) PGM(&BUILDLIB/&NAME) SRCSTMF('&FULLPATH') ALLOW(*BPGM *IPGM *BMOD *IMOD *BREXX *IREXX) OPTION(*EVENTF)"
						},
						{
							"type": "streamfile",
							"extensions": [
								"GLOBAL"
							],
							"name": "Set CCSID to 1252",
							"environment": "pase",
							"command": "setccsid 1252 \"&FULLPATH\""
						},
						{
							"type": "object",
							"extensions": [
								"GLOBAL"
							],
							"name": "Delete object",
							"command": "?DLTOBJ OBJ(&LIBRARY/&NAME) OBJTYPE(*&TYPE)"
						},
						{
							"type": "object",
							"extensions": [
								"pgm"
							],
							"name": "Call program",
							"command": "?CALL &LIBRARY/&NAME"
						}
					]
				}
			}
		},
		"commands": [
			{
				"command": "code-for-ibmi.setToDefault",
				"title": "Reset to Default Profile",
				"category": "IBM i",
				"enablement": "code-for-ibmi:connected == true",
				"icon": "$(arrow-circle-right)"
			},
			{
				"command": "code-for-ibmi.manageCommandProfile",
				"title": "Create/edit command profile",
				"category": "IBM i",
				"enablement": "code-for-ibmi:connected == true",
				"icon": "$(library)"
			},
			{
				"command": "code-for-ibmi.deleteCommandProfile",
				"title": "Delete command profile",
				"category": "IBM i",
				"enablement": "code-for-ibmi:connected == true && code-for-ibmi:hasProfiles == true",
				"icon": "$(remove)"
			},
			{
				"command": "code-for-ibmi.loadCommandProfile",
				"title": "Load command profile",
				"category": "IBM i",
				"enablement": "code-for-ibmi:connected == true",
				"icon": "$(arrow-circle-right)"
			},
			{
				"command": "code-for-ibmi.debug.setup.remote",
				"title": "Setup Remote Certificates",
				"category": "IBM i Debug",
				"enablement": "code-for-ibmi:connected && code-for-ibmi:debugManaged != true"
			},
			{
				"command": "code-for-ibmi.debug.setup.local",
				"title": "Import Local Certificate",
				"category": "IBM i Debug",
				"enablement": "code-for-ibmi:connected && code-for-ibmi:debugManaged != true"
			},
			{
				"command": "code-for-ibmi.debug.start",
				"title": "Start Debug Service",
				"category": "IBM i Debug",
				"enablement": "code-for-ibmi:connected && code-for-ibmi:debugManaged != true"
			},
			{
				"command": "code-for-ibmi.debug.stop",
				"title": "Stop Debug Service",
				"category": "IBM i Debug",
				"enablement": "code-for-ibmi:connected && code-for-ibmi:debugManaged != true"
			},
			{
				"command": "code-for-ibmi.debug.activeEditor",
				"title": "Start Debugging Active Source",
				"category": "IBM i",
				"icon": "$(debug-alt)",
				"enablement": "code-for-ibmi:connected"
			},
			{
				"command": "code-for-ibmi.debug.program",
				"title": "Debug Program",
				"category": "IBM i",
				"enablement": "code-for-ibmi:connected"
			},
			{
				"command": "code-for-ibmi.debug.endDebug",
				"title": "Stop Debugging",
				"category": "IBM i",
				"icon": "$(debug-disconnect)",
				"enablement": "code-for-ibmi:connected"
			},
			{
				"command": "code-for-ibmi.connect",
				"title": "New Connection",
				"category": "IBM i",
				"icon": "$(add)"
			},
			{
				"command": "code-for-ibmi.connectTo",
				"title": "Connect to IBM i",
				"category": "IBM i",
				"icon": "$(debug-start)"
			},
			{
				"command": "code-for-ibmi.connectToPrevious",
				"title": "Connect to Previous IBM i",
				"category": "IBM i",
				"icon": "$(remote)"
			},
			{
				"command": "code-for-ibmi.connectToAndReload",
				"title": "Connect and Reload Server Settings",
				"category": "IBM i"
			},
			{
				"command": "code-for-ibmi.refreshConnections",
				"title": "Refresh Connections",
				"category": "IBM i",
				"icon": "$(refresh)"
			},
			{
				"command": "code-for-ibmi.showAdditionalSettings",
				"title": "Connection Settings",
				"category": "IBM i"
			},
			{
				"command": "code-for-ibmi.showLoginSettings",
				"title": "Login Settings",
				"category": "IBM i"
			},
			{
				"command": "code-for-ibmi.deleteConnection",
				"title": "Delete Connection",
				"category": "IBM i"
			},
			{
				"command": "code-for-ibmi.disconnect",
				"enablement": "code-for-ibmi:connected",
				"title": "Disconnect From Current Connection",
				"category": "IBM i"
			},
			{
				"command": "code-for-ibmi.openErrors",
				"enablement": "code-for-ibmi:connected",
				"title": "Open Errors",
				"category": "IBM i"
			},
			{
				"command": "code-for-ibmi.launchTerminalPicker",
				"enablement": "code-for-ibmi:connected",
				"title": "Launch Terminal Picker",
				"category": "IBM i"
			},
			{
				"command": "code-for-ibmi.goToFile",
				"enablement": "code-for-ibmi:connected",
				"title": "Go to File...",
				"category": "IBM i",
				"icon": "$(go-to-file)"
			},
			{
				"command": "code-for-ibmi.goToFileReadOnly",
				"enablement": "code-for-ibmi:connected",
				"title": "Go to File (Read Only)...",
				"category": "IBM i",
				"icon": "$(go-to-file)"
			},
			{
				"command": "code-for-ibmi.showVariableMaintenance",
				"enablement": "code-for-ibmi:connected",
				"title": "Maintain Custom Variables",
				"category": "IBM i",
				"icon": "$(variable)"
			},
			{
				"command": "code-for-ibmi.toggleSourceDateGutter",
				"enablement": "code-for-ibmi:connected && code-for-ibmi:sourceDateMode === diff",
				"title": "Toggle Source Date Gutter",
				"category": "IBM i"
			},
			{
				"command": "code-for-ibmi.member.newDateSearch",
				"enablement": "code-for-ibmi:connected && code-for-ibmi:sourceDateMode === diff",
				"title": "Apply Source Date Filter",
				"category": "IBM i"
			},
			{
				"command": "code-for-ibmi.selectForCompare",
				"enablement": "code-for-ibmi:connected",
				"title": "Select for Compare",
				"category": "IBM i"
			},
			{
				"command": "code-for-ibmi.compareWithSelected",
				"enablement": "code-for-ibmi:connected",
				"title": "Compare with Selected",
				"category": "IBM i"
			},
			{
				"command": "code-for-ibmi.changeCurrentLibrary",
				"enablement": "code-for-ibmi:connected",
				"title": "Change Current Library",
				"category": "IBM i",
				"icon": "$(root-folder)"
			},
			{
				"command": "code-for-ibmi.changeUserLibraryList",
				"enablement": "code-for-ibmi:connected",
				"title": "Change Library List",
				"category": "IBM i",
				"icon": "$(explorer-view-icon)"
			},
			{
				"command": "code-for-ibmi.clearDiagnostics",
				"enablement": "code-for-ibmi:connected",
				"title": "Clear Diagnostics",
				"category": "IBM i",
				"icon": "$(clear-all)"
			},
			{
				"command": "code-for-ibmi.runAction",
				"enablement": "code-for-ibmi:connected",
				"title": "Run Action",
				"category": "IBM i",
				"icon": "$(file-binary)"
			},
			{
				"command": "code-for-ibmi.userLibraryList.enable",
				"enablement": "code-for-ibmi:connected",
				"title": "Force Enable User Library List",
				"category": "IBM i"
			},
			{
				"command": "code-for-ibmi.addToLibraryList",
				"enablement": "code-for-ibmi:connected",
				"title": "Add to Library List",
				"category": "IBM i",
				"icon": "$(add)"
			},
			{
				"command": "code-for-ibmi.refreshLibraryListView",
				"enablement": "code-for-ibmi:connected",
				"title": "Refresh Library List View",
				"category": "IBM i",
				"icon": "$(refresh)"
			},
			{
				"command": "code-for-ibmi.removeFromLibraryList",
				"enablement": "code-for-ibmi:connected",
				"title": "Remove from Library List",
				"category": "IBM i",
				"icon": "$(remove)"
			},
			{
				"command": "code-for-ibmi.moveLibraryUp",
				"enablement": "code-for-ibmi:connected",
				"title": "Move Library Up",
				"category": "IBM i",
				"icon": "$(arrow-up)"
			},
			{
				"command": "code-for-ibmi.moveLibraryDown",
				"enablement": "code-for-ibmi:connected",
				"title": "Move Library Down",
				"category": "IBM i",
				"icon": "$(arrow-down)"
			},
			{
				"command": "code-for-ibmi.cleanupLibraryList",
				"enablement": "code-for-ibmi:connected",
				"title": "Cleanup Library List",
				"category": "IBM i",
				"icon": "$(check)"
			},
			{
				"command": "code-for-ibmi.newConnectionProfile",
				"enablement": "code-for-ibmi:connected",
				"title": "Save Current Settings to New Profile",
				"category": "IBM i",
				"icon": "$(save-as)"
			},
			{
				"command": "code-for-ibmi.saveConnectionProfile",
				"enablement": "code-for-ibmi:connected",
				"title": "Save Current Settings to Profile",
				"category": "IBM i",
				"icon": "$(save)"
			},
			{
				"command": "code-for-ibmi.deleteConnectionProfile",
				"enablement": "code-for-ibmi:connected && code-for-ibmi:hasProfiles == true",
				"title": "Delete Profile",
				"category": "IBM i",
				"icon": "$(remove)"
			},
			{
				"command": "code-for-ibmi.loadConnectionProfile",
				"enablement": "code-for-ibmi:connected",
				"title": "Set Active Profile",
				"category": "IBM i",
				"icon": "$(arrow-circle-right)"
			},
			{
				"command": "code-for-ibmi.refreshMemberBrowser",
				"enablement": "code-for-ibmi:connected",
				"title": "Refresh All Member Lists",
				"category": "IBM i",
				"icon": "$(refresh)"
			},
			{
				"command": "code-for-ibmi.searchSourceFile",
				"enablement": "code-for-ibmi:connected",
				"title": "Search Source File",
				"category": "IBM i",
				"icon": "$(search)"
			},
			{
				"command": "code-for-ibmi.createMember",
				"enablement": "code-for-ibmi:connected",
				"title": "Create Member",
				"category": "IBM i",
				"icon": "$(new-file)"
			},
			{
				"command": "code-for-ibmi.copyMember",
				"enablement": "code-for-ibmi:connected",
				"title": "Copy Member",
				"category": "IBM i",
				"icon": "$(files)"
			},
			{
				"command": "code-for-ibmi.deleteMember",
				"enablement": "code-for-ibmi:connected",
				"title": "Delete Member",
				"category": "IBM i",
				"icon": "$(symbol-file)"
			},
			{
				"command": "code-for-ibmi.updateMemberText",
				"enablement": "code-for-ibmi:connected",
				"title": "Update Member Text",
				"category": "IBM i",
				"icon": "$(symbol-file)"
			},
			{
				"command": "code-for-ibmi.renameMember",
				"enablement": "code-for-ibmi:connected",
				"title": "Rename Member",
				"category": "IBM i",
				"icon": "$(files)"
			},
			{
				"command": "code-for-ibmi.downloadMemberAsFile",
				"enablement": "code-for-ibmi:connected",
				"title": "Download",
				"category": "IBM i"
			},
			{
				"command": "code-for-ibmi.uploadAndReplaceMemberAsFile",
				"enablement": "code-for-ibmi:connected",
				"title": "Upload and Replace",
				"category": "IBM i"
			},
			{
				"command": "code-for-ibmi.refreshIFSBrowser",
				"enablement": "code-for-ibmi:connected",
				"title": "Refresh IFS List",
				"category": "IBM i",
				"icon": "$(refresh)"
			},
			{
				"command": "code-for-ibmi.refreshIFSBrowserItem",
				"enablement": "code-for-ibmi:connected",
				"title": "Refresh IFS List item",
				"category": "IBM i"
			},
			{
				"command": "code-for-ibmi.revealInIFSBrowser",
				"enablement": "code-for-ibmi:connected",
				"title": "Reveal IFS Browser Item",
				"category": "IBM i"
			},
			{
				"command": "code-for-ibmi.changeWorkingDirectory",
				"enablement": "code-for-ibmi:connected",
				"title": "Change Working Directory",
				"category": "IBM i",
				"icon": "$(root-folder)"
			},
			{
				"command": "code-for-ibmi.deleteIFS",
				"enablement": "code-for-ibmi:connected",
				"title": "Delete Object",
				"category": "IBM i"
			},
			{
				"command": "code-for-ibmi.downloadStreamfile",
				"enablement": "code-for-ibmi:connected",
				"title": "Download",
				"category": "IBM i"
			},
			{
				"command": "code-for-ibmi.moveIFS",
				"enablement": "code-for-ibmi:connected",
				"title": "Rename or Move Object",
				"category": "IBM i",
				"icon": "$(files)"
			},
			{
				"command": "code-for-ibmi.copyIFS",
				"enablement": "code-for-ibmi:connected",
				"title": "Copy",
				"category": "IBM i",
				"icon": "$(files)"
			},
			{
				"command": "code-for-ibmi.searchIFS",
				"enablement": "code-for-ibmi:connected",
				"title": "Search Directory",
				"category": "IBM i",
				"icon": "$(search)"
			},
			{
				"command": "code-for-ibmi.createDirectory",
				"enablement": "code-for-ibmi:connected",
				"title": "Create Directory",
				"category": "IBM i",
				"icon": "$(new-folder)"
			},
			{
				"command": "code-for-ibmi.createStreamfile",
				"enablement": "code-for-ibmi:connected",
				"title": "Create Streamfile",
				"category": "IBM i",
				"icon": "$(new-file)"
			},
			{
				"command": "code-for-ibmi.uploadStreamfile",
				"enablement": "code-for-ibmi:connected",
				"title": "Upload",
				"category": "IBM i",
				"icon": "$(cloud-upload)"
			},
			{
				"command": "code-for-ibmi.launchDeploy",
				"title": "Deploy Workspace",
				"category": "IBM i",
				"icon": "$(cloud-upload)",
				"enablement": "code-for-ibmi:connected && workspaceFolderCount >= 1"
			},
			{
				"command": "code-for-ibmi.setDeployLocation",
				"enablement": "code-for-ibmi:connected",
				"title": "Set Deploy Workspace Location",
				"category": "IBM i",
				"icon": "$(cloud-upload)"
			},
			{
				"command": "code-for-ibmi.launchActionsSetup",
				"enablement": "code-for-ibmi:connected",
				"title": "Launch Actions Setup",
				"category": "IBM i"
			},
			{
				"command": "code-for-ibmi.addIFSShortcut",
				"enablement": "code-for-ibmi:connected",
				"title": "Add IFS Shortcut",
				"category": "IBM i",
				"icon": "$(add)"
			},
			{
				"command": "code-for-ibmi.removeIFSShortcut",
				"enablement": "code-for-ibmi:connected",
				"title": "Remove IFS Shortcut",
				"category": "IBM i",
				"icon": "$(remove)"
			},
			{
				"command": "code-for-ibmi.sortIFSShortcuts",
				"enablement": "code-for-ibmi:connected",
				"title": "Sort IFS Shortcuts",
				"category": "IBM i",
				"icon": "$(list-ordered)"
			},
			{
				"command": "code-for-ibmi.moveIFSShortcutDown",
				"enablement": "code-for-ibmi:connected",
				"title": "Move IFS Shortcut Down",
				"category": "IBM i",
				"icon": "$(arrow-down)"
			},
			{
				"command": "code-for-ibmi.moveIFSShortcutUp",
				"enablement": "code-for-ibmi:connected",
				"title": "Move IFS Shortcut Up",
				"category": "IBM i",
				"icon": "$(arrow-up)"
			},
			{
				"command": "code-for-ibmi.moveIFSShortcutToTop",
				"enablement": "code-for-ibmi:connected",
				"title": "Move IFS Shortcut to Top",
				"category": "IBM i",
				"icon": "$(arrow-up)"
			},
			{
				"command": "code-for-ibmi.moveIFSShortcutToBottom",
				"enablement": "code-for-ibmi:connected",
				"title": "Move IFS Shortcut to Bottom",
				"category": "IBM i",
				"icon": "$(arrow-up)"
			},
			{
				"command": "code-for-ibmi.createFilter",
				"enablement": "code-for-ibmi:connected",
				"title": "Create Filter",
				"category": "IBM i",
				"icon": "$(filter)"
			},
			{
				"command": "code-for-ibmi.createQuickFilter",
				"enablement": "code-for-ibmi:connected",
				"title": "Create Quick Filter",
				"category": "IBM i",
				"icon": "$(symbol-text)"
			},
			{
				"command": "code-for-ibmi.copyFilter",
				"enablement": "code-for-ibmi:connected",
				"title": "Copy Filter",
				"category": "IBM i",
				"icon": "$(copy)"
			},
			{
				"command": "code-for-ibmi.maintainFilter",
				"enablement": "code-for-ibmi:connected",
				"title": "Maintain Filter",
				"category": "IBM i",
				"icon": "$(filter)"
			},
			{
				"command": "code-for-ibmi.deleteFilter",
				"enablement": "code-for-ibmi:connected",
				"title": "Delete Filter",
				"category": "IBM i",
				"icon": "$(remove)"
			},
			{
				"command": "code-for-ibmi.moveFilterUp",
				"enablement": "code-for-ibmi:connected",
				"title": "Move Filter Up",
				"category": "IBM i",
				"icon": "$(arrow-up)"
			},
			{
				"command": "code-for-ibmi.moveFilterDown",
				"enablement": "code-for-ibmi:connected",
				"title": "Move Filter Down",
				"category": "IBM i",
				"icon": "$(arrow-down)"
			},
			{
				"command": "code-for-ibmi.moveFilterToTop",
				"enablement": "code-for-ibmi:connected",
				"title": "Move Filter to Top",
				"category": "IBM i",
				"icon": "$(arrow-up)"
			},
			{
				"command": "code-for-ibmi.moveFilterToBottom",
				"enablement": "code-for-ibmi:connected",
				"title": "Move Filter to Bottom",
				"category": "IBM i",
				"icon": "$(arrow-up)"
			},
			{
				"command": "code-for-ibmi.sortFilters",
				"enablement": "code-for-ibmi:connected",
				"title": "Sort Filters",
				"category": "IBM i",
				"icon": "$(list-ordered)"
			},
			{
				"command": "code-for-ibmi.refreshObjectBrowser",
				"enablement": "code-for-ibmi:connected",
				"title": "Refresh Object Browser",
				"category": "IBM i",
				"icon": "$(refresh)"
			},
			{
				"command": "code-for-ibmi.refreshObjectBrowserItem",
				"enablement": "code-for-ibmi:connected",
				"title": "Refresh",
				"category": "IBM i"
			},
			{
				"command": "code-for-ibmi.revealInObjectBrowser",
				"enablement": "code-for-ibmi:connected",
				"title": "Reveal Object Browser Item",
				"category": "IBM i"
			},
			{
				"command": "code-for-ibmi.createSourceFile",
				"enablement": "code-for-ibmi:connected",
				"title": "Create Source File",
				"category": "IBM i",
				"icon": "$(new-file)"
			},
			{
				"command": "code-for-ibmi.createLibrary",
				"enablement": "code-for-ibmi:connected",
				"title": "Create Library",
				"category": "IBM i",
				"icon": "$(file-directory-create)"
			},
			{
				"command": "code-for-ibmi.changeObjectDesc",
				"enablement": "code-for-ibmi:connected",
				"title": "Change Object Description",
				"category": "IBM i",
				"icon": "$(symbol-file)"
			},
			{
				"command": "code-for-ibmi.copyObject",
				"enablement": "code-for-ibmi:connected",
				"title": "Copy Object",
				"category": "IBM i",
				"icon": "$(symbol-file)"
			},
			{
				"command": "code-for-ibmi.deleteObject",
				"enablement": "code-for-ibmi:connected",
				"title": "Delete Object",
				"category": "IBM i",
				"icon": "$(symbol-file)"
			},
			{
				"command": "code-for-ibmi.renameObject",
				"enablement": "code-for-ibmi:connected",
				"title": "Rename Object",
				"category": "IBM i",
				"icon": "$(symbol-file)"
			},
			{
				"command": "code-for-ibmi.moveObject",
				"enablement": "code-for-ibmi:connected",
				"title": "Move Object",
				"category": "IBM i",
				"icon": "$(symbol-file)"
			},
			{
				"command": "code-for-ibmi.closeSearchView",
				"enablement": "code-for-ibmi:connected",
				"title": "Close Search View",
				"category": "IBM i",
				"icon": "$(close)"
			},
			{
				"command": "code-for-ibmi.collapseSearchView",
				"enablement": "code-for-ibmi:connected",
				"title": "Collapse all",
				"category": "IBM i",
				"icon": "$(collapse-all)"
			},
			{
				"command": "code-for-ibmi.sortIFSFilesByDate",
				"title": "Date",
				"category": "IBM i"
			},
			{
				"command": "code-for-ibmi.sortIFSFilesByName",
				"title": "Name",
				"category": "IBM i"
			},
			{
				"command": "code-for-ibmi.sortMembersByDate",
				"title": "Date",
				"category": "IBM i"
			},
			{
				"command": "code-for-ibmi.sortMembersByName",
				"title": "Name",
				"category": "IBM i"
			},
			{
				"command": "code-for-ibmi.cl.runSelected",
				"title": "Run selected CL command",
				"category": "IBM i"
			},
			{
				"command": "code-for-ibmi.openTerminalHere",
				"title": "Open terminal here",
				"category": "IBM i"
			},
			{
				"command": "code-for-ibmi.ifs.copyPath",
				"title": "Copy Path",
				"category": "IBM i"
			},
			{
				"command": "code-for-ibmi.browse",
				"title": "Browse",
				"enablement": "code-for-ibmi:connected",
				"category": "IBM i"
			},
			{
				"command": "code-for-ibmi.edit",
				"title": "Edit",
				"enablement": "code-for-ibmi:connected",
				"category": "IBM i"
			}
		],
		"keybindings": [
			{
				"command": "code-for-ibmi.runAction",
				"key": "ctrl+e",
				"mac": "cmd+e"
			},
			{
				"command": "code-for-ibmi.launchDeploy",
				"key": "ctrl+shift+e",
				"mac": "cmd+shift+e",
				"when": "workspaceFolderCount >= 1 && code-for-ibmi:connected"
			},
			{
				"command": "code-for-ibmi.goToFile",
				"key": "ctrl+alt+p",
				"mac": "cmd+alt+p"
			},
			{
				"command": "code-for-ibmi.goToFileReadOnly",
				"key": "ctrl+alt+o",
				"mac": "cmd+alt+o"
			},
			{
				"command": "code-for-ibmi.showAdditionalSettings",
				"key": "ctrl+alt+,",
				"mac": "cmd+alt+,"
			},
			{
				"command": "code-for-ibmi.launchTerminalPicker",
				"key": "ctrl+shift+j",
				"mac": "cmd+shift+j"
			},
			{
				"command": "code-for-ibmi.connectTo",
				"key": "ctrl+alt+c",
				"mac": "cmd+alt+c"
			},
			{
				"command": "code-for-ibmi.cl.runSelected",
				"key": "ctrl+r",
				"mac": "cmd+r",
				"when": "editorLangId == cl"
			}
		],
		"viewsContainers": {
			"activitybar": [
				{
					"id": "ibmi-explorer",
					"title": "IBM i",
					"icon": "$(server-environment)"
				},
				{
					"id": "ibmi-search",
					"title": "IBM i Search",
					"icon": "$(search)"
				}
			]
		},
		"views": {
			"ibmi-explorer": [
				{
					"id": "helpView",
					"name": "Help and Support",
					"when": "!code-for-ibmi:helpViewDisabled"
				},
				{
					"id": "connectionBrowser",
					"name": "Servers",
					"when": "code-for-ibmi:connected == false && code-for-ibmi:connectionBrowserDisabled !== true"
				},
				{
					"id": "profilesView",
					"name": "Profiles",
					"when": "code-for-ibmi:connected && code-for-ibmi:hasProfiles && code-for-ibmi:profilesViewDisabled !== true",
					"visibility": "collapsed"
				},
				{
					"id": "libraryListView",
					"name": "User Library List",
					"when": "code-for-ibmi:connected && code-for-ibmi:libraryListDisabled !== true"
				},
				{
					"id": "libraryListViewDisabled",
					"name": "User Library List",
					"when": "code-for-ibmi:connected && code-for-ibmi:libraryListDisabled == true",
					"visibility": "collapsed"
				},
				{
					"id": "objectBrowser",
					"name": "Object Browser",
					"when": "code-for-ibmi:connected && code-for-ibmi:objectBrowserDisabled !== true"
				},
				{
					"id": "ifsBrowser",
					"name": "IFS Browser",
					"when": "code-for-ibmi:connected && code-for-ibmi:ifsBrowserDisabled !== true"
				},
				{
					"id": "testingView",
					"name": "Test cases",
					"when": "code-for-ibmi:connected && code-for-ibmi:testing"
				}
			],
			"ibmi-search": [
				{
					"id": "searchView",
					"name": "Results",
					"when": "code-for-ibmi:searchViewVisible"
				}
			]
		},
		"submenus": [
			{
				"id": "code-for-ibmi.sortIFSFiles",
				"label": "Sort by"
			},
			{
				"id": "code-for-ibmi.sortMembers",
				"label": "Sort by"
			},
			{
				"id": "code-for-ibmi.openIFSFile",
				"label": "Open"
			},
			{
				"id": "code-for-ibmi.openMember",
				"label": "Open"
			}
		],
		"menus": {
			"code-for-ibmi.sortIFSFiles": [
				{
					"command": "code-for-ibmi.sortIFSFilesByName"
				},
				{
					"command": "code-for-ibmi.sortIFSFilesByDate"
				}
			],
			"code-for-ibmi.sortMembers": [
				{
					"command": "code-for-ibmi.sortMembersByName"
				},
				{
					"command": "code-for-ibmi.sortMembersByDate"
				}
			],
			"code-for-ibmi.openIFSFile": [
				{
					"command": "code-for-ibmi.browse"
				},
				{
					"command": "code-for-ibmi.edit"
				}
			],
			"code-for-ibmi.openMember": [
				{
					"command": "code-for-ibmi.browse"
				},
				{
					"command": "code-for-ibmi.edit",
					"when": "viewItem == member"
				}
			],
			"commandPalette": [
				{
					"command": "code-for-ibmi.userLibraryList.enable",
					"when": "never"
				},
				{
					"command": "code-for-ibmi.connectTo",
					"when": "code-for-ibmi:hasPreviousConnection"
				},
				{
					"command": "code-for-ibmi.connectToPrevious",
					"when": "never"
				},
				{
					"command": "code-for-ibmi.connectToAndReload",
					"when": "never"
				},
				{
					"command": "code-for-ibmi.disconnect",
					"when": "code-for-ibmi:connected"
				},
				{
					"command": "code-for-ibmi.selectForCompare",
					"when": "code-for-ibmi:connected"
				},
				{
					"command": "code-for-ibmi.compareWithSelected",
					"when": "code-for-ibmi:connected"
				},
				{
					"command": "code-for-ibmi.goToFileReadOnly",
					"when": "code-for-ibmi:connected"
				},
				{
					"command": "code-for-ibmi.goToFile",
					"when": "code-for-ibmi:connected"
				},
				{
					"command": "code-for-ibmi.clearDiagnostics",
					"when": "code-for-ibmi:connected"
				},
				{
					"command": "code-for-ibmi.runAction",
					"when": "code-for-ibmi:connected"
				},
				{
					"command": "code-for-ibmi.openErrors",
					"when": "code-for-ibmi:connected"
				},
				{
					"command": "code-for-ibmi.launchTerminalPicker",
					"when": "code-for-ibmi:connected"
				},
				{
					"command": "code-for-ibmi.connectToPrevious",
					"when": "never"
				},
				{
					"command": "code-for-ibmi.sortIFSFilesByDate",
					"when": "never"
				},
				{
					"command": "code-for-ibmi.sortIFSFilesByName",
					"when": "never"
				},
				{
					"command": "code-for-ibmi.sortMembersByDate",
					"when": "never"
				},
				{
					"command": "code-for-ibmi.sortMembersByName",
					"when": "never"
				},
				{
					"command": "code-for-ibmi.cl.runSelected",
					"when": "code-for-ibmi:connected && editorLangId === cl"
				},
				{
					"command": "code-for-ibmi.openTerminalHere",
					"when": "never"
				},
				{
					"command": "code-for-ibmi.ifs.copyPath",
					"when": "never"
				},
				{
					"command": "code-for-ibmi.browse",
					"when": "never"
				},
				{
					"command": "code-for-ibmi.edit",
					"when": "never"
				},
				{
					"command": "code-for-ibmi.copyFilter",
					"when": "never"
				},
				{
					"command": "code-for-ibmi.moveFilterUp",
					"when": "never"
				},
				{
					"command": "code-for-ibmi.moveFilterDown",
					"when": "never"
				},
				{
					"command": "code-for-ibmi.moveFilterToTop",
					"when": "never"
				},
				{
					"command": "code-for-ibmi.moveFilterToBottom",
					"when": "never"
				},
				{
					"command": "code-for-ibmi.deleteFilter",
					"when": "never"
				},
				{
					"command": "code-for-ibmi.createMember",
					"when": "never"
				},
				{
					"command": "code-for-ibmi.copyMember",
					"when": "never"
				},
				{
					"command": "code-for-ibmi.deleteMember",
					"when": "never"
				},
				{
					"command": "code-for-ibmi.updateMemberText",
					"when": "never"
				},
				{
					"command": "code-for-ibmi.renameMember",
					"when": "never"
				},
				{
					"command": "code-for-ibmi.uploadAndReplaceMemberAsFile",
					"when": "never"
				},
				{
					"command": "code-for-ibmi.downloadMemberAsFile",
					"when": "never"
				},
				{
					"command": "code-for-ibmi.createSourceFile",
					"when": "never"
				},
				{
					"command": "code-for-ibmi.changeObjectDesc",
					"when": "never"
				},
				{
					"command": "code-for-ibmi.copyObject",
					"when": "never"
				},
				{
					"command": "code-for-ibmi.deleteObject",
					"when": "never"
				},
				{
					"command": "code-for-ibmi.renameObject",
					"when": "never"
				},
				{
					"command": "code-for-ibmi.moveObject",
					"when": "never"
				},
				{
					"command": "code-for-ibmi.revealInObjectBrowser",
					"when": "never"
				},
				{
					"command": "code-for-ibmi.refreshObjectBrowserItem",
					"when": "never"
				},
				{
					"command": "code-for-ibmi.refreshIFSBrowser",
					"when": "never"
				},
				{
					"command": "code-for-ibmi.revealInIFSBrowser",
					"when": "never"
				},
				{
					"command": "code-for-ibmi.deleteIFS",
					"when": "never"
				},
				{
					"command": "code-for-ibmi.moveIFS",
					"when": "never"
				},
				{
					"command": "code-for-ibmi.copyIFS",
					"when": "never"
				},
				{
					"command": "code-for-ibmi.downloadStreamfile",
					"when": "never"
				},
				{
					"command": "code-for-ibmi.moveIFSShortcutDown",
					"when": "never"
				},
				{
					"command": "code-for-ibmi.moveIFSShortcutUp",
					"when": "never"
				},
				{
					"command": "code-for-ibmi.moveIFSShortcutToTop",
					"when": "never"
				},
				{
					"command": "code-for-ibmi.moveIFSShortcutToBottom",
					"when": "never"
				},
				{
					"command": "code-for-ibmi.removeIFSShortcut",
					"when": "never"
				}
			],
			"view/title": [
				{
					"command": "code-for-ibmi.connect",
					"group": "navigation@1",
					"when": "view == connectionBrowser"
				},
				{
					"command": "code-for-ibmi.refreshConnections",
					"group": "navigation@2",
					"when": "view == connectionBrowser"
				},
				{
					"command": "code-for-ibmi.connectToPrevious",
					"group": "navigation@3",
					"when": "view == connectionBrowser && code-for-ibmi:hasPreviousConnection"
				},
				{
					"command": "code-for-ibmi.changeUserLibraryList",
					"group": "navigation",
					"when": "view == libraryListView"
				},
				{
					"command": "code-for-ibmi.addToLibraryList",
					"group": "navigation",
					"when": "view == libraryListView"
				},
				{
					"command": "code-for-ibmi.newConnectionProfile",
					"group": "navigation",
					"when": "view == libraryListView && code-for-ibmi:hasProfiles != true"
				},
				{
					"command": "code-for-ibmi.newConnectionProfile",
					"group": "navigation@profile",
					"when": "view == profilesView"
				},
				{
					"command": "code-for-ibmi.manageCommandProfile",
					"group": "navigation@profile",
					"when": "view == profilesView"
				},
				{
					"command": "code-for-ibmi.createFilter",
					"group": "navigation@1",
					"when": "view == objectBrowser"
				},
				{
					"command": "code-for-ibmi.createQuickFilter",
					"group": "navigation@2",
					"when": "view == objectBrowser"
				},
				{
					"command": "code-for-ibmi.goToFile",
					"group": "navigation@4",
					"when": "view == objectBrowser"
				},
				{
					"command": "code-for-ibmi.showVariableMaintenance",
					"group": "",
					"when": "view == libraryListView"
				},
				{
					"command": "code-for-ibmi.cleanupLibraryList",
					"group": "",
					"when": "view == libraryListView"
				},
				{
					"command": "code-for-ibmi.refreshLibraryListView",
					"group": "navigation",
					"when": "view == libraryListView"
				},
				{
					"command": "code-for-ibmi.changeWorkingDirectory",
					"group": "navigation",
					"when": "view == ifsBrowser"
				},
				{
					"command": "code-for-ibmi.addIFSShortcut",
					"group": "navigation",
					"when": "view == ifsBrowser"
				},
				{
					"command": "code-for-ibmi.removeIFSShortcut",
					"group": "navigation",
					"when": "view == ifsBrowser"
				},
				{
					"command": "code-for-ibmi.sortIFSShortcuts",
					"group": "navigation",
					"when": "view == ifsBrowser"
				},
				{
					"command": "code-for-ibmi.refreshIFSBrowser",
					"group": "navigation@1",
					"when": "view == ifsBrowser"
				},
				{
					"command": "code-for-ibmi.createLibrary",
					"group": "navigation@3",
					"when": "view == objectBrowser"
				},
				{
					"command": "code-for-ibmi.refreshObjectBrowser",
					"group": "navigation@6",
					"when": "view == objectBrowser"
				},
				{
					"command": "code-for-ibmi.sortFilters",
					"group": "navigation@5",
					"when": "view == objectBrowser"
				},
				{
					"command": "code-for-ibmi.closeSearchView",
					"group": "navigation@2",
					"when": "view == searchView"
				},
				{
					"command": "code-for-ibmi.collapseSearchView",
					"group": "navigation@1",
					"when": "view == searchView"
				}
			],
			"editor/title": [
				{
					"command": "code-for-ibmi.debug.activeEditor",
					"when": "code-for-ibmi:connected && !inDebugMode && editorLangId =~ /^rpgle$|^rpg$|^cobol$|^cl$/i",
					"group": "navigation@1"
				},
				{
					"command": "code-for-ibmi.debug.endDebug",
					"when": "code-for-ibmi:connected && debugState == initializing",
					"group": "navigation@1"
				},
				{
					"command": "code-for-ibmi.runAction",
					"when": "code-for-ibmi:connected",
					"group": "navigation@2"
				},
				{
					"command": "code-for-ibmi.clearDiagnostics",
					"when": "code-for-ibmi:connected",
					"group": "navigation@3"
				}
			],
			"view/item/context": [
				{
					"command": "code-for-ibmi.deleteConnection",
					"when": "view == connectionBrowser && viewItem == server",
					"group": "2_delete@1"
				},
				{
					"command": "code-for-ibmi.showAdditionalSettings",
					"when": "view == connectionBrowser && viewItem == server",
					"group": "1_manage@1"
				},
				{
					"command": "code-for-ibmi.showLoginSettings",
					"when": "view == connectionBrowser && viewItem == server",
					"group": "1_manage@2"
				},
				{
					"command": "code-for-ibmi.connectTo",
					"when": "view == connectionBrowser && viewItem == server",
					"group": "inline"
				},
				{
					"command": "code-for-ibmi.connectToAndReload",
					"when": "view == connectionBrowser && viewItem == server",
					"group": "3_connect@1"
				},
				{
					"command": "code-for-ibmi.moveLibraryUp",
					"when": "view == libraryListView && viewItem == library",
					"group": "inline"
				},
				{
					"command": "code-for-ibmi.moveLibraryDown",
					"when": "view == libraryListView && viewItem == library",
					"group": "inline"
				},
				{
					"command": "code-for-ibmi.loadConnectionProfile",
					"when": "view == profilesView && viewItem == profile",
					"group": "inline"
				},
				{
					"command": "code-for-ibmi.loadCommandProfile",
					"when": "view == profilesView && viewItem == commandProfile",
					"group": "inline"
				},
				{
					"command": "code-for-ibmi.setToDefault",
					"when": "view == profilesView && viewItem == resetProfile",
					"group": "inline"
				},
				{
					"command": "code-for-ibmi.createMember",
					"when": "view == objectBrowser && viewItem == SPF",
					"group": "inline"
				},
				{
					"command": "code-for-ibmi.changeCurrentLibrary",
					"when": "view == libraryListView && viewItem == currentLibrary",
					"group": "inline"
				},
				{
					"command": "code-for-ibmi.changeCurrentLibrary",
					"when": "view == libraryListView && viewItem == currentLibrary",
					"group": "libraryChangeCurrent@1"
				},
				{
					"command": "code-for-ibmi.removeFromLibraryList",
					"when": "view == libraryListView && viewItem == library",
					"group": "libraryRemove@1"
				},
				{
					"command": "code-for-ibmi.saveConnectionProfile",
					"when": "view == profilesView && viewItem == profile",
					"group": "profiles@1"
				},
				{
					"command": "code-for-ibmi.manageCommandProfile",
					"when": "view == profilesView && viewItem == commandProfile",
					"group": "profiles@1"
				},
				{
					"command": "code-for-ibmi.deleteConnectionProfile",
					"when": "view == profilesView && viewItem == profile",
					"group": "profiles@2"
				},
				{
					"command": "code-for-ibmi.deleteCommandProfile",
					"when": "view == profilesView && viewItem == commandProfile",
					"group": "profiles@2"
				},
				{
					"command": "code-for-ibmi.maintainFilter",
					"when": "view == objectBrowser && viewItem =~ /^filter.*$/",
					"group": "4_filters@1"
				},
				{
					"command": "code-for-ibmi.copyFilter",
					"when": "view == objectBrowser && viewItem =~ /^filter.*$/",
					"group": "4_filters@2"
				},
				{
					"command": "code-for-ibmi.deleteFilter",
					"when": "view == objectBrowser && viewItem =~ /^filter.*$/",
					"group": "4_filters@3"
				},
				{
					"command": "code-for-ibmi.moveFilterUp",
					"when": "view == objectBrowser && viewItem =~ /^filter.*$/",
					"group": "inline"
				},
				{
					"command": "code-for-ibmi.moveFilterDown",
					"when": "view == objectBrowser && viewItem =~ /^filter.*$/",
					"group": "inline"
				},
				{
					"command": "code-for-ibmi.moveFilterToTop",
					"when": "view == objectBrowser && viewItem =~ /^filter.*$/",
					"group": "5_filters@1"
				},
				{
					"command": "code-for-ibmi.moveFilterToBottom",
					"when": "view == objectBrowser && viewItem =~ /^filter.*$/",
					"group": "5_filters@2"
				},
				{
					"command": "code-for-ibmi.selectForCompare",
					"when": "view =~ /^(object|ifs)Browser$/ && (viewItem =~ /^member.*$/ || viewItem == streamfile)",
					"group": "2_compare@1"
				},
				{
					"command": "code-for-ibmi.compareWithSelected",
					"when": "view =~ /^(object|ifs)Browser$/ && (viewItem =~ /^member.*$/ || viewItem == streamfile)",
					"group": "2_compare@2"
				},
				{
					"command": "code-for-ibmi.createMember",
					"when": "view == objectBrowser && viewItem == SPF",
					"group": "3_sourceFileStuff@1"
				},
				{
					"command": "code-for-ibmi.searchSourceFile",
					"when": "view == objectBrowser && viewItem =~ /^SPF.*$/",
					"group": "4_sourceFileStuff@1"
				},
				{
					"submenu": "code-for-ibmi.sortMembers",
					"when": "view == objectBrowser && (viewItem =~ /^SPF/ || viewItem =~ /^member/)",
					"group": "5_sourceFileStuff@1"
				},
				{
					"submenu": "code-for-ibmi.openMember",
					"when": "view == objectBrowser && viewItem =~ /^member.*$/",
					"group": "0_open@1"
				},
				{
					"command": "code-for-ibmi.runAction",
					"when": "view == objectBrowser && viewItem =~ /^member.*$/",
					"group": "1_workspace@1"
				},
				{
					"command": "code-for-ibmi.debug.program",
					"when": "view == objectBrowser && !inDebugMode && viewItem =~ /^object.pgm.*/",
					"group": "2_debug@1"
				},
				{
					"command": "code-for-ibmi.updateMemberText",
					"when": "view == objectBrowser && viewItem == member",
					"group": "2_memberStuff@1"
				},
				{
					"command": "code-for-ibmi.copyMember",
					"when": "view == objectBrowser && viewItem =~ /^member.*$/",
					"group": "2_memberStuff@2"
				},
				{
					"command": "code-for-ibmi.deleteMember",
					"when": "view == objectBrowser && viewItem == member",
					"group": "2_memberStuff@4"
				},
				{
					"command": "code-for-ibmi.renameMember",
					"when": "view == objectBrowser && viewItem == member",
					"group": "2_memberStuff@3"
				},
				{
					"command": "code-for-ibmi.downloadMemberAsFile",
					"when": "view == objectBrowser && viewItem =~ /^member.*$/",
					"group": "3_memberTransfer@1"
				},
				{
					"command": "code-for-ibmi.uploadAndReplaceMemberAsFile",
					"when": "view == objectBrowser && viewItem == member",
					"group": "3_memberTransfer@2"
				},
				{
					"command": "code-for-ibmi.refreshObjectBrowserItem",
					"when": "view == objectBrowser",
					"group": "99_objectBrowserAction@1"
				},
				{
					"command": "code-for-ibmi.moveIFSShortcutDown",
					"when": "view == ifsBrowser && !listMultiSelection && viewItem =~ /^shortcut.*$/",
					"group": "inline"
				},
				{
					"command": "code-for-ibmi.moveIFSShortcutUp",
					"when": "view == ifsBrowser && !listMultiSelection && viewItem =~ /^shortcut.*$/",
					"group": "inline"
				},
				{
					"submenu": "code-for-ibmi.openIFSFile",
					"when": "view == ifsBrowser && !listMultiSelection && viewItem == streamfile",
					"group": "0_open@1"
				},
				{
					"command": "code-for-ibmi.runAction",
					"when": "view == ifsBrowser && !listMultiSelection && viewItem == streamfile",
					"group": "1_workspace@1"
				},
				{
					"command": "code-for-ibmi.deleteIFS",
					"when": "view == ifsBrowser && !(viewItem =~ /^.*_protected$/)",
					"group": "2_ifsStuff@4"
				},
				{
					"command": "code-for-ibmi.moveIFS",
					"when": "view == ifsBrowser && !listMultiSelection && !(viewItem =~ /^.*_protected$/)",
					"group": "2_ifsStuff@2"
				},
				{
					"command": "code-for-ibmi.copyIFS",
					"when": "view == ifsBrowser && !listMultiSelection && !(viewItem =~ /^.*_protected$/)",
					"group": "2_ifsStuff@2"
				},
				{
					"command": "code-for-ibmi.createDirectory",
					"when": "view == ifsBrowser && !listMultiSelection && viewItem =~ /^directory.*$/",
					"group": "2_ifsStuff@2"
				},
				{
					"submenu": "code-for-ibmi.sortIFSFiles",
					"when": "view == ifsBrowser && !listMultiSelection",
					"group": "5_ifsStuff@1"
				},
				{
					"command": "code-for-ibmi.createStreamfile",
					"when": "view == ifsBrowser && !listMultiSelection && viewItem =~ /^directory.*$/",
					"group": "2_ifsStuff@1"
				},
				{
					"command": "code-for-ibmi.searchIFS",
					"when": "view == ifsBrowser && !listMultiSelection && viewItem =~ /^directory.*$/",
					"group": "3_ifsStuff@1"
				},
				{
					"command": "code-for-ibmi.addIFSShortcut",
					"when": "view == ifsBrowser && !listMultiSelection && viewItem =~ /^directory.*$/",
					"group": "3_ifsStuff@2"
				},
				{
					"command": "code-for-ibmi.changeWorkingDirectory",
					"when": "view == ifsBrowser && !listMultiSelection && viewItem =~ /^directory.*$/",
					"group": "3_ifsStuff@3"
				},
				{
					"command": "code-for-ibmi.createDirectory",
					"when": "view == ifsBrowser && !listMultiSelection && viewItem =~ /^shortcut.*$/",
					"group": "2_ifsStuff@2"
				},
				{
					"command": "code-for-ibmi.createStreamfile",
					"when": "view == ifsBrowser && !listMultiSelection && viewItem =~ /^shortcut.*$/",
					"group": "2_ifsStuff@1"
				},
				{
					"command": "code-for-ibmi.searchIFS",
					"when": "view == ifsBrowser && !listMultiSelection && viewItem =~ /^shortcut.*$/",
					"group": "3_ifsStuff@1"
				},
				{
					"command": "code-for-ibmi.removeIFSShortcut",
					"when": "view == ifsBrowser && !listMultiSelection && viewItem =~ /^shortcut.*$/",
					"group": "3_ifsStuff@2"
				},
				{
					"command": "code-for-ibmi.changeWorkingDirectory",
					"when": "view == ifsBrowser && !listMultiSelection && viewItem =~ /^shortcut.*$/",
					"group": "3_ifsStuff@3"
				},
				{
					"command": "code-for-ibmi.ifs.copyPath",
					"when": "view == ifsBrowser && !listMultiSelection",
					"group": "4_ifsStuff@1"
				},
				{
					"command": "code-for-ibmi.openTerminalHere",
					"when": "view == ifsBrowser && !listMultiSelection",
					"group": "4_ifsStuff@3"
				},
				{
					"command": "code-for-ibmi.moveIFSShortcutToTop",
					"when": "view == ifsBrowser && !listMultiSelection && viewItem =~ /^shortcut.*$/",
					"group": "5_ifsStuff@2"
				},
				{
					"command": "code-for-ibmi.moveIFSShortcutToBottom",
					"when": "view == ifsBrowser && !listMultiSelection && viewItem =~ /^shortcut.*$/",
					"group": "5_ifsStuff@3"
				},
				{
					"command": "code-for-ibmi.downloadStreamfile",
					"when": "view == ifsBrowser && !listMultiSelection && viewItem == streamfile",
					"group": "3_ifsTransfer@1"
				},
				{
					"command": "code-for-ibmi.uploadStreamfile",
					"when": "view == ifsBrowser && !listMultiSelection && viewItem =~ /^directory.*$/",
					"group": "3_ifsTransfer@2"
				},
				{
					"command": "code-for-ibmi.setDeployLocation",
					"when": "view == ifsBrowser && !listMultiSelection && viewItem =~ /^directory.*$/ && workspaceFolderCount >= 1",
					"group": "3_ifsTransfer@3"
				},
				{
					"command": "code-for-ibmi.uploadStreamfile",
					"when": "view == ifsBrowser && !listMultiSelection && viewItem == shortcut",
					"group": "3_ifsTransfer@2"
				},
				{
					"command": "code-for-ibmi.setDeployLocation",
					"when": "view == ifsBrowser && !listMultiSelection && viewItem == shortcut && workspaceFolderCount >= 1",
					"group": "3_ifsTransfer@3"
				},
				{
					"command": "code-for-ibmi.setDeployLocation",
					"when": "view == objectBrowser && viewItem == filter && workspaceFolderCount >= 1",
					"group": "3_ifsTransfer@3"
				},
				{
					"command": "code-for-ibmi.changeObjectDesc",
					"when": "view == objectBrowser && viewItem =~ /^object/",
					"group": "1_objActions@1"
				},
				{
					"command": "code-for-ibmi.copyObject",
					"when": "view == objectBrowser && viewItem =~ /^object/",
					"group": "1_objActions@2"
				},
				{
					"command": "code-for-ibmi.deleteObject",
					"when": "view == objectBrowser && viewItem =~ /^object/",
					"group": "1_objActions@3"
				},
				{
					"command": "code-for-ibmi.renameObject",
					"when": "view == objectBrowser && viewItem =~ /^object/",
					"group": "1_objActions@4"
				},
				{
					"command": "code-for-ibmi.moveObject",
					"when": "view == objectBrowser && viewItem =~ /^object(?!.lib)/",
					"group": "1_objActions@5"
				},
				{
					"command": "code-for-ibmi.createSourceFile",
					"when": "view == objectBrowser && viewItem == filter",
					"group": "1_LibActions@1"
				},
				{
					"command": "code-for-ibmi.runAction",
					"when": "view == objectBrowser && viewItem =~ /^object/",
					"group": "1_workspace@1"
				}
			]
		},
		"viewsWelcome": [
			{
				"view": "connectionBrowser",
				"contents": "No connection found.\n[Connect to an IBM i](command:code-for-ibmi.connect)"
			},
			{
				"view": "libraryListViewDisabled",
				"contents": "The User Library List is currently disabled. This happens when another extension wants to manage the library list.\n[Force Enable](command:code-for-ibmi.userLibraryList.enable)"
			}
		]
	},
	"scripts": {
		"lint": "eslint src/**/*.js --no-error-on-unmatched-pattern",
		"pretest": "npm run lint",
		"package": "vsce package",
		"build": "rm -rf dist && tsc",
		"vscode:prepublish": "webpack --mode production",
		"webpack": "webpack --mode development",
		"webpack-dev": "webpack --mode development --watch",
		"typings": "npx -p typescript tsc ./src/extension.ts --declaration --allowJs --emitDeclarationOnly --outDir types --esModuleInterop -t es2021 --moduleResolution node"
	},
	"devDependencies": {
		"@types/glob": "^7.1.3",
		"@types/node": "^12.20.55",
		"@types/source-map-support": "^0.5.6",
		"@types/tar": "^6.1.4",
		"@types/tmp": "^0.2.3",
		"@types/vscode": "^1.66.0",
		"esbuild": "^0.19.2",
		"esbuild-loader": "^3.0.1",
		"eslint": "^7.19.0",
		"glob": "^7.1.6",
		"semver": "^7.5.2",
		"ssh2-streams": "^0.4.10",
		"ts-loader": "^9.3.1",
		"typescript": "^4.8.2",
		"vscode-test": "^1.5.0",
		"webpack": "^5.76.0",
		"webpack-cli": "^4.5.0"
	},
	"dependencies": {
		"@bendera/vscode-webview-elements": "^0.12.0",
		"@ibm/ibmi-eventf-parser": "^1.0.2",
		"@types/tmp": "^0.2.3",
		"csv": "^6.2.1",
		"ignore": "^5.1.9",
		"node-ssh": "^13.1.0",
		"tar": "^6.1.13",
		"tmp": "^0.2.1",
		"vscode-diff": "^2.0.2",
		"crc-32": "https://cdn.sheetjs.com/crc-32-latest/crc-32-latest.tgz"
	},
	"extensionDependencies": [
		"barrettotte.ibmi-languages",
		"HalcyonTechLtd.vscode-ibmi-walkthroughs",
		"vscode.git"
	]
}<|MERGE_RESOLUTION|>--- conflicted
+++ resolved
@@ -480,12 +480,11 @@
 					"default": false,
 					"description": "When lines with ILE diagnostics are edited, the diagnostic will be removed. Requires reload/restart if changed."
 				},
-<<<<<<< HEAD
 				"code-for-ibmi.createLibraryOnBranchChange": {
 					"type": "boolean",
 					"default": false,
-					"description": "Used in conjuction with git. When the branch changes, prompt the user if they would like a new branch library for this branch. The branch name, which is deterministic, always starts with 'VS', follow by 8 characters."
-=======
+					"description": "Used in conjuction with git. When the branch changes, prompt the user if they would like a new branch library for this branch. The branch name, which is deterministic, always starts with 'VS', followed by 8 characters."
+				},
 				"code-for-ibmi.recentlyOpenedFilesLimit": {
 					"type": "integer",
 					"default": 10,
@@ -502,7 +501,6 @@
 						"Keep the 20 most recently opened files",
 						"Keep the 30 most recently opened files"
 					]
->>>>>>> 3bd6a217
 				},
 				"code-for-ibmi.safeDeleteMode": {
 					"type": "boolean",
