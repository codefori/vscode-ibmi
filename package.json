{
	"name": "code-for-ibmi",
	"icon": "icon.png",
	"displayName": "Code for IBM i",
	"description": "Maintain your RPGLE, CL, COBOL, C/CPP on IBM i right from Visual Studio Code.",
	"version": "2.10.3-dev.0",
	"keywords": [
		"ibmi",
		"rpgle",
		"cobol",
		"ile",
		"iseries",
		"as400"
	],
	"author": {
		"name": "Code4i",
		"url": "https://github.com/codefori"
	},
	"publisher": "halcyontechltd",
	"repository": {
		"url": "https://github.com/codefori/vscode-ibmi"
	},
	"license": "MIT",
	"engines": {
		"vscode": "^1.66.0"
	},
	"categories": [
		"Other"
	],
	"galleryBanner": {
		"color": "#333333",
		"theme": "dark"
	},
	"activationEvents": [
		"onStartupFinished",
		"onFileSystem:member",
		"onFileSystem:streamfile"
	],
	"main": "./dist/extension.js",
	"contributes": {
		"taskDefinitions": [
			{
				"type": "ibmi"
			}
		],
		"jsonValidation": [
			{
				"fileMatch": [
					".vscode/actions.json"
				],
				"url": "./schemas/actions.json"
			}
		],
		"configuration": {
			"title": "Code for IBM i",
			"properties": {
				"code-for-ibmi.connectionSettings": {
					"type": "array",
					"markdownDescription": "Configurations for different connections.",
					"items": {
						"type": "object",
						"description": "Configuration for this connection",
						"properties": {
							"name": {
								"type": "string",
								"description": "Connection name"
							},
							"host": {
								"type": "string",
								"description": "Host for this configuration"
							},
							"objectFilters": {
								"type": "array",
								"items": {
									"type": "object",
									"required": [
										"name",
										"library",
										"object",
										"types",
										"member",
										"memberType"
									],
									"properties": {
										"name": {
											"type": "string",
											"description": "Connection name"
										},
										"library": {
											"type": "string",
											"description": "Library filter",
											"maxLength": 10
										},
										"object": {
											"type": "string",
											"description": "Object filter",
											"maxLength": 10
										},
										"types": {
											"type": "array",
											"description": "Object types filter",
											"items": {
												"type": "string",
												"description": "Object type. Usually starts with an asterisk."
											},
											"default": [
												"*ALL"
											]
										},
										"member": {
											"type": "string",
											"description": "Member filter",
											"maxLength": 10,
											"default": "*"
										},
										"memberType": {
											"type": "string",
											"description": "Member type filter",
											"maxLength": 10,
											"default": "*"
										}
									}
								},
								"default": [],
								"description": "List of filters for Object List"
							},
							"libraryList": {
								"type": "array",
								"items": {
									"type": "string",
									"title": "Library and source physical file"
								},
								"default": [],
								"description": "Library list. Used in actions. Highest first."
							},
							"connectionProfiles": {
								"type": "array",
								"items": {
									"type": "object",
									"title": "Profiles",
									"properties": {
										"name": {
											"type": "string",
											"description": "Profile name"
										}
									},
									"additionalProperties": true
								},
								"default": [],
								"description": "A collection of connection settings to easily switch between them on this system."
							},
							"commandProfiles": {
								"type": "array",
								"items": {
									"type": "object",
									"title": "Command Profile",
									"properties": {
										"name": {
											"type": "string",
											"description": "Profile name"
										},
										"command": {
											"type": "string",
											"description": "Command"
										}
									},
									"additionalProperties": true
								},
								"default": [],
								"description": "A collection of commands to easily switch between library list configurations on this system."
							},
							"ifsShortcuts": {
								"type": "array",
								"items": {
									"type": "string",
									"title": "Path to directory"
								},
								"default": [],
								"description": "List of directories shown in IFS Browser"
							},
							"autoSortIFSShortcuts": {
								"type": "boolean",
								"default": false,
								"description": "Automatically sort the shortcuts in IFS browser when shortcut is added or removed."
							},
							"homeDirectory": {
								"type": "string",
								"default": ".",
								"description": "Connection home directory"
							},
							"tempLibrary": {
								"type": "string",
								"default": "ILEDITOR",
								"description": "Temporary library. Cannot be QTEMP."
							},
							"tempDir": {
								"type": "string",
								"default": "/tmp",
								"description": "Temporary directory."
							},
							"autoClearTempData": {
								"type": "boolean",
								"default": true,
								"description": "Automatically delete temporary objects from the temporary library on startup."
							},
							"currentLibrary": {
								"type": "string",
								"default": "QTEMP",
								"description": "Library used as the current library and &CURLIB variable when running actions."
							},
							"sourceASP": {
								"type": [
									"string",
									"null"
								],
								"default": null,
								"description": "If source files live within a specific ASP, please specify it here. Leave blank/null otherwise. You can ignore this column if you have access to `QSYS2.ASP_INFO` as Code for IBM i will fetch ASP information automatically."
							},
							"sourceFileCCSID": {
								"type": "string",
								"default": "*FILE",
								"description": "The CCSID of source files on your system. You should only change this setting from `*FILE` if you have a source file that is 65535 - otherwise use `*FILE`. Note that this config is used to fetch all members. If you have any source files using 65535, you have bigger problems."
							},
							"autoConvertIFSccsid": {
								"type": "boolean",
								"default": false,
								"description": "Automatically convert IFS to UTF8 when reading and writing."
							},
							"hideCompileErrors": {
								"type": "array",
								"items": {
									"type": "string",
									"title": "IBM i error code"
								},
								"default": [],
								"description": "List of codes that will be hidden in the result of an action (from the EVFEVENT file)"
							},
							"enableSourceDates": {
								"type": "boolean",
								"default": false,
								"description": "When enabled, Code for IBM i will retain/update source dates of members when editing source members. Requires SQL to be enabled for this feature to work. If this config is changed, you must reconnect to the system."
							},
							"sourceDateMode": {
								"type": "string",
								"default": "edit",
								"enum": [
									"edit",
									"diff"
								],
								"description": "Determine which method should be used to track changes to source dates for source member."
							},
							"sourceDateGutter": {
								"type": "boolean",
								"default": false,
								"description": "When enabled along with enableSourceDates, Code for IBM i will display the source date in the gutter of source members."
							},
							"encodingFor5250": {
								"type": "string",
								"default": "default",
								"enum": [
									"default",
									"37",
									"256",
									"273",
									"277",
									"278",
									"280",
									"284",
									"285",
									"297",
									"500",
									"871",
									"870",
									"905",
									"880",
									"420",
									"875",
									"424",
									"1026",
									"290",
									"win37",
									"win256",
									"win273",
									"win277",
									"win278",
									"win280",
									"win284",
									"win285",
									"win297",
									"win500",
									"win871",
									"win870",
									"win905",
									"win880",
									"win420",
									"win875",
									"win424",
									"win1026"
								],
								"description": "The encoding for the 5250 emulator. To use the 5250 emulator, tn5250 must be installed on the remote system via yum."
							},
							"terminalFor5250": {
								"type": "string",
								"default": "default",
								"enum": [
									"default",
									"IBM-3477-FC",
									"IBM-3477-FG",
									"IBM-3180-2 ",
									"IBM-3179-2 ",
									"IBM-3196-A1",
									"IBM-5292-2",
									"IBM-5291-1",
									"IBM-5251-11"
								],
								"description": "The terminal type for the 5250 emulator. To use the 5250 emulator, tn5250 must be installed on the remote system via yum."
							},
							"setDeviceNameFor5250": {
								"type": "boolean",
								"default": false,
								"description": "If enabled, user will be prompted for the terminal device name."
							},
							"connectringStringFor5250": {
								"type": "string",
								"default": "localhost",
								"description": "The connectring string for the 5250 emulator. To use the 5250 emulator, tn5250 must be installed on the remote system via yum."
							},
							"autoSaveBeforeAction": {
								"type": "boolean",
								"default": false,
								"description": "Automatically save before running action if editor is dirty"
							},
							"customVariables": {
								"type": "array",
								"description": "Custom variables for Actions",
								"items": {
									"type": "object",
									"description": "Variable",
									"properties": {
										"name": {
											"type": "string",
											"description": "Variable name. Will be forced uppercase."
										},
										"value": {
											"type": "string",
											"description": "Variable value"
										}
									}
								},
								"default": []
							},
							"showDescInLibList": {
								"type": "boolean",
								"default": false,
								"description": "Show description of libraries in User Library List (recommended to also enable SQL)."
							},
							"showHiddenFiles": {
								"type": "boolean",
								"default": true,
								"description": "Show hidden files and directories in IFS browser."
							},
							"debugPort": {
								"type": "string",
								"default": "8005",
								"description": "Port to connect to IBM i Debug Service."
							},
							"debugSepPort": {
								"type": "string",
								"default": "8008",
								"description": "Port to connect to IBM i Debug Service for SEP."
							},
							"debugIsSecure": {
								"type": "boolean",
								"default": true,
								"description": "Used to determine if the client should connect securely or not."
							},
							"debugUpdateProductionFiles": {
								"type": "boolean",
								"default": false,
								"description": "Whether the job being debugged can update objects in production (*PROD) libraries"
							},
							"debugEnableDebugTracing": {
								"type": "boolean",
								"default": false,
								"description": "Tells the debug service to send more data to the client. Only useful for debugging issues in the service."
							}
						}
					}
				},
				"code-for-ibmi.postActionView": {
					"type": "string",
					"default": "task",
					"enum": [
						"task",
						"problems",
						"none"
					],
					"description": "Determine which view should be shown when running Actions"
				},
				"code-for-ibmi.clearErrorsBeforeBuild": {
					"type": "boolean",
					"default": true,
					"description": "When true, existing errors will be replaced with errors from the latest build. When false, errors will be appended to the existing list."
				},
				"code-for-ibmi.grepIgnoreDirs": {
					"type": "array",
					"items": {
						"type": "string",
						"title": "IFS directory"
					},
					"default": [
						"node_modules",
						".git",
						"vendor",
						"__pycache__"
					],
					"description": "List of directories that will be ignored when searching the IFS."
				},
				"code-for-ibmi.logCompileOutput": {
					"type": "boolean",
					"default": true,
					"description": "If enabled, will log spool files from command executed. You can find it under Output for 'IBM i Compile Log'."
				},
				"code-for-ibmi.showSeuColors": {
					"type": "boolean",
					"default": false,
					"description": "If enabled, will colourise lines like SEU. Only supports source members. Requires restart if changed."
				},
				"code-for-ibmi.clearOutputEveryTime": {
					"type": "boolean",
					"default": true,
					"description": "If enabled, will clear the IBM i Output before an Action is run."
				},
				"code-for-ibmi.defaultOpenMode": {
					"type": "string",
					"default": "edit",
					"enum": [
						"browse",
						"edit"
					],
					"description": "The action to take when clicking on a source member or stream file to open it."
				},
				"code-for-ibmi.autoOpenFile": {
					"type": "boolean",
					"default": true,
					"description": "When enabled, files will automatically be opened when copied or moved/renamed."
				},
				"code-for-ibmi.autoRefresh": {
					"type": "boolean",
					"default": true,
					"description": "If enabled, listings will refresh when items are interacted with (create, copy, delele, etc). Turn this off if you find performance is bad."
				},
				"code-for-ibmi.ObjectBrowser.showNamesInLowercase": {
					"type": "boolean",
					"default": true,
					"description": "If enabled, names and types of object and members will be shown in lowercase. If disabled, the names will be shown as is on the server (like in 5250 sessions)."
				},
				"code-for-ibmi.ObjectBrowser.sortObjectsByName": {
					"type": "boolean",
					"default": true,
					"description": "If enabled, objects will be sorted by object name. If disabled, objects will be sorted by object type (MI object type)."
				},
				"code-for-ibmi.IfsBrowser.DragAndDropDefaultBehavior": {
					"type": "string",
					"default": "ask",
					"enum": [
						"ask",
						"copy",
						"move"
					],
					"enumDescriptions": [
						"Show a modal choice dialog",
						"Always copy",
						"Always move"
					],
					"description": "The action to take when an item from the IFS Browser is dragged'n'dropped."
				},
				"code-for-ibmi.clearDiagnosticOnEdit": {
					"type": "boolean",
					"default": false,
					"description": "When lines with ILE diagnostics are edited, the diagnostic will be removed. Requires reload/restart if changed."
				},
				"code-for-ibmi.createLibraryOnBranchChange": {
					"type": "boolean",
					"default": false,
					"description": "Used in conjuction with git. When the branch changes, prompt the user if they would like a new branch library for this branch. The branch name, which is deterministic, always starts with 'VS', followed by 8 characters."
				},
				"code-for-ibmi.recentlyOpenedFilesLimit": {
					"type": "integer",
					"default": 10,
					"description": "Number of files to keep in recently opened files list.",
					"enum": [
						0,
						10,
						20,
						30
					],
					"enumDescriptions": [
						"Do not keep any recently opened files",
						"Keep the 10 most recently opened files",
						"Keep the 20 most recently opened files",
						"Keep the 30 most recently opened files"
					]
				},
				"code-for-ibmi.safeDeleteMode": {
					"type": "boolean",
					"default": false,
					"description": "If enabled, when the user tries to delete a directory, they will be asked to confirm the deletion by typing in the directory's name."
				},
				"code-for-ibmi.locale": {
					"type": "string",
					"default": "inherit",
					"enum": [
						"inherit",
						"en",
						"da",
						"fr"
					],
					"enumDescriptions": [
						"Inherit from VS Code settings",
						"English",
						"Danish",
						"French"
					],
					"description": "The locale used when displaying text in Code for IBM i. Requires restart if changed."
				},
				"code-for-ibmi.showDateSearchButton": {
					"type": "boolean",
					"default": true,
					"description": "If enabled, will show the 'Date search' button in the status bar when source dates with diff mode is enabled."
				},
				"code-for-ibmi.connections": {
					"type": "array",
					"items": {
						"type": "object",
						"title": "Connection details",
						"properties": {
							"name": {
								"type": "string",
								"description": "Connection name"
							},
							"host": {
								"type": "string",
								"description": "Host name or IP address"
							},
							"port": {
								"type": "number",
								"description": "Port"
							},
							"username": {
								"maxLength": 10,
								"type": "string",
								"description": "User profile"
							}
						}
					},
					"default": [],
					"description": "A list of connection details to save you typing again."
				},
				"code-for-ibmi.actions": {
					"type": "array",
					"description": "A list of actions that can be used throughout the extension. For example, you would setup actions to compile source code.",
					"items": {
						"type": "object",
						"title": "Action",
						"properties": {
							"type": {
								"type": "string",
								"description": "Support type this action can use",
								"enum": [
									"member",
									"streamfile",
									"object",
									"file"
								]
							},
							"environment": {
								"type": [
									"string",
									null
								],
								"description": "Environment for command to be executed in. Default is `ile`.",
								"default": "ile",
								"enum": [
									"ile",
									"qsh",
									"pase"
								]
							},
							"extensions": {
								"type": "array",
								"items": {
									"type": "string",
									"description": "Source extension"
								},
								"description": "Extensions that can use this action"
							},
							"postDownload": {
								"type": "array",
								"items": {
									"type": "string",
									"description": "Relative path"
								},
								"description": "Remote files to download after the Action is complete. For local files only."
							},
							"name": {
								"type": "string",
								"description": "Action name"
							},
							"command": {
								"type": "string",
								"description": "Action command"
							},
							"deployFirst": {
								"type": "boolean",
								"description": "If enabled and type is local, the deployment process will run before the Action."
							},
							"refresh": {
								"type": "string",
								"description": "What container level should be refreshed after the action is done.",
								"default": "no",
								"enum": [
									"no",
									"parent",
									"filter",
									"browser"
								]
							},
							"runOnProtected": {
								"type": "boolean",
								"description": "If enabled, this Action will be allowed to run on protected/read only targets."
							}
						}
					},
					"default": [
						{
							"type": "member",
							"extensions": [
								"CBLLE",
								"CBL"
							],
							"name": "Create Bound COBOL Program (CRTBNDCBL)",
							"command": "CRTBNDCBL (&OPENLIB/&OPENMBR) SRCFILE(&OPENLIB/&OPENSPF) OPTION(*SOURCE) DBGVIEW(*SOURCE)"
						},
						{
							"type": "member",
							"extensions": [
								"CBLLE",
								"CBL"
							],
							"name": "Create Module CBLLE (CRTCBLMOD)",
							"command": "CRTCBLMOD MODULE(&OPENLIB/&OPENMBR) SRCFILE(&OPENLIB/&OPENSPF) OPTION(*SOURCE) DBGVIEW(*SOURCE)"
						},
						{
							"type": "member",
							"extensions": [
								"RPGLE",
								"RPG"
							],
							"name": "Create Bound RPG Program (CRTBNDRPG)",
							"command": "CRTBNDRPG PGM(&OPENLIB/&OPENMBR) SRCFILE(&OPENLIB/&OPENSPF) OPTION(*EVENTF) DBGVIEW(*SOURCE) TGTRLS(*CURRENT)"
						},
						{
							"type": "member",
							"extensions": [
								"GLOBAL"
							],
							"name": "Create Service Program (CRTSRVPGM)",
							"command": "?CRTSRVPGM SRVPGM(&OPENLIB/&OPENMBR) EXPORT(*ALL) BNDSRVPGM(*NONE) BNDDIR(*NONE) ACTGRP(*CALLER) TGTRLS(*CURRENT)"
						},
						{
							"type": "member",
							"extensions": [
								"SQLRPGLE"
							],
							"name": "Create SQL ILE RPG Program (CRTSQLRPGI)",
							"command": "?CRTSQLRPGI OBJ(&OPENLIB/&OPENMBR) SRCFILE(&OPENLIB/&OPENSPF) CLOSQLCSR(*ENDMOD) OPTION(*EVENTF) DBGVIEW(*SOURCE) TGTRLS(*CURRENT) RPGPPOPT(*LVL2)"
						},
						{
							"type": "member",
							"extensions": [
								"SQLRPGLE"
							],
							"name": "Create SQL ILE RPG Module (CRTSQLRPGI)",
							"command": "?CRTSQLRPGI OBJ(&OPENLIB/&OPENMBR) SRCFILE(&OPENLIB/&OPENSPF) OBJTYPE(*MODULE) CLOSQLCSR(*ENDMOD) OPTION(*EVENTF) DBGVIEW(*SOURCE) TGTRLS(*CURRENT) RPGPPOPT(*LVL2)"
						},
						{
							"type": "member",
							"extensions": [
								"RPGLE",
								"RPG"
							],
							"name": "Create RPG Module (CRTRPGMOD)",
							"command": "?CRTRPGMOD MODULE(&OPENLIB/&OPENMBR) SRCFILE(&OPENLIB/&OPENSPF) OPTION(*EVENTF) DBGVIEW(*SOURCE) TGTRLS(*CURRENT)"
						},
						{
							"type": "member",
							"extensions": [
								"CMD"
							],
							"name": "Create Command (CRTCMD)",
							"command": "?CRTCMD CMD(&OPENLIB/&OPENMBR) PGM(&OPENLIB/&OPENMBR) SRCFILE(&OPENLIB/&OPENSPF) ALLOW(*ALL) CURLIB(*NOCHG) PRDLIB(*NOCHG)"
						},
						{
							"type": "member",
							"extensions": [
								"CMD"
							],
							"name": "Create Command (Allow Return Variables - CRTCMD)",
							"command": "?CRTCMD CMD(&OPENLIB/&OPENMBR) PGM(&OPENLIB/&OPENMBR) SRCFILE(&OPENLIB/&OPENSPF) ALLOW(ALLOW(*BPGM *IPGM *BMOD *IMOD) ) CURLIB(*NOCHG) PRDLIB(*NOCHG)"
						},
						{
							"type": "member",
							"extensions": [
								"pf",
								"lf"
							],
							"name": "Delete File (DLTF)",
							"command": "?DLTF FILE(&OPENLIB/&OPENMBR)"
						},
						{
							"type": "member",
							"extensions": [
								"dspf"
							],
							"name": "Create Display File (CRTDSPF)",
							"command": "?CRTDSPF FILE(&OPENLIB/&OPENMBR) SRCFILE(&OPENLIB/&OPENSPF) SRCMBR(&OPENMBR) OPTION(*EVENTF) RSTDSP(*NO) REPLACE(*YES)"
						},
						{
							"type": "member",
							"extensions": [
								"pf"
							],
							"name": "Create Physical File (CRTPF)",
							"command": "?CRTPF FILE(&OPENLIB/&OPENMBR) SRCFILE(&OPENLIB/&OPENSPF) SRCMBR(&OPENMBR) OPTION(*EVENTF) SIZE(*NOMAX) MAXMBRS(1)"
						},
						{
							"type": "member",
							"extensions": [
								"lf"
							],
							"name": "Create Logical File (CRTLF)",
							"command": "?CRTLF FILE(&OPENLIB/&OPENMBR) SRCFILE(&OPENLIB/&OPENSPF) OPTION(*EVENTF)"
						},
						{
							"type": "member",
							"extensions": [
								"CLP",
								"CLLE"
							],
							"name": "Create CL Program (CRTCLP)",
							"command": "?CRTCLPGM PGM(&OPENLIB/&OPENMBR) SRCFILE(&OPENLIB/&OPENSPF) OUTPUT(*PRINT) REPLACE(*YES)"
						},
						{
							"type": "member",
							"extensions": [
								"CLP",
								"CLLE"
							],
							"name": "Create Bound CL Program (CRTBNDCL)",
							"command": "?CRTBNDCL PGM(&OPENLIB/&OPENMBR) SRCFILE(&OPENLIB/&OPENSPF) OPTION(*EVENTF) DBGVIEW(*SOURCE)"
						},
						{
							"type": "member",
							"extensions": [
								"PNLGRP"
							],
							"name": "Create Panel Group (CRTPNLGRP)",
							"command": "?CRTPNLGRP PNLGRP(&OPENLIB/&OPENMBR) SRCFILE(&OPENLIB/&OPENSPF) SRCMBR(&OPENMBR) OPTION(*EVENTF)"
						},
						{
							"type": "member",
							"extensions": [
								"GLOBAL"
							],
							"name": "Create Program (CRTPGM)",
							"command": "?CRTPGM PGM(&OPENLIB/&OPENMBR) MODULE(*PGM) ENTMOD(*FIRST) BNDSRVPGM(*NONE) BNDDIR(*NONE) ACTGRP(*ENTMOD) TGTRLS(*CURRENT)"
						},
						{
							"type": "member",
							"extensions": [
								"SQL"
							],
							"name": "Run SQL Statements (RUNSQLSTM)",
							"command": "?RUNSQLSTM SRCFILE(&OPENLIB/&OPENSPF) SRCMBR(&OPENMBR) COMMIT(*NONE) NAMING(*SQL)"
						},
						{
							"type": "streamfile",
							"extensions": [
								"rpgle"
							],
							"name": "Create Bound RPG Program (CRTBNDRPG) with inputs",
							"command": "CRTBNDRPG PGM(${buildlib|Build library|&BUILDLIB}/${objectname|Object Name|&NAME}) SRCSTMF('${sourcePath|Source path|&FULLPATH}') OPTION(*EVENTF) DBGVIEW(*SOURCE) TGTRLS(*CURRENT) TGTCCSID(*JOB)"
						},
						{
							"type": "streamfile",
							"extensions": [
								"RPGLE",
								"RPG"
							],
							"name": "Create Bound RPG Program (CRTBNDRPG)",
							"command": "CRTBNDRPG PGM(&BUILDLIB/&NAME) SRCSTMF('&FULLPATH') OPTION(*EVENTF) DBGVIEW(*SOURCE) TGTRLS(*CURRENT) TGTCCSID(*JOB)"
						},
						{
							"type": "streamfile",
							"extensions": [
								"GLOBAL"
							],
							"name": "Create Service Program (CRTSRVPGM)",
							"command": "?CRTSRVPGM SRVPGM(&BUILDLIB/&NAME) EXPORT(*ALL) BNDSRVPGM(*NONE) BNDDIR(*NONE) ACTGRP(*CALLER) TGTRLS(*CURRENT)"
						},
						{
							"type": "streamfile",
							"extensions": [
								"SQLRPGLE"
							],
							"name": "Create SQL ILE RPG Program (CRTSQLRPGI)",
							"command": "?CRTSQLRPGI OBJ(&BUILDLIB/&NAME) SRCSTMF('&FULLPATH') CLOSQLCSR(*ENDMOD) OPTION(*EVENTF) DBGVIEW(*SOURCE) TGTRLS(*CURRENT) CVTCCSID(*JOB) RPGPPOPT(*LVL2)"
						},
						{
							"type": "streamfile",
							"extensions": [
								"SQLRPGLE"
							],
							"name": "Create SQL ILE RPG Module (CRTSQLRPGI)",
							"command": "?CRTSQLRPGI OBJ(&BUILDLIB/&NAME) SRCSTMF('&FULLPATH') OBJTYPE(*MODULE) CLOSQLCSR(*ENDMOD) OPTION(*EVENTF) DBGVIEW(*SOURCE) TGTRLS(*CURRENT) CVTCCSID(*JOB) RPGPPOPT(*LVL2)"
						},
						{
							"type": "streamfile",
							"extensions": [
								"RPGLE",
								"RPG"
							],
							"name": "Create RPG Module (CRTRPGMOD)",
							"command": "?CRTRPGMOD MODULE(&BUILDLIB/&NAME) SRCSTMF('&FULLPATH') OPTION(*EVENTF) DBGVIEW(*SOURCE) TGTRLS(*CURRENT)"
						},
						{
							"type": "streamfile",
							"extensions": [
								"CLP",
								"CLLE"
							],
							"name": "Create Bound CL Program (CRTBNDCL)",
							"command": "?CRTBNDCL PGM(&BUILDLIB/&NAME) SRCSTMF('&FULLPATH') OPTION(*EVENTF) DBGVIEW(*SOURCE)"
						},
						{
							"type": "streamfile",
							"extensions": [
								"SQL"
							],
							"name": "Run SQL Statements (RUNSQLSTM)",
							"command": "?RUNSQLSTM SRCSTMF('&FULLPATH') COMMIT(*NONE) NAMING(*SQL)"
						},
						{
							"type": "streamfile",
							"extensions": [
								"cmd"
							],
							"name": "Create Command (CRTCMD)",
							"command": "?CRTCMD CMD(&BUILDLIB/&NAME) PGM(&BUILDLIB/&NAME) SRCSTMF('&FULLPATH') OPTION(*EVENTF)"
						},
						{
							"type": "streamfile",
							"extensions": [
								"cmd"
							],
							"name": "Create Command (Allow Return Variables - CRTCMD)",
							"command": "?CRTCMD CMD(&BUILDLIB/&NAME) PGM(&BUILDLIB/&NAME) SRCSTMF('&FULLPATH') ALLOW(*BPGM *IPGM *BMOD *IMOD *BREXX *IREXX) OPTION(*EVENTF)"
						},
						{
							"type": "streamfile",
							"extensions": [
								"GLOBAL"
							],
							"name": "Set CCSID to 1252",
							"environment": "pase",
							"command": "setccsid 1252 \"&FULLPATH\""
						},
						{
							"type": "object",
							"extensions": [
								"GLOBAL"
							],
							"name": "Delete object",
							"command": "?DLTOBJ OBJ(&LIBRARY/&NAME) OBJTYPE(*&TYPE)"
						},
						{
							"type": "object",
							"extensions": [
								"pgm"
							],
							"name": "Call program",
							"command": "?CALL &LIBRARY/&NAME"
						}
					]
				}
			}
		},
		"commands": [
			{
				"command": "code-for-ibmi.setToDefault",
				"title": "Reset to Default Profile",
				"category": "IBM i",
				"enablement": "code-for-ibmi:connected == true",
				"icon": "$(arrow-circle-right)"
			},
			{
				"command": "code-for-ibmi.manageCommandProfile",
				"title": "Create/edit command profile...",
				"category": "IBM i",
				"enablement": "code-for-ibmi:connected == true",
				"icon": "$(library)"
			},
			{
				"command": "code-for-ibmi.deleteCommandProfile",
				"title": "Delete command profile...",
				"category": "IBM i",
				"enablement": "code-for-ibmi:connected == true && code-for-ibmi:hasProfiles == true",
				"icon": "$(remove)"
			},
			{
				"command": "code-for-ibmi.loadCommandProfile",
				"title": "Load command profile",
				"category": "IBM i",
				"enablement": "code-for-ibmi:connected == true",
				"icon": "$(arrow-circle-right)"
			},
			{
				"command": "code-for-ibmi.debug.setup.remote",
				"title": "Setup Service Certificate",
				"category": "IBM i Debug",
				"enablement": "code-for-ibmi:connected && !code-for-ibmi:debugManaged && !code-for-ibmi:debugWorking",
				"icon": "$(file-binary)"
			},
			{
				"command": "code-for-ibmi.debug.setup.local",
				"title": "Import Client Certificate",
				"category": "IBM i Debug",
				"enablement": "code-for-ibmi:connected && !code-for-ibmi:debugManaged && !code-for-ibmi:debugWorking",
				"icon": "$(desktop-download)"
			},
			{
				"command": "code-for-ibmi.debug.batch",
				"title": "Debug as Batch",
				"category": "IBM i",
				"icon": "$(debug-alt)",
				"enablement": "code-for-ibmi:connected"
			},
			{
				"command": "code-for-ibmi.debug.sep",
				"title": "Set Service Entry Point",
				"category": "IBM i",
				"icon": "$(debug-alt)",
				"enablement": "code-for-ibmi:connected"
			},
			{
				"command": "code-for-ibmi.debug.endDebug",
				"title": "Stop Debugging",
				"category": "IBM i",
				"icon": "$(debug-disconnect)",
				"enablement": "code-for-ibmi:connected"
			},
			{
				"command": "code-for-ibmi.connect",
				"title": "New Connection",
				"category": "IBM i",
				"icon": "$(add)",
				"enablement": "code-for-ibmi:editingConnection !== true"
			},
			{
				"command": "code-for-ibmi.connectTo",
				"title": "Connect to IBM i",
				"category": "IBM i",
				"icon": "$(debug-start)",
				"enablement": "code-for-ibmi:editingConnection !== true"
			},
			{
				"command": "code-for-ibmi.connectToPrevious",
				"title": "Connect to Previous IBM i",
				"category": "IBM i",
				"icon": "$(remote)",
				"enablement": "code-for-ibmi:editingConnection !== true"
			},
			{
				"command": "code-for-ibmi.connectToAndReload",
				"title": "Connect and Reload Server Settings",
				"category": "IBM i",
				"enablement": "code-for-ibmi:editingConnection !== true"
			},
			{
				"command": "code-for-ibmi.refreshConnections",
				"title": "Refresh",
				"category": "IBM i",
				"icon": "$(refresh)",
				"enablement": "code-for-ibmi:editingConnection !== true"
			},
			{
				"command": "code-for-ibmi.sortConnections",
				"title": "Sort",
				"category": "IBM i",
				"icon": "$(list-ordered)",
				"enablement": "code-for-ibmi:editingConnection !== true"
			},
			{
				"command": "code-for-ibmi.showAdditionalSettings",
				"title": "Connection Settings",
				"category": "IBM i"
			},
			{
				"command": "code-for-ibmi.showLoginSettings",
				"title": "Login Settings",
				"category": "IBM i"
			},
			{
				"command": "code-for-ibmi.renameConnection",
				"title": "Rename...",
				"category": "IBM i",
				"enablement": "code-for-ibmi:editingConnection !== true"
			},
			{
				"command": "code-for-ibmi.deleteConnection",
				"title": "Delete...",
				"category": "IBM i",
				"enablement": "code-for-ibmi:editingConnection !== true"
			},
			{
				"command": "code-for-ibmi.copyConnection",
				"title": "Copy...",
				"category": "IBM i",
				"enablement": "code-for-ibmi:editingConnection !== true"
			},
			{
				"command": "code-for-ibmi.disconnect",
				"enablement": "code-for-ibmi:connected",
				"title": "Disconnect",
				"category": "IBM i"
			},
			{
				"command": "code-for-ibmi.openErrors",
				"enablement": "code-for-ibmi:connected",
				"title": "Open Errors",
				"category": "IBM i"
			},
			{
				"command": "code-for-ibmi.launchTerminalPicker",
				"enablement": "code-for-ibmi:connected",
				"title": "Launch Terminal Picker",
				"category": "IBM i"
			},
			{
				"command": "code-for-ibmi.goToFile",
				"enablement": "code-for-ibmi:connected",
				"title": "Go to File...",
				"category": "IBM i",
				"icon": "$(go-to-file)"
			},
			{
				"command": "code-for-ibmi.goToFileReadOnly",
				"enablement": "code-for-ibmi:connected",
				"title": "Go to File (Read Only)...",
				"category": "IBM i",
				"icon": "$(go-to-file)"
			},
			{
				"command": "code-for-ibmi.showVariableMaintenance",
				"enablement": "code-for-ibmi:connected",
				"title": "Maintain Custom Variables...",
				"category": "IBM i",
				"icon": "$(variable)"
			},
			{
				"command": "code-for-ibmi.toggleSourceDateGutter",
				"enablement": "code-for-ibmi:connected && code-for-ibmi:sourceDateMode === diff",
				"title": "Toggle Source Date Gutter",
				"category": "IBM i"
			},
			{
				"command": "code-for-ibmi.member.newDateSearch",
				"enablement": "code-for-ibmi:connected && code-for-ibmi:sourceDateMode === diff",
				"title": "Apply Source Date Filter",
				"category": "IBM i"
			},
			{
				"command": "code-for-ibmi.selectForCompare",
				"enablement": "code-for-ibmi:connected",
				"title": "Select for Compare",
				"category": "IBM i"
			},
			{
				"command": "code-for-ibmi.compareWithSelected",
				"enablement": "code-for-ibmi:connected",
				"title": "Compare with Selected",
				"category": "IBM i"
			},
			{
				"command": "code-for-ibmi.compareCurrentFileWithStream",
				"enablement": "code-for-ibmi:connected",
				"title": "Compare with IFS file...",
				"category": "IBM i"
			},
			{
				"command": "code-for-ibmi.compareCurrentFileWithLocal",
				"title": "Compare with local file...",
				"category": "IBM i"
			},
			{
				"command": "code-for-ibmi.compareWithActiveFile",
				"title": "Compare with Active File",
				"category": "IBM i"
			},
			{
				"command": "code-for-ibmi.changeCurrentLibrary",
				"enablement": "code-for-ibmi:connected",
				"title": "Change Current Library...",
				"category": "IBM i",
				"icon": "$(root-folder)"
			},
			{
				"command": "code-for-ibmi.setCurrentLibrary",
				"enablement": "code-for-ibmi:connected",
				"title": "Set as Current Library",
				"category": "IBM i"
			},
			{
				"command": "code-for-ibmi.changeUserLibraryList",
				"enablement": "code-for-ibmi:connected",
				"title": "Change Library List...",
				"category": "IBM i",
				"icon": "$(explorer-view-icon)"
			},
			{
				"command": "code-for-ibmi.clearDiagnostics",
				"enablement": "code-for-ibmi:connected",
				"title": "Clear Diagnostics",
				"category": "IBM i",
				"icon": "$(clear-all)"
			},
			{
				"command": "code-for-ibmi.runAction",
				"enablement": "code-for-ibmi:connected",
				"title": "Run Action...",
				"category": "IBM i",
				"icon": "$(file-binary)"
			},
			{
				"command": "code-for-ibmi.userLibraryList.enable",
				"enablement": "code-for-ibmi:connected",
				"title": "Force Enable User Library List",
				"category": "IBM i"
			},
			{
				"command": "code-for-ibmi.addToLibraryList.prompt",
				"enablement": "code-for-ibmi:connected",
				"title": "Add to Library List...",
				"category": "IBM i",
				"icon": "$(add)"
			},
			{
				"command": "code-for-ibmi.addToLibraryList",
				"enablement": "code-for-ibmi:connected",
				"title": "Add to Library List",
				"category": "IBM i",
				"icon": "$(add)"
			},
			{
				"command": "code-for-ibmi.refreshLibraryListView",
				"enablement": "code-for-ibmi:connected",
				"title": "Refresh",
				"category": "IBM i",
				"icon": "$(refresh)"
			},
			{
				"command": "code-for-ibmi.removeFromLibraryList",
				"enablement": "code-for-ibmi:connected",
				"title": "Remove from Library List",
				"category": "IBM i",
				"icon": "$(remove)"
			},
			{
				"command": "code-for-ibmi.moveLibraryUp",
				"enablement": "code-for-ibmi:connected",
				"title": "Move Up",
				"category": "IBM i",
				"icon": "$(arrow-up)"
			},
			{
				"command": "code-for-ibmi.moveLibraryDown",
				"enablement": "code-for-ibmi:connected",
				"title": "Move Down",
				"category": "IBM i",
				"icon": "$(arrow-down)"
			},
			{
				"command": "code-for-ibmi.cleanupLibraryList",
				"enablement": "code-for-ibmi:connected",
				"title": "Cleanup Library List",
				"category": "IBM i",
				"icon": "$(check)"
			},
			{
				"command": "code-for-ibmi.newConnectionProfile",
				"enablement": "code-for-ibmi:connected",
				"title": "Save Current Settings to New Profile...",
				"category": "IBM i",
				"icon": "$(save-as)"
			},
			{
				"command": "code-for-ibmi.saveConnectionProfile",
				"enablement": "code-for-ibmi:connected",
				"title": "Save Current Settings to Profile",
				"category": "IBM i",
				"icon": "$(save)"
			},
			{
				"command": "code-for-ibmi.deleteConnectionProfile",
				"enablement": "code-for-ibmi:connected && code-for-ibmi:hasProfiles == true",
				"title": "Delete Profile...",
				"category": "IBM i",
				"icon": "$(remove)"
			},
			{
				"command": "code-for-ibmi.loadConnectionProfile",
				"enablement": "code-for-ibmi:connected",
				"title": "Set Active Profile",
				"category": "IBM i",
				"icon": "$(arrow-circle-right)"
			},
			{
				"command": "code-for-ibmi.refreshMemberBrowser",
				"enablement": "code-for-ibmi:connected",
				"title": "Refresh",
				"category": "IBM i",
				"icon": "$(refresh)"
			},
			{
				"command": "code-for-ibmi.searchSourceFile",
				"enablement": "code-for-ibmi:connected",
				"title": "Search Source File...",
				"category": "IBM i",
				"icon": "$(search)"
			},
			{
				"command": "code-for-ibmi.createMember",
				"enablement": "code-for-ibmi:connected",
				"title": "New Member...",
				"category": "IBM i",
				"icon": "$(new-file)"
			},
			{
				"command": "code-for-ibmi.copyMember",
				"enablement": "code-for-ibmi:connected",
				"title": "Copy...",
				"category": "IBM i",
				"icon": "$(files)"
			},
			{
				"command": "code-for-ibmi.updateMemberText",
				"enablement": "code-for-ibmi:connected",
				"title": "Change Description...",
				"category": "IBM i",
				"icon": "$(symbol-file)"
			},
			{
				"command": "code-for-ibmi.renameMember",
				"enablement": "code-for-ibmi:connected",
				"title": "Rename...",
				"category": "IBM i",
				"icon": "$(files)"
			},
			{
				"command": "code-for-ibmi.downloadMemberAsFile",
				"enablement": "code-for-ibmi:connected",
				"title": "Download...",
				"category": "IBM i"
			},
			{
				"command": "code-for-ibmi.uploadAndReplaceMemberAsFile",
				"enablement": "code-for-ibmi:connected",
				"title": "Upload and Replace...",
				"category": "IBM i"
			},
			{
				"command": "code-for-ibmi.refreshIFSBrowser",
				"enablement": "code-for-ibmi:connected",
				"title": "Refresh",
				"category": "IBM i",
				"icon": "$(refresh)"
			},
			{
				"command": "code-for-ibmi.refreshIFSBrowserItem",
				"enablement": "code-for-ibmi:connected",
				"title": "Refresh",
				"category": "IBM i"
			},
			{
				"command": "code-for-ibmi.revealInIFSBrowser",
				"enablement": "code-for-ibmi:connected",
				"title": "Reveal Browser Item",
				"category": "IBM i"
			},
			{
				"command": "code-for-ibmi.changeWorkingDirectory",
				"enablement": "code-for-ibmi:connected",
				"title": "Change Working Directory",
				"category": "IBM i",
				"icon": "$(root-folder)"
			},
			{
				"command": "code-for-ibmi.deleteIFS",
				"enablement": "code-for-ibmi:connected",
				"title": "Delete...",
				"category": "IBM i"
			},
			{
				"command": "code-for-ibmi.downloadStreamfile",
				"enablement": "code-for-ibmi:connected",
				"title": "Download...",
				"category": "IBM i"
			},
			{
				"command": "code-for-ibmi.moveIFS",
				"enablement": "code-for-ibmi:connected",
				"title": "Rename/Move...",
				"category": "IBM i",
				"icon": "$(files)"
			},
			{
				"command": "code-for-ibmi.copyIFS",
				"enablement": "code-for-ibmi:connected",
				"title": "Copy...",
				"category": "IBM i",
				"icon": "$(files)"
			},
			{
				"command": "code-for-ibmi.searchIFS",
				"enablement": "code-for-ibmi:connected",
				"title": "Search...",
				"category": "IBM i",
				"icon": "$(search)"
			},
			{
				"command": "code-for-ibmi.createDirectory",
				"enablement": "code-for-ibmi:connected",
				"title": "New Directory...",
				"category": "IBM i",
				"icon": "$(new-folder)"
			},
			{
				"command": "code-for-ibmi.createStreamfile",
				"enablement": "code-for-ibmi:connected",
				"title": "New File...",
				"category": "IBM i",
				"icon": "$(new-file)"
			},
			{
				"command": "code-for-ibmi.uploadStreamfile",
				"enablement": "code-for-ibmi:connected",
				"title": "Upload...",
				"category": "IBM i",
				"icon": "$(cloud-upload)"
			},
			{
				"command": "code-for-ibmi.launchDeploy",
				"title": "Deploy Workspace",
				"category": "IBM i",
				"icon": "$(cloud-upload)",
				"enablement": "code-for-ibmi:connected && workspaceFolderCount >= 1"
			},
			{
				"command": "code-for-ibmi.setDeployLocation",
				"enablement": "code-for-ibmi:connected",
				"title": "Set Deploy Workspace Location",
				"category": "IBM i",
				"icon": "$(cloud-upload)"
			},
			{
				"command": "code-for-ibmi.launchActionsSetup",
				"enablement": "code-for-ibmi:connected",
				"title": "Launch Actions Setup...",
				"category": "IBM i"
			},
			{
				"command": "code-for-ibmi.addIFSShortcut",
				"enablement": "code-for-ibmi:connected",
				"title": "New Shortcut...",
				"category": "IBM i",
				"icon": "$(add)"
			},
			{
				"command": "code-for-ibmi.removeIFSShortcut",
				"enablement": "code-for-ibmi:connected",
				"title": "Remove Shortcut",
				"category": "IBM i",
				"icon": "$(remove)"
			},
			{
				"command": "code-for-ibmi.sortIFSShortcuts",
				"enablement": "code-for-ibmi:connected",
				"title": "Sort Shortcuts",
				"category": "IBM i",
				"icon": "$(list-ordered)"
			},
			{
				"command": "code-for-ibmi.moveIFSShortcutDown",
				"enablement": "code-for-ibmi:connected",
				"title": "Move Down",
				"category": "IBM i",
				"icon": "$(arrow-down)"
			},
			{
				"command": "code-for-ibmi.moveIFSShortcutUp",
				"enablement": "code-for-ibmi:connected",
				"title": "Move Up",
				"category": "IBM i",
				"icon": "$(arrow-up)"
			},
			{
				"command": "code-for-ibmi.moveIFSShortcutToTop",
				"enablement": "code-for-ibmi:connected",
				"title": "Move to Top",
				"category": "IBM i",
				"icon": "$(arrow-up)"
			},
			{
				"command": "code-for-ibmi.moveIFSShortcutToBottom",
				"enablement": "code-for-ibmi:connected",
				"title": "Move to Bottom",
				"category": "IBM i",
				"icon": "$(arrow-up)"
			},
			{
				"command": "code-for-ibmi.createFilter",
				"enablement": "code-for-ibmi:connected",
				"title": "New Filter...",
				"category": "IBM i",
				"icon": "$(filter)"
			},
			{
				"command": "code-for-ibmi.createQuickFilter",
				"enablement": "code-for-ibmi:connected",
				"title": "New Quick Filter...",
				"category": "IBM i",
				"icon": "$(symbol-text)"
			},
			{
				"command": "code-for-ibmi.copyFilter",
				"enablement": "code-for-ibmi:connected",
				"title": "Copy...",
				"category": "IBM i",
				"icon": "$(copy)"
			},
			{
				"command": "code-for-ibmi.maintainFilter",
				"enablement": "code-for-ibmi:connected",
				"title": "Change...",
				"category": "IBM i",
				"icon": "$(filter)"
			},
			{
				"command": "code-for-ibmi.objectBrowser.delete",
				"enablement": "code-for-ibmi:connected",
				"title": "Delete...",
				"category": "IBM i",
				"icon": "$(remove)"
			},
			{
				"command": "code-for-ibmi.moveFilterUp",
				"enablement": "code-for-ibmi:connected",
				"title": "Move Up",
				"category": "IBM i",
				"icon": "$(arrow-up)"
			},
			{
				"command": "code-for-ibmi.moveFilterDown",
				"enablement": "code-for-ibmi:connected",
				"title": "Move Down",
				"category": "IBM i",
				"icon": "$(arrow-down)"
			},
			{
				"command": "code-for-ibmi.moveFilterToTop",
				"enablement": "code-for-ibmi:connected",
				"title": "Move to Top",
				"category": "IBM i",
				"icon": "$(arrow-up)"
			},
			{
				"command": "code-for-ibmi.moveFilterToBottom",
				"enablement": "code-for-ibmi:connected",
				"title": "Move to Bottom",
				"category": "IBM i",
				"icon": "$(arrow-up)"
			},
			{
				"command": "code-for-ibmi.sortFilters",
				"enablement": "code-for-ibmi:connected",
				"title": "Sort Filters",
				"category": "IBM i",
				"icon": "$(list-ordered)"
			},
			{
				"command": "code-for-ibmi.refreshObjectBrowser",
				"enablement": "code-for-ibmi:connected",
				"title": "Refresh",
				"category": "IBM i",
				"icon": "$(refresh)"
			},
			{
				"command": "code-for-ibmi.refreshObjectBrowserItem",
				"enablement": "code-for-ibmi:connected",
				"title": "Refresh",
				"category": "IBM i"
			},
			{
				"command": "code-for-ibmi.revealInObjectBrowser",
				"enablement": "code-for-ibmi:connected",
				"title": "Reveal Object Browser Item",
				"category": "IBM i"
			},
			{
				"command": "code-for-ibmi.createSourceFile",
				"enablement": "code-for-ibmi:connected",
				"title": "New Source File...",
				"category": "IBM i",
				"icon": "$(new-file)"
			},
			{
				"command": "code-for-ibmi.createLibrary",
				"enablement": "code-for-ibmi:connected",
				"title": "New Library...",
				"category": "IBM i",
				"icon": "$(file-directory-create)"
			},
			{
				"command": "code-for-ibmi.changeObjectDesc",
				"enablement": "code-for-ibmi:connected",
				"title": "Change Description...",
				"category": "IBM i",
				"icon": "$(symbol-file)"
			},
			{
				"command": "code-for-ibmi.copyObject",
				"enablement": "code-for-ibmi:connected",
				"title": "Copy...",
				"category": "IBM i",
				"icon": "$(symbol-file)"
			},
			{
				"command": "code-for-ibmi.renameObject",
				"enablement": "code-for-ibmi:connected",
				"title": "Rename...",
				"category": "IBM i",
				"icon": "$(symbol-file)"
			},
			{
				"command": "code-for-ibmi.moveObject",
				"enablement": "code-for-ibmi:connected",
				"title": "Move...",
				"category": "IBM i",
				"icon": "$(symbol-file)"
			},
			{
				"command": "code-for-ibmi.closeSearchView",
				"enablement": "code-for-ibmi:connected",
				"title": "Close",
				"category": "IBM i",
				"icon": "$(close)"
			},
			{
				"command": "code-for-ibmi.collapseSearchView",
				"enablement": "code-for-ibmi:connected",
				"title": "Collapse All",
				"category": "IBM i",
				"icon": "$(collapse-all)"
			},
			{
				"command": "code-for-ibmi.sortIFSFilesByDate",
				"title": "Date",
				"category": "IBM i"
			},
			{
				"command": "code-for-ibmi.sortIFSFilesByName",
				"title": "Name",
				"category": "IBM i"
			},
			{
				"command": "code-for-ibmi.sortMembersByDate",
				"title": "Date",
				"category": "IBM i"
			},
			{
				"command": "code-for-ibmi.sortMembersByName",
				"title": "Name",
				"category": "IBM i"
			},
			{
				"command": "code-for-ibmi.openTerminalHere",
				"title": "Open Terminal Here",
				"category": "IBM i"
			},
			{
				"command": "code-for-ibmi.ifs.copyPath",
				"title": "Copy Path",
				"category": "IBM i"
			},
			{
				"command": "code-for-ibmi.browse",
				"title": "Browse",
				"enablement": "code-for-ibmi:connected",
				"category": "IBM i"
			},
			{
				"command": "code-for-ibmi.edit",
				"title": "Edit",
				"enablement": "code-for-ibmi:connected",
				"category": "IBM i"
			},
			{
				"command": "code-for-ibmi.ifs.toggleShowHiddenFiles",
				"title": "Toggle hidden files",
				"enablement": "code-for-ibmi:connected",
				"category": "IBM i",
				"icon": "$(shield)"
			},
			{
				"command": "code-for-ibmi.debug.refresh",
				"title": "Refresh",
				"category": "IBM i",
				"icon": "$(refresh)"
			},
			{
				"command": "code-for-ibmi.debug.job.start",
				"title": "Start",
				"category": "IBM i",
				"icon": "$(debug-start)",
				"enablement": "!code-for-ibmi:debugWorking"
			},
			{
				"command": "code-for-ibmi.debug.job.restart",
				"title": "Restart",
				"category": "IBM i",
				"icon": "$(debug-restart)",
				"enablement": "!code-for-ibmi:debugWorking"
			},
			{
				"command": "code-for-ibmi.debug.job.stop",
				"title": "Stop",
				"category": "IBM i",
				"icon": "$(debug-stop)",
				"enablement": "!code-for-ibmi:debugWorking"
			},
			{
				"command": "code-for-ibmi.debug.open.service.config",
				"title": "Open configuration",
				"category": "IBM i",
				"icon": "$(settings-gear)",
				"enablement": "!code-for-ibmi:debugWorking"
			},
			{
				"command": "code-for-ibmi.searchObjectBrowser",
				"title": "Highlight",
				"category": "IBM i",
				"icon": "$(search-fuzzy)",
				"enablement": "code-for-ibmi:connected"
			},
			{
				"command": "code-for-ibmi.searchIFSBrowser",
				"title": "Highlight",
				"category": "IBM i",
				"icon": "$(search-fuzzy)",
				"enablement": "code-for-ibmi:connected"
			}
		],
		"keybindings": [
			{
				"command": "code-for-ibmi.runAction",
				"key": "ctrl+e",
				"mac": "cmd+e"
			},
			{
				"command": "code-for-ibmi.launchDeploy",
				"key": "ctrl+shift+e",
				"mac": "cmd+shift+e",
				"when": "workspaceFolderCount >= 1 && code-for-ibmi:connected"
			},
			{
				"command": "code-for-ibmi.goToFile",
				"key": "ctrl+alt+p",
				"mac": "cmd+alt+p"
			},
			{
				"command": "code-for-ibmi.goToFileReadOnly",
				"key": "ctrl+alt+o",
				"mac": "cmd+alt+o"
			},
			{
				"command": "code-for-ibmi.showAdditionalSettings",
				"key": "ctrl+alt+,",
				"mac": "cmd+alt+,"
			},
			{
				"command": "code-for-ibmi.launchTerminalPicker",
				"key": "ctrl+shift+j",
				"mac": "cmd+shift+j"
			},
			{
				"command": "code-for-ibmi.connectTo",
				"key": "ctrl+alt+c",
				"mac": "cmd+alt+c"
			},
			{
				"command": "code-for-ibmi.deleteConnection",
				"key": "delete",
				"when": "focusedView === connectionBrowser && listHasSelectionOrFocus"
			},
			{
				"command": "code-for-ibmi.deleteIFS",
				"key": "delete",
				"when": "focusedView === ifsBrowser && listHasSelectionOrFocus"
			},
			{
				"command": "code-for-ibmi.objectBrowser.delete",
				"key": "delete",
				"when": "focusedView === objectBrowser && listHasSelectionOrFocus"
			}
		],
		"viewsContainers": {
			"activitybar": [
				{
					"id": "ibmi-explorer",
					"title": "IBM i",
					"icon": "$(server-environment)"
				},
				{
					"id": "ibmi-search",
					"title": "IBM i Search",
					"icon": "$(search)"
				}
			]
		},
		"views": {
			"ibmi-explorer": [
				{
					"id": "helpView",
					"name": "Help and Support",
					"when": "!code-for-ibmi:helpViewDisabled"
				},
				{
					"id": "connectionBrowser",
					"name": "Servers",
					"when": "!code-for-ibmi:connecting && !code-for-ibmi:connected && !code-for-ibmi:connectionBrowserDisabled"
				},
				{
					"id": "profilesView",
					"name": "Profiles",
					"when": "code-for-ibmi:connected && code-for-ibmi:hasProfiles && code-for-ibmi:profilesViewDisabled !== true",
					"visibility": "collapsed"
				},
				{
					"id": "libraryListView",
					"name": "User Library List",
					"when": "code-for-ibmi:connected && code-for-ibmi:libraryListDisabled !== true"
				},
				{
					"id": "libraryListViewDisabled",
					"name": "User Library List",
					"when": "code-for-ibmi:connected && code-for-ibmi:libraryListDisabled == true",
					"visibility": "collapsed"
				},
				{
					"id": "objectBrowser",
					"name": "Object Browser",
					"when": "code-for-ibmi:connected && code-for-ibmi:objectBrowserDisabled !== true"
				},
				{
					"id": "ifsBrowser",
					"name": "IFS Browser",
					"when": "code-for-ibmi:connected && code-for-ibmi:ifsBrowserDisabled !== true"
				},
				{
					"id": "testingView",
					"name": "Test cases",
					"when": "code-for-ibmi:connected && code-for-ibmi:testing"
				}
			],
			"ibmi-search": [
				{
					"id": "searchView",
					"name": "Results",
					"when": "code-for-ibmi:searchViewVisible"
				}
			],
			"debug": [
				{
					"id": "ibmiDebugBrowser",
					"name": "IBM i debugger",
					"when": "code-for-ibmi:connected && code-for-ibmi:debug && !code-for-ibmi:debugManaged",
					"visibility": "collapsed"
				}
			]
		},
		"submenus": [
			{
				"id": "code-for-ibmi.sortIFSFiles",
				"label": "Sort by"
			},
			{
				"id": "code-for-ibmi.sortMembers",
				"label": "Sort by"
			},
			{
				"id": "code-for-ibmi.openIFSFile",
				"label": "Open"
			},
			{
				"id": "code-for-ibmi.openMember",
				"label": "Open"
			},
			{
				"id": "code-for-ibmi.debug.group",
				"label": "Start Debugging",
				"icon": "$(debug-start)"
			}
		],
		"menus": {
			"code-for-ibmi.sortIFSFiles": [
				{
					"command": "code-for-ibmi.sortIFSFilesByName"
				},
				{
					"command": "code-for-ibmi.sortIFSFilesByDate"
				}
			],
			"code-for-ibmi.sortMembers": [
				{
					"command": "code-for-ibmi.sortMembersByName"
				},
				{
					"command": "code-for-ibmi.sortMembersByDate"
				}
			],
			"code-for-ibmi.openIFSFile": [
				{
					"command": "code-for-ibmi.browse"
				},
				{
					"command": "code-for-ibmi.edit"
				}
			],
			"code-for-ibmi.openMember": [
				{
					"command": "code-for-ibmi.browse"
				},
				{
					"command": "code-for-ibmi.edit",
					"when": "viewItem == member"
				}
			],
			"code-for-ibmi.debug.group": [
				{
					"command": "code-for-ibmi.debug.batch",
					"when": "code-for-ibmi:debug && (viewItem =~ /^object.pgm.*/ || editorFocus)"
				},
				{
					"command": "code-for-ibmi.debug.sep",
					"when": "code-for-ibmi:debug.SEP"
				}
			],
			"commandPalette": [
				{
					"command": "code-for-ibmi.userLibraryList.enable",
					"when": "never"
				},
				{
					"command": "code-for-ibmi.connectTo",
					"when": "code-for-ibmi:hasPreviousConnection"
				},
				{
					"command": "code-for-ibmi.connectToPrevious",
					"when": "never"
				},
				{
					"command": "code-for-ibmi.connectToAndReload",
					"when": "never"
				},
				{
					"command": "code-for-ibmi.refreshConnections",
					"when": "never"
				},
				{
					"command": "code-for-ibmi.renameConnection",
					"when": "never"
				},
				{
					"command": "code-for-ibmi.sortConnections",
					"when": "never"
				},
				{
					"command": "code-for-ibmi.deleteConnection",
					"when": "never"
				},
				{
					"command": "code-for-ibmi.copyConnection",
					"when": "never"
				},
				{
					"command": "code-for-ibmi.disconnect",
					"when": "code-for-ibmi:connected"
				},
				{
					"command": "code-for-ibmi.showAdditionalSettings",
					"when": "code-for-ibmi:connected"
				},
				{
					"command": "code-for-ibmi.selectForCompare",
					"when": "never"
				},
				{
					"command": "code-for-ibmi.compareWithSelected",
					"when": "code-for-ibmi:connected"
				},
				{
					"command": "code-for-ibmi.compareCurrentFileWithStream",
					"when": "code-for-ibmi:connected"
				},
				{
					"command": "code-for-ibmi.goToFileReadOnly",
					"when": "code-for-ibmi:connected"
				},
				{
					"command": "code-for-ibmi.goToFile",
					"when": "code-for-ibmi:connected"
				},
				{
					"command": "code-for-ibmi.clearDiagnostics",
					"when": "code-for-ibmi:connected"
				},
				{
					"command": "code-for-ibmi.runAction",
					"when": "code-for-ibmi:connected"
				},
				{
					"command": "code-for-ibmi.openErrors",
					"when": "code-for-ibmi:connected"
				},
				{
					"command": "code-for-ibmi.launchTerminalPicker",
					"when": "code-for-ibmi:connected"
				},
				{
					"command": "code-for-ibmi.connectToPrevious",
					"when": "never"
				},
				{
					"command": "code-for-ibmi.sortIFSFilesByDate",
					"when": "never"
				},
				{
					"command": "code-for-ibmi.sortIFSFilesByName",
					"when": "never"
				},
				{
					"command": "code-for-ibmi.sortMembersByDate",
					"when": "never"
				},
				{
					"command": "code-for-ibmi.sortMembersByName",
					"when": "never"
				},
				{
					"command": "code-for-ibmi.openTerminalHere",
					"when": "never"
				},
				{
					"command": "code-for-ibmi.ifs.copyPath",
					"when": "never"
				},
				{
					"command": "code-for-ibmi.browse",
					"when": "never"
				},
				{
					"command": "code-for-ibmi.edit",
					"when": "never"
				},
				{
					"command": "code-for-ibmi.copyFilter",
					"when": "never"
				},
				{
					"command": "code-for-ibmi.moveFilterUp",
					"when": "never"
				},
				{
					"command": "code-for-ibmi.moveFilterDown",
					"when": "never"
				},
				{
					"command": "code-for-ibmi.moveFilterToTop",
					"when": "never"
				},
				{
					"command": "code-for-ibmi.moveFilterToBottom",
					"when": "never"
				},
				{
					"command": "code-for-ibmi.createMember",
					"when": "never"
				},
				{
					"command": "code-for-ibmi.copyMember",
					"when": "never"
				},
				{
					"command": "code-for-ibmi.updateMemberText",
					"when": "never"
				},
				{
					"command": "code-for-ibmi.renameMember",
					"when": "never"
				},
				{
					"command": "code-for-ibmi.uploadAndReplaceMemberAsFile",
					"when": "never"
				},
				{
					"command": "code-for-ibmi.downloadMemberAsFile",
					"when": "never"
				},
				{
					"command": "code-for-ibmi.createSourceFile",
					"when": "never"
				},
				{
					"command": "code-for-ibmi.changeObjectDesc",
					"when": "never"
				},
				{
					"command": "code-for-ibmi.copyObject",
					"when": "never"
				},
				{
					"command": "code-for-ibmi.renameObject",
					"when": "never"
				},
				{
					"command": "code-for-ibmi.moveObject",
					"when": "never"
				},
				{
					"command": "code-for-ibmi.revealInObjectBrowser",
					"when": "never"
				},
				{
					"command": "code-for-ibmi.refreshObjectBrowserItem",
					"when": "never"
				},
				{
					"command": "code-for-ibmi.refreshIFSBrowser",
					"when": "never"
				},
				{
					"command": "code-for-ibmi.revealInIFSBrowser",
					"when": "never"
				},
				{
					"command": "code-for-ibmi.deleteIFS",
					"when": "never"
				},
				{
					"command": "code-for-ibmi.moveIFS",
					"when": "never"
				},
				{
					"command": "code-for-ibmi.copyIFS",
					"when": "never"
				},
				{
					"command": "code-for-ibmi.downloadStreamfile",
					"when": "never"
				},
				{
					"command": "code-for-ibmi.moveIFSShortcutDown",
					"when": "never"
				},
				{
					"command": "code-for-ibmi.moveIFSShortcutUp",
					"when": "never"
				},
				{
					"command": "code-for-ibmi.moveIFSShortcutToTop",
					"when": "never"
				},
				{
					"command": "code-for-ibmi.moveIFSShortcutToBottom",
					"when": "never"
				},
				{
					"command": "code-for-ibmi.removeIFSShortcut",
					"when": "never"
				},
				{
					"command": "code-for-ibmi.setCurrentLibrary",
					"when": "never"
				},
				{
					"command": "code-for-ibmi.addToLibraryList",
					"when": "never"
				},
				{
					"command": "code-for-ibmi.addToLibraryList.prompt",
					"when": "!code-for-ibmi:libraryListDisabled"
				},
				{
					"command": "code-for-ibmi.showLoginSettings",
					"when": "never"
				},
				{
					"command": "code-for-ibmi.connect",
					"when": "!code-for-ibmi:connected"
				},
				{
					"command": "code-for-ibmi.collapseSearchView",
					"when": "never"
				},
				{
					"command": "code-for-ibmi.closeSearchView",
					"when": "never"
				},
				{
					"command": "code-for-ibmi.removeFromLibraryList",
					"when": "never"
				},
				{
					"command": "code-for-ibmi.debug.batch",
					"when": "never"
				},
				{
					"command": "code-for-ibmi.debug.sep",
					"when": "never"
				},
				{
					"command": "code-for-ibmi.copyFilter",
					"when": "never"
				},
				{
					"command": "code-for-ibmi.objectBrowser.delete",
					"when": "never"
				},
				{
					"command": "code-for-ibmi.maintainFilter",
					"when": "never"
				},
				{
					"command": "code-for-ibmi.sortFilters",
					"when": "never"
				},
				{
					"command": "code-for-ibmi.moveFilterUp",
					"when": "never"
				},
				{
					"command": "code-for-ibmi.moveFilterDown",
					"when": "never"
				},
				{
					"command": "code-for-ibmi.sortIFSShortcuts",
					"when": "never"
				},
				{
					"command": "code-for-ibmi.uploadStreamfile",
					"when": "never"
				},
				{
					"command": "code-for-ibmi.moveLibraryUp",
					"when": "never"
				},
				{
					"command": "code-for-ibmi.moveLibraryDown",
					"when": "never"
				},
				{
					"command": "code-for-ibmi.refreshLibraryListView",
					"when": "never"
				},
				{
					"command": "code-for-ibmi.refreshMemberBrowser",
					"when": "never"
				},
				{
					"command": "code-for-ibmi.refreshIFSBrowserItem",
					"when": "never"
				},
				{
					"command": "code-for-ibmi.refreshObjectBrowser",
					"when": "never"
				},
				{
					"command": "code-for-ibmi.debug.setup.remote",
					"when": "never"
				},
				{
					"command": "code-for-ibmi.debug.setup.local",
					"when": "never"
				},
				{
					"command": "code-for-ibmi.debug.endDebug",
					"when": "code-for-ibmi:debug"
				},
				{
					"command": "code-for-ibmi.debug.refresh",
					"when": "never"
				},
				{
					"command": "code-for-ibmi.debug.open.service.config",
					"when": "never"
				},
				{
<<<<<<< HEAD
					"command": "code-for-ibmi.compareWithActiveFile",
=======
					"command": "code-for-ibmi.searchObjectBrowser",
					"when": "never"
				},
				{
					"command": "code-for-ibmi.searchIFSBrowser",
>>>>>>> 88681a63
					"when": "never"
				}
			],
			"view/title": [
				{
					"command": "code-for-ibmi.connect",
					"group": "navigation@1",
					"when": "view == connectionBrowser"
				},
				{
					"command": "code-for-ibmi.sortConnections",
					"group": "navigation@2",
					"when": "view == connectionBrowser"
				},
				{
					"command": "code-for-ibmi.refreshConnections",
					"group": "navigation@3",
					"when": "view == connectionBrowser"
				},
				{
					"command": "code-for-ibmi.connectToPrevious",
					"group": "navigation@4",
					"when": "view == connectionBrowser && code-for-ibmi:hasPreviousConnection"
				},
				{
					"command": "code-for-ibmi.changeUserLibraryList",
					"group": "navigation",
					"when": "view == libraryListView"
				},
				{
					"command": "code-for-ibmi.addToLibraryList.prompt",
					"group": "navigation",
					"when": "view == libraryListView"
				},
				{
					"command": "code-for-ibmi.newConnectionProfile",
					"group": "navigation",
					"when": "view == libraryListView && code-for-ibmi:hasProfiles != true"
				},
				{
					"command": "code-for-ibmi.newConnectionProfile",
					"group": "navigation@profile",
					"when": "view == profilesView"
				},
				{
					"command": "code-for-ibmi.manageCommandProfile",
					"group": "navigation@profile",
					"when": "view == profilesView"
				},
				{
					"command": "code-for-ibmi.createFilter",
					"group": "navigation@1",
					"when": "view == objectBrowser"
				},
				{
					"command": "code-for-ibmi.createQuickFilter",
					"group": "navigation@2",
					"when": "view == objectBrowser"
				},
				{
					"command": "code-for-ibmi.goToFile",
					"group": "navigation@4",
					"when": "view == objectBrowser"
				},
				{
					"command": "code-for-ibmi.showVariableMaintenance",
					"group": "",
					"when": "view == libraryListView"
				},
				{
					"command": "code-for-ibmi.cleanupLibraryList",
					"group": "",
					"when": "view == libraryListView"
				},
				{
					"command": "code-for-ibmi.refreshLibraryListView",
					"group": "navigation",
					"when": "view == libraryListView"
				},
				{
					"command": "code-for-ibmi.changeWorkingDirectory",
					"group": "navigation",
					"when": "view == ifsBrowser"
				},
				{
					"command": "code-for-ibmi.addIFSShortcut",
					"group": "navigation",
					"when": "view == ifsBrowser"
				},
				{
					"command": "code-for-ibmi.ifs.toggleShowHiddenFiles",
					"group": "navigation",
					"when": "view == ifsBrowser"
				},
				{
					"command": "code-for-ibmi.sortIFSShortcuts",
					"group": "navigation",
					"when": "view == ifsBrowser"
				},
				{
					"command": "code-for-ibmi.searchIFSBrowser",
					"group": "navigation@1",
					"when": "view == ifsBrowser"
				},
				{
					"command": "code-for-ibmi.refreshIFSBrowser",
					"group": "navigation@2",
					"when": "view == ifsBrowser"
				},
				{
					"command": "code-for-ibmi.createLibrary",
					"group": "navigation@3",
					"when": "view == objectBrowser"
				},
				{
					"command": "code-for-ibmi.refreshObjectBrowser",
					"group": "navigation@7",
					"when": "view == objectBrowser"
				},
				{
					"command": "code-for-ibmi.sortFilters",
					"group": "navigation@5",
					"when": "view == objectBrowser"
				},
				{
					"command": "code-for-ibmi.searchObjectBrowser",
					"group": "navigation@6",
					"when": "view == objectBrowser"
				},
				{
					"command": "code-for-ibmi.closeSearchView",
					"group": "navigation@2",
					"when": "view == searchView"
				},
				{
					"command": "code-for-ibmi.collapseSearchView",
					"group": "navigation@1",
					"when": "view == searchView"
				},
				{
					"command": "code-for-ibmi.debug.refresh",
					"group": "navigation@99",
					"when": "view == ibmiDebugBrowser"
				}
			],
			"editor/title": [
				{
					"submenu": "code-for-ibmi.debug.group",
					"when": "code-for-ibmi:connected && editorLangId =~ /^rpgle$|^rpg$|^cobol$|^cl$/i",
					"group": "navigation@1"
				},
				{
					"command": "code-for-ibmi.debug.endDebug",
					"when": "code-for-ibmi:connected && debugState == initializing",
					"group": "navigation@1"
				},
				{
					"command": "code-for-ibmi.runAction",
					"when": "code-for-ibmi:connected",
					"group": "navigation@2"
				},
				{
					"command": "code-for-ibmi.clearDiagnostics",
					"when": "code-for-ibmi:connected",
					"group": "navigation@3"
				}
			],
			"view/item/context": [
				{
					"command": "code-for-ibmi.copyConnection",
					"when": "view == connectionBrowser && !listMultiSelection && viewItem == server",
					"group": "2_delete@1"
				},
				{
					"command": "code-for-ibmi.renameConnection",
					"when": "view == connectionBrowser && !listMultiSelection && viewItem == server",
					"group": "2_delete@2"
				},
				{
					"command": "code-for-ibmi.deleteConnection",
					"when": "view == connectionBrowser && viewItem == server",
					"group": "2_delete@3"
				},
				{
					"command": "code-for-ibmi.showAdditionalSettings",
					"when": "view == connectionBrowser && !listMultiSelection && viewItem == server",
					"group": "1_manage@1"
				},
				{
					"command": "code-for-ibmi.showLoginSettings",
					"when": "view == connectionBrowser && !listMultiSelection && viewItem == server",
					"group": "1_manage@2"
				},
				{
					"command": "code-for-ibmi.connectTo",
					"when": "view == connectionBrowser && !listMultiSelection && viewItem == server",
					"group": "inline"
				},
				{
					"command": "code-for-ibmi.connectToAndReload",
					"when": "view == connectionBrowser && !listMultiSelection && viewItem == server",
					"group": "3_connect@1"
				},
				{
					"command": "code-for-ibmi.moveLibraryUp",
					"when": "view == libraryListView && viewItem == library",
					"group": "inline"
				},
				{
					"command": "code-for-ibmi.moveLibraryDown",
					"when": "view == libraryListView && viewItem == library",
					"group": "inline"
				},
				{
					"command": "code-for-ibmi.loadConnectionProfile",
					"when": "view == profilesView && viewItem == profile",
					"group": "inline"
				},
				{
					"command": "code-for-ibmi.loadCommandProfile",
					"when": "view == profilesView && viewItem == commandProfile",
					"group": "inline"
				},
				{
					"command": "code-for-ibmi.setToDefault",
					"when": "view == profilesView && viewItem == resetProfile",
					"group": "inline"
				},
				{
					"command": "code-for-ibmi.createMember",
					"when": "view == objectBrowser && viewItem == SPF",
					"group": "inline"
				},
				{
					"command": "code-for-ibmi.changeCurrentLibrary",
					"when": "view == libraryListView && viewItem == currentLibrary",
					"group": "inline"
				},
				{
					"command": "code-for-ibmi.changeCurrentLibrary",
					"when": "view == libraryListView && viewItem == currentLibrary",
					"group": "libraryChangeCurrent@1"
				},
				{
					"command": "code-for-ibmi.setCurrentLibrary",
					"when": "view == libraryListView && viewItem == library",
					"group": "01libraryActions@01"
				},
				{
					"command": "code-for-ibmi.removeFromLibraryList",
					"when": "view == libraryListView && viewItem == library",
					"group": "02libraryActions@01"
				},
				{
					"command": "code-for-ibmi.saveConnectionProfile",
					"when": "view == profilesView && viewItem == profile",
					"group": "profiles@1"
				},
				{
					"command": "code-for-ibmi.manageCommandProfile",
					"when": "view == profilesView && viewItem == commandProfile",
					"group": "profiles@1"
				},
				{
					"command": "code-for-ibmi.deleteConnectionProfile",
					"when": "view == profilesView && viewItem == profile",
					"group": "profiles@2"
				},
				{
					"command": "code-for-ibmi.deleteCommandProfile",
					"when": "view == profilesView && viewItem == commandProfile",
					"group": "profiles@2"
				},
				{
					"command": "code-for-ibmi.maintainFilter",
					"when": "view == objectBrowser && viewItem =~ /^filter.*$/",
					"group": "4_filters@1"
				},
				{
					"command": "code-for-ibmi.copyFilter",
					"when": "view == objectBrowser && viewItem =~ /^filter.*$/",
					"group": "4_filters@2"
				},
				{
					"command": "code-for-ibmi.objectBrowser.delete",
					"when": "view == objectBrowser && viewItem =~ /^filter.*$/",
					"group": "4_filters@3"
				},
				{
					"command": "code-for-ibmi.moveFilterUp",
					"when": "view == objectBrowser && viewItem =~ /^filter.*$/",
					"group": "inline"
				},
				{
					"command": "code-for-ibmi.moveFilterDown",
					"when": "view == objectBrowser && viewItem =~ /^filter.*$/",
					"group": "inline"
				},
				{
					"command": "code-for-ibmi.moveFilterToTop",
					"when": "view == objectBrowser && viewItem =~ /^filter.*$/",
					"group": "5_filters@1"
				},
				{
					"command": "code-for-ibmi.moveFilterToBottom",
					"when": "view == objectBrowser && viewItem =~ /^filter.*$/",
					"group": "5_filters@2"
				},
				{
					"command": "code-for-ibmi.selectForCompare",
					"when": "view =~ /^(object|ifs)Browser$/ && (viewItem =~ /^member.*$/ || viewItem == streamfile)",
					"group": "2_compare@1"
				},
				{
					"command": "code-for-ibmi.compareWithSelected",
					"when": "view =~ /^(object|ifs)Browser$/ && (viewItem =~ /^member.*$/ || viewItem == streamfile)",
					"group": "2_compare@2"
				},
				{
					"command": "code-for-ibmi.compareCurrentFileWithStream",
					"when": "view =~ /^(object|ifs)Browser$/ && (viewItem =~ /^member.*$/ || viewItem == streamfile)",
					"group": "2_compare@3"
				},
				{
					"command": "code-for-ibmi.compareCurrentFileWithLocal",
					"when": "view =~ /^(object|ifs)Browser$/ && (viewItem =~ /^member.*$/ || viewItem == streamfile)",
					"group": "2_compare@4"
				},
				{
					"command": "code-for-ibmi.compareWithActiveFile",
					"when": "view =~ /^(object|ifs)Browser$/ && (viewItem =~ /^member.*$/ || viewItem == streamfile)",
					"group": "2_compare@5"
				},
				{
					"command": "code-for-ibmi.createMember",
					"when": "view == objectBrowser && viewItem == SPF",
					"group": "3_sourceFileStuff@1"
				},
				{
					"command": "code-for-ibmi.searchSourceFile",
					"when": "view == objectBrowser && viewItem =~ /^SPF.*$/",
					"group": "4_sourceFileStuff@1"
				},
				{
					"command": "code-for-ibmi.objectBrowser.delete",
					"when": "view == objectBrowser && viewItem == SPF",
					"group": "5_sourceFileStuff@1"
				},
				{
					"submenu": "code-for-ibmi.sortMembers",
					"when": "view == objectBrowser && (viewItem =~ /^SPF/ || viewItem =~ /^member/)",
					"group": "6_sourceFileStuff@1"
				},
				{
					"submenu": "code-for-ibmi.openMember",
					"when": "view == objectBrowser && viewItem =~ /^member.*$/",
					"group": "0_open@1"
				},
				{
					"command": "code-for-ibmi.runAction",
					"when": "view == objectBrowser && viewItem =~ /^member.*$/",
					"group": "1_workspace@1"
				},
				{
					"submenu": "code-for-ibmi.debug.group",
					"when": "view == objectBrowser && viewItem =~ /^object.(pgm|srvpgm).*/",
					"group": "2_debug@1"
				},
				{
					"command": "code-for-ibmi.addToLibraryList",
					"when": "!code-for-ibmi:libraryListDisabled && view == objectBrowser && viewItem =~ /library/",
					"group": "2_library@1"
				},
				{
					"command": "code-for-ibmi.setCurrentLibrary",
					"when": "!code-for-ibmi:libraryListDisabled && view == objectBrowser && viewItem =~ /library/",
					"group": "2_library@2"
				},
				{
					"command": "code-for-ibmi.updateMemberText",
					"when": "view == objectBrowser && viewItem == member",
					"group": "2_memberStuff@1"
				},
				{
					"command": "code-for-ibmi.copyMember",
					"when": "view == objectBrowser && viewItem =~ /^member.*$/",
					"group": "2_memberStuff@2"
				},
				{
					"command": "code-for-ibmi.objectBrowser.delete",
					"when": "view == objectBrowser && viewItem == member",
					"group": "2_memberStuff@4"
				},
				{
					"command": "code-for-ibmi.renameMember",
					"when": "view == objectBrowser && viewItem == member",
					"group": "2_memberStuff@3"
				},
				{
					"command": "code-for-ibmi.downloadMemberAsFile",
					"when": "view == objectBrowser && viewItem =~ /^(member|SPF).*$/",
					"group": "3_memberTransfer@1"
				},
				{
					"command": "code-for-ibmi.uploadAndReplaceMemberAsFile",
					"when": "view == objectBrowser && viewItem == member",
					"group": "3_memberTransfer@2"
				},
				{
					"command": "code-for-ibmi.refreshObjectBrowserItem",
					"when": "view == objectBrowser",
					"group": "99_objectBrowserAction@1"
				},
				{
					"command": "code-for-ibmi.moveIFSShortcutDown",
					"when": "view == ifsBrowser && !listMultiSelection && viewItem =~ /^shortcut.*$/",
					"group": "inline"
				},
				{
					"command": "code-for-ibmi.moveIFSShortcutUp",
					"when": "view == ifsBrowser && !listMultiSelection && viewItem =~ /^shortcut.*$/",
					"group": "inline"
				},
				{
					"submenu": "code-for-ibmi.openIFSFile",
					"when": "view == ifsBrowser && !listMultiSelection && viewItem == streamfile",
					"group": "0_open@1"
				},
				{
					"command": "code-for-ibmi.runAction",
					"when": "view == ifsBrowser && !listMultiSelection && viewItem == streamfile",
					"group": "1_workspace@1"
				},
				{
					"command": "code-for-ibmi.createStreamfile",
					"when": "view == ifsBrowser && !listMultiSelection && viewItem =~ /^directory.*$/",
					"group": "2_ifsStuff@1"
				},
				{
					"command": "code-for-ibmi.createDirectory",
					"when": "view == ifsBrowser && !listMultiSelection && viewItem =~ /^directory.*$/",
					"group": "2_ifsStuff@2"
				},
				{
					"command": "code-for-ibmi.copyIFS",
					"when": "view == ifsBrowser && !listMultiSelection && !(viewItem =~ /^.*_protected$/)",
					"group": "2_ifsStuff@3"
				},
				{
					"command": "code-for-ibmi.moveIFS",
					"when": "view == ifsBrowser && !listMultiSelection && !(viewItem =~ /^.*_protected$/)",
					"group": "2_ifsStuff@4"
				},
				{
					"command": "code-for-ibmi.deleteIFS",
					"when": "view == ifsBrowser && !(viewItem =~ /^.*_protected$/)",
					"group": "2_ifsStuff@5"
				},
				{
					"submenu": "code-for-ibmi.sortIFSFiles",
					"when": "view == ifsBrowser && !listMultiSelection",
					"group": "5_ifsStuff@1"
				},
				{
					"command": "code-for-ibmi.searchIFS",
					"when": "view == ifsBrowser && !listMultiSelection && viewItem =~ /^directory.*$/",
					"group": "3_ifsStuff@1"
				},
				{
					"command": "code-for-ibmi.addIFSShortcut",
					"when": "view == ifsBrowser && !listMultiSelection && viewItem =~ /^directory.*$/",
					"group": "3_ifsStuff@2"
				},
				{
					"command": "code-for-ibmi.changeWorkingDirectory",
					"when": "view == ifsBrowser && !listMultiSelection && viewItem =~ /^directory.*$/",
					"group": "3_ifsStuff@3"
				},
				{
					"command": "code-for-ibmi.createStreamfile",
					"when": "view == ifsBrowser && !listMultiSelection && viewItem =~ /^shortcut.*$/",
					"group": "2_ifsStuff@1"
				},
				{
					"command": "code-for-ibmi.createDirectory",
					"when": "view == ifsBrowser && !listMultiSelection && viewItem =~ /^shortcut.*$/",
					"group": "2_ifsStuff@2"
				},
				{
					"command": "code-for-ibmi.searchIFS",
					"when": "view == ifsBrowser && !listMultiSelection && viewItem =~ /^shortcut.*$/",
					"group": "3_ifsStuff@1"
				},
				{
					"command": "code-for-ibmi.removeIFSShortcut",
					"when": "view == ifsBrowser && !listMultiSelection && viewItem =~ /^shortcut.*$/",
					"group": "3_ifsStuff@2"
				},
				{
					"command": "code-for-ibmi.changeWorkingDirectory",
					"when": "view == ifsBrowser && !listMultiSelection && viewItem =~ /^shortcut.*$/",
					"group": "3_ifsStuff@3"
				},
				{
					"command": "code-for-ibmi.ifs.copyPath",
					"when": "view == ifsBrowser && !listMultiSelection",
					"group": "4_ifsStuff@1"
				},
				{
					"command": "code-for-ibmi.openTerminalHere",
					"when": "view == ifsBrowser && !listMultiSelection",
					"group": "4_ifsStuff@3"
				},
				{
					"command": "code-for-ibmi.moveIFSShortcutToTop",
					"when": "view == ifsBrowser && !listMultiSelection && viewItem =~ /^shortcut.*$/",
					"group": "5_ifsStuff@2"
				},
				{
					"command": "code-for-ibmi.moveIFSShortcutToBottom",
					"when": "view == ifsBrowser && !listMultiSelection && viewItem =~ /^shortcut.*$/",
					"group": "5_ifsStuff@3"
				},
				{
					"command": "code-for-ibmi.downloadStreamfile",
					"when": "view == ifsBrowser && viewItem =~ /^directory.*|streamfile$/",
					"group": "3_ifsTransfer@1"
				},
				{
					"command": "code-for-ibmi.uploadStreamfile",
					"when": "view == ifsBrowser && !listMultiSelection && viewItem =~ /^directory.*$/",
					"group": "3_ifsTransfer@2"
				},
				{
					"command": "code-for-ibmi.setDeployLocation",
					"when": "view == ifsBrowser && !listMultiSelection && viewItem =~ /^directory.*$/ && workspaceFolderCount >= 1",
					"group": "3_ifsTransfer@3"
				},
				{
					"command": "code-for-ibmi.uploadStreamfile",
					"when": "view == ifsBrowser && !listMultiSelection && viewItem == shortcut",
					"group": "3_ifsTransfer@2"
				},
				{
					"command": "code-for-ibmi.setDeployLocation",
					"when": "view == ifsBrowser && !listMultiSelection && viewItem == shortcut && workspaceFolderCount >= 1",
					"group": "3_ifsTransfer@3"
				},
				{
					"command": "code-for-ibmi.changeObjectDesc",
					"when": "view == objectBrowser && (viewItem =~ /^object/ || viewItem == SPF)",
					"group": "1_objActions@1"
				},
				{
					"command": "code-for-ibmi.copyObject",
					"when": "view == objectBrowser && (viewItem =~ /^object/ || viewItem == SPF)",
					"group": "1_objActions@2"
				},
				{
					"command": "code-for-ibmi.objectBrowser.delete",
					"when": "view == objectBrowser && viewItem =~ /^object/",
					"group": "1_objActions@5"
				},
				{
					"command": "code-for-ibmi.renameObject",
					"when": "view == objectBrowser && viewItem =~ /^object/",
					"group": "1_objActions@3"
				},
				{
					"command": "code-for-ibmi.moveObject",
					"when": "view == objectBrowser && viewItem =~ /^object(?!.lib)/",
					"group": "1_objActions@4"
				},
				{
					"command": "code-for-ibmi.createSourceFile",
					"when": "view == objectBrowser && viewItem =~ /library/",
					"group": "1_LibActions@1"
				},
				{
					"command": "code-for-ibmi.runAction",
					"when": "view == objectBrowser && (viewItem =~ /^object/ || viewItem == SPF)",
					"group": "1_workspace@1"
				},
				{
					"command": "code-for-ibmi.debug.job.start",
					"when": "!code-for-ibmi:debugManaged && view == ibmiDebugBrowser && viewItem =~ /^debugJob_.*_off$/",
					"group": "inline"
				},
				{
					"command": "code-for-ibmi.debug.job.restart",
					"when": "!code-for-ibmi:debugManaged && view == ibmiDebugBrowser && viewItem =~ /^debugJob_.*_on$/",
					"group": "inline"
				},
				{
					"command": "code-for-ibmi.debug.job.stop",
					"when": "!code-for-ibmi:debugManaged && view == ibmiDebugBrowser && viewItem =~ /^debugJob_.*_on$/",
					"group": "inline"
				},
				{
					"command": "code-for-ibmi.debug.open.service.config",
					"when": "!code-for-ibmi:debugManaged && view == ibmiDebugBrowser && viewItem =~ /^debugJob_service.*$/",
					"group": "inline"
				},
				{
					"command": "code-for-ibmi.debug.setup.remote",
					"when": "!code-for-ibmi:debugManaged && view == ibmiDebugBrowser && viewItem === certificateIssue_noremote",
					"group": "inline"
				},
				{
					"command": "code-for-ibmi.debug.setup.local",
					"when": "!code-for-ibmi:debugManaged && view == ibmiDebugBrowser && viewItem =~ /^certificateIssue_localissue$/",
					"group": "inline"
				}
			],
			"explorer/context" : [
				{
					"command": "code-for-ibmi.compareCurrentFileWithStream",
					"when": "code-for-ibmi:connected",
					"group": "3_compare@40"
				},
				{
					"command": "code-for-ibmi.compareCurrentFileWithLocal",
					"when": "!explorerResourceIsFolder",
					"group": "3_compare@41"
				},
				{
					"command": "code-for-ibmi.compareWithActiveFile",
					"when": "!explorerResourceIsFolder",
					"group": "3_compare@42"
				}
			]
		},
		"viewsWelcome": [
			{
				"view": "connectionBrowser",
				"contents": "No connection found.\n[Connect to an IBM i](command:code-for-ibmi.connect)"
			},
			{
				"view": "libraryListViewDisabled",
				"contents": "The User Library List is currently disabled. This happens when another extension wants to manage the library list.\n[Force Enable](command:code-for-ibmi.userLibraryList.enable)"
			}
		]
	},
	"scripts": {
		"lint": "eslint src/**/*.js --no-error-on-unmatched-pattern",
		"pretest": "npm run lint",
		"package": "vsce package",
		"build": "rm -rf dist && tsc",
		"vscode:prepublish": "webpack --mode production",
		"webpack": "webpack --mode development",
		"webpack-dev": "webpack --mode development --watch",
		"typings": "npx -p typescript tsc ./src/extension.ts --declaration --allowJs --emitDeclarationOnly --outDir types --esModuleInterop -t es2022 --moduleResolution node"
	},
	"devDependencies": {
		"@types/glob": "^7.1.3",
		"@types/node": "^12.20.55",
		"@types/source-map-support": "^0.5.6",
		"@types/tar": "^6.1.4",
		"@types/tmp": "^0.2.3",
		"@types/vscode": "^1.66.0",
		"esbuild": "^0.19.2",
		"esbuild-loader": "^3.0.1",
		"eslint": "^7.19.0",
		"glob": "^7.1.6",
		"semver": "^7.5.2",
		"ssh2-streams": "^0.4.10",
		"ts-loader": "^9.3.1",
		"typescript": "^4.8.2",
		"webpack": "^5.76.0",
		"webpack-cli": "^4.5.0"
	},
	"dependencies": {
		"@bendera/vscode-webview-elements": "^0.12.0",
		"@ibm/ibmi-eventf-parser": "^1.0.2",
		"@types/tmp": "^0.2.3",
		"csv": "^6.2.1",
		"ignore": "^5.1.9",
		"node-ssh": "^13.1.0",
		"tar": "^6.2.1",
		"tmp": "^0.2.1",
		"vscode-diff": "^2.0.2",
		"crc-32": "https://cdn.sheetjs.com/crc-32-latest/crc-32-latest.tgz",
		"escape-string-regexp": "^5.0.0"
	},
	"extensionDependencies": [
		"barrettotte.ibmi-languages",
		"HalcyonTechLtd.vscode-ibmi-walkthroughs",
		"vscode.git"
	]
}<|MERGE_RESOLUTION|>--- conflicted
+++ resolved
@@ -2216,15 +2216,15 @@
 					"when": "never"
 				},
 				{
-<<<<<<< HEAD
 					"command": "code-for-ibmi.compareWithActiveFile",
-=======
-					"command": "code-for-ibmi.searchObjectBrowser",
+          "when": "never"
+				},
+				{
+          "command": "code-for-ibmi.searchObjectBrowser",
 					"when": "never"
 				},
 				{
 					"command": "code-for-ibmi.searchIFSBrowser",
->>>>>>> 88681a63
 					"when": "never"
 				}
 			],
