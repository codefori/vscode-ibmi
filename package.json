{
	"name": "code-for-ibmi",
	"icon": "icon.png",
	"displayName": "Code for IBM i",
	"description": "Maintain your RPGLE, CL, COBOL, C/CPP on IBM i right from Visual Studio Code.",
	"version": "2.10.7-dev.0",
	"keywords": [
		"ibmi",
		"rpgle",
		"cobol",
		"ile",
		"iseries",
		"as400"
	],
	"author": {
		"name": "Code4i",
		"url": "https://github.com/codefori"
	},
	"publisher": "halcyontechltd",
	"repository": {
		"url": "https://github.com/codefori/vscode-ibmi"
	},
	"license": "MIT",
	"engines": {
		"vscode": "^1.66.0"
	},
	"categories": [
		"Other"
	],
	"galleryBanner": {
		"color": "#333333",
		"theme": "dark"
	},
	"activationEvents": [
		"onStartupFinished",
		"onFileSystem:member",
		"onFileSystem:streamfile"
	],
	"main": "./dist/extension.js",
	"contributes": {
		"taskDefinitions": [
			{
				"type": "ibmi"
			}
		],
		"jsonValidation": [
			{
				"fileMatch": [
					".vscode/actions.json"
				],
				"url": "./schemas/actions.json"
			}
		],
		"configuration": {
			"title": "Code for IBM i",
			"properties": {
				"code-for-ibmi.connectionSettings": {
					"type": "array",
					"markdownDescription": "Configurations for different connections.",
					"items": {
						"type": "object",
						"description": "Configuration for this connection",
						"properties": {
							"name": {
								"type": "string",
								"description": "Connection name"
							},
							"host": {
								"type": "string",
								"description": "Host for this configuration"
							},
							"objectFilters": {
								"type": "array",
								"items": {
									"type": "object",
									"required": [
										"name",
										"library",
										"object",
										"types",
										"member",
										"memberType"
									],
									"properties": {
										"name": {
											"type": "string",
											"description": "Connection name"
										},
										"library": {
											"type": "string",
											"description": "Library filter",
											"maxLength": 10
										},
										"object": {
											"type": "string",
											"description": "Object filter",
											"maxLength": 10
										},
										"types": {
											"type": "array",
											"description": "Object types filter",
											"items": {
												"type": "string",
												"description": "Object type. Usually starts with an asterisk."
											},
											"default": [
												"*ALL"
											]
										},
										"member": {
											"type": "string",
											"description": "Member filter",
											"maxLength": 10,
											"default": "*"
										},
										"memberType": {
											"type": "string",
											"description": "Member type filter",
											"maxLength": 10,
											"default": "*"
										}
									}
								},
								"default": [],
								"description": "List of filters for Object List"
							},
							"libraryList": {
								"type": "array",
								"items": {
									"type": "string",
									"title": "Library and source physical file"
								},
								"default": [],
								"description": "Library list. Used in actions. Highest first."
							},
							"connectionProfiles": {
								"type": "array",
								"items": {
									"type": "object",
									"title": "Profiles",
									"properties": {
										"name": {
											"type": "string",
											"description": "Profile name"
										}
									},
									"additionalProperties": true
								},
								"default": [],
								"description": "A collection of connection settings to easily switch between them on this system."
							},
							"commandProfiles": {
								"type": "array",
								"items": {
									"type": "object",
									"title": "Command Profile",
									"properties": {
										"name": {
											"type": "string",
											"description": "Profile name"
										},
										"command": {
											"type": "string",
											"description": "Command"
										}
									},
									"additionalProperties": true
								},
								"default": [],
								"description": "A collection of commands to easily switch between library list configurations on this system."
							},
							"ifsShortcuts": {
								"type": "array",
								"items": {
									"type": "string",
									"title": "Path to directory"
								},
								"default": [],
								"description": "List of directories shown in IFS Browser"
							},
							"autoSortIFSShortcuts": {
								"type": "boolean",
								"default": false,
								"description": "Automatically sort the shortcuts in IFS browser when shortcut is added or removed."
							},
							"homeDirectory": {
								"type": "string",
								"default": ".",
								"description": "Connection home directory"
							},
							"tempLibrary": {
								"type": "string",
								"default": "ILEDITOR",
								"description": "Temporary library. Cannot be QTEMP."
							},
							"tempDir": {
								"type": "string",
								"default": "/tmp",
								"description": "Temporary directory."
							},
							"autoClearTempData": {
								"type": "boolean",
								"default": true,
								"description": "Automatically delete temporary objects from the temporary library on startup."
							},
							"currentLibrary": {
								"type": "string",
								"default": "QTEMP",
								"description": "Library used as the current library and &CURLIB variable when running actions."
							},
							"sourceASP": {
								"type": [
									"string",
									"null"
								],
								"default": null,
								"description": "If source files live within a specific ASP, please specify it here. Leave blank/null otherwise. You can ignore this column if you have access to `QSYS2.ASP_INFO` as Code for IBM i will fetch ASP information automatically."
							},
							"sourceFileCCSID": {
								"type": "string",
								"default": "*FILE",
								"description": "The CCSID of source files on your system. You should only change this setting from `*FILE` if you have a source file that is 65535 - otherwise use `*FILE`. Note that this config is used to fetch all members. If you have any source files using 65535, you have bigger problems."
							},
							"autoConvertIFSccsid": {
								"type": "boolean",
								"default": false,
								"description": "Automatically convert IFS to UTF8 when reading and writing."
							},
							"hideCompileErrors": {
								"type": "array",
								"items": {
									"type": "string",
									"title": "IBM i error code"
								},
								"default": [],
								"description": "List of codes that will be hidden in the result of an action (from the EVFEVENT file)"
							},
							"enableSourceDates": {
								"type": "boolean",
								"default": false,
								"description": "When enabled, Code for IBM i will retain/update source dates of members when editing source members. Requires SQL to be enabled for this feature to work. If this config is changed, you must reconnect to the system."
							},
							"sourceDateMode": {
								"type": "string",
								"default": "edit",
								"enum": [
									"edit",
									"diff"
								],
								"description": "Determine which method should be used to track changes to source dates for source member."
							},
							"sourceDateGutter": {
								"type": "boolean",
								"default": false,
								"description": "When enabled along with enableSourceDates, Code for IBM i will display the source date in the gutter of source members."
							},
							"encodingFor5250": {
								"type": "string",
								"default": "default",
								"enum": [
									"default",
									"37",
									"256",
									"273",
									"277",
									"278",
									"280",
									"284",
									"285",
									"297",
									"500",
									"871",
									"870",
									"905",
									"880",
									"420",
									"875",
									"424",
									"1026",
									"290",
									"win37",
									"win256",
									"win273",
									"win277",
									"win278",
									"win280",
									"win284",
									"win285",
									"win297",
									"win500",
									"win871",
									"win870",
									"win905",
									"win880",
									"win420",
									"win875",
									"win424",
									"win1026"
								],
								"description": "The encoding for the 5250 emulator. To use the 5250 emulator, tn5250 must be installed on the remote system via yum."
							},
							"terminalFor5250": {
								"type": "string",
								"default": "default",
								"enum": [
									"default",
									"IBM-3477-FC",
									"IBM-3477-FG",
									"IBM-3180-2 ",
									"IBM-3179-2 ",
									"IBM-3196-A1",
									"IBM-5292-2",
									"IBM-5291-1",
									"IBM-5251-11"
								],
								"description": "The terminal type for the 5250 emulator. To use the 5250 emulator, tn5250 must be installed on the remote system via yum."
							},
							"setDeviceNameFor5250": {
								"type": "boolean",
								"default": false,
								"description": "If enabled, user will be prompted for the terminal device name."
							},
							"connectringStringFor5250": {
								"type": "string",
								"default": "localhost",
								"description": "The connectring string for the 5250 emulator. To use the 5250 emulator, tn5250 must be installed on the remote system via yum."
							},
							"autoSaveBeforeAction": {
								"type": "boolean",
								"default": false,
								"description": "Automatically save before running action if editor is dirty"
							},
							"customVariables": {
								"type": "array",
								"description": "Custom variables for Actions",
								"items": {
									"type": "object",
									"description": "Variable",
									"properties": {
										"name": {
											"type": "string",
											"description": "Variable name. Will be forced uppercase."
										},
										"value": {
											"type": "string",
											"description": "Variable value"
										}
									}
								},
								"default": []
							},
							"showDescInLibList": {
								"type": "boolean",
								"default": false,
								"description": "Show description of libraries in User Library List (recommended to also enable SQL)."
							},
							"showHiddenFiles": {
								"type": "boolean",
								"default": true,
								"description": "Show hidden files and directories in IFS browser."
							},
							"debugPort": {
								"type": "string",
								"default": "8005",
								"description": "Port to connect to IBM i Debug Service."
							},
							"debugSepPort": {
								"type": "string",
								"default": "8008",
								"description": "Port to connect to IBM i Debug Service for SEP."
							},
							"debugIsSecure": {
								"type": "boolean",
								"default": true,
								"description": "Used to determine if the client should connect securely or not."
							},
							"debugUpdateProductionFiles": {
								"type": "boolean",
								"default": false,
								"description": "Whether the job being debugged can update objects in production (*PROD) libraries"
							},
							"debugEnableDebugTracing": {
								"type": "boolean",
								"default": false,
								"description": "Tells the debug service to send more data to the client. Only useful for debugging issues in the service."
							}
						}
					}
				},
				"code-for-ibmi.postActionView": {
					"type": "string",
					"default": "task",
					"enum": [
						"task",
						"problems",
						"none"
					],
					"description": "Determine which view should be shown when running Actions"
				},
				"code-for-ibmi.clearErrorsBeforeBuild": {
					"type": "boolean",
					"default": true,
					"description": "When true, existing errors will be replaced with errors from the latest build. When false, errors will be appended to the existing list."
				},
				"code-for-ibmi.grepIgnoreDirs": {
					"type": "array",
					"items": {
						"type": "string",
						"title": "IFS directory"
					},
					"default": [
						"node_modules",
						".git",
						"vendor",
						"__pycache__"
					],
					"description": "List of directories that will be ignored when searching the IFS."
				},
				"code-for-ibmi.logCompileOutput": {
					"type": "boolean",
					"default": true,
					"description": "If enabled, will log spool files from command executed. You can find it under Output for 'IBM i Compile Log'."
				},
				"code-for-ibmi.showSeuColors": {
					"type": "boolean",
					"default": false,
					"description": "If enabled, will colourise lines like SEU. Only supports source members. Requires restart if changed."
				},
				"code-for-ibmi.clearOutputEveryTime": {
					"type": "boolean",
					"default": true,
					"description": "If enabled, will clear the IBM i Output before an Action is run."
				},
				"code-for-ibmi.defaultOpenMode": {
					"type": "string",
					"default": "edit",
					"enum": [
						"browse",
						"edit"
					],
					"description": "The action to take when clicking on a source member or stream file to open it."
				},
				"code-for-ibmi.autoOpenFile": {
					"type": "boolean",
					"default": true,
					"description": "When enabled, files will automatically be opened when copied or moved/renamed."
				},
				"code-for-ibmi.autoRefresh": {
					"type": "boolean",
					"default": true,
					"description": "If enabled, listings will refresh when items are interacted with (create, copy, delele, etc). Turn this off if you find performance is bad."
				},
				"code-for-ibmi.ObjectBrowser.showNamesInLowercase": {
					"type": "boolean",
					"default": true,
					"description": "If enabled, names and types of object and members will be shown in lowercase. If disabled, the names will be shown as is on the server (like in 5250 sessions)."
				},
				"code-for-ibmi.ObjectBrowser.sortObjectsByName": {
					"type": "boolean",
					"default": true,
					"description": "If enabled, objects will be sorted by object name. If disabled, objects will be sorted by object type (MI object type)."
				},
				"code-for-ibmi.IfsBrowser.DragAndDropDefaultBehavior": {
					"type": "string",
					"default": "ask",
					"enum": [
						"ask",
						"copy",
						"move"
					],
					"enumDescriptions": [
						"Show a modal choice dialog",
						"Always copy",
						"Always move"
					],
					"description": "The action to take when an item from the IFS Browser is dragged'n'dropped."
				},
				"code-for-ibmi.clearDiagnosticOnEdit": {
					"type": "boolean",
					"default": false,
					"description": "When lines with ILE diagnostics are edited, the diagnostic will be removed. Requires reload/restart if changed."
				},
				"code-for-ibmi.createLibraryOnBranchChange": {
					"type": "boolean",
					"default": false,
					"description": "Used in conjuction with git. When the branch changes, prompt the user if they would like a new branch library for this branch. The branch name, which is deterministic, always starts with 'VS', followed by 8 characters."
				},
				"code-for-ibmi.recentlyOpenedFilesLimit": {
					"type": "integer",
					"default": 10,
					"description": "Number of files to keep in recently opened files list.",
					"enum": [
						0,
						10,
						20,
						30
					],
					"enumDescriptions": [
						"Do not keep any recently opened files",
						"Keep the 10 most recently opened files",
						"Keep the 20 most recently opened files",
						"Keep the 30 most recently opened files"
					]
				},
				"code-for-ibmi.safeDeleteMode": {
					"type": "boolean",
					"default": false,
					"description": "If enabled, when the user tries to delete a directory, they will be asked to confirm the deletion by typing in the directory's name."
				},
				"code-for-ibmi.locale": {
					"type": "string",
					"default": "inherit",
					"enum": [
						"inherit",
						"en",
						"da",
<<<<<<< HEAD
						"de",
=======
						"no",
>>>>>>> d3bd6635
						"fr"
					],
					"enumDescriptions": [
						"Inherit from VS Code settings",
						"English",
						"Danish",
<<<<<<< HEAD
						"German",
=======
						"Norwegian",
>>>>>>> d3bd6635
						"French"
					],
					"description": "The locale used when displaying text in Code for IBM i. Requires restart if changed."
				},
				"code-for-ibmi.showDateSearchButton": {
					"type": "boolean",
					"default": true,
					"description": "If enabled, will show the 'Date search' button in the status bar when source dates with diff mode is enabled."
				},
				"code-for-ibmi.connections": {
					"type": "array",
					"items": {
						"type": "object",
						"title": "Connection details",
						"properties": {
							"name": {
								"type": "string",
								"description": "Connection name"
							},
							"host": {
								"type": "string",
								"description": "Host name or IP address"
							},
							"port": {
								"type": "number",
								"description": "Port"
							},
							"username": {
								"maxLength": 10,
								"type": "string",
								"description": "User profile"
							}
						}
					},
					"default": [],
					"description": "A list of connection details to save you typing again."
				},
				"code-for-ibmi.actions": {
					"type": "array",
					"description": "A list of actions that can be used throughout the extension. For example, you would setup actions to compile source code.",
					"items": {
						"type": "object",
						"title": "Action",
						"properties": {
							"type": {
								"type": "string",
								"description": "Support type this action can use",
								"enum": [
									"member",
									"streamfile",
									"object",
									"file"
								]
							},
							"environment": {
								"type": [
									"string",
									null
								],
								"description": "Environment for command to be executed in. Default is `ile`.",
								"default": "ile",
								"enum": [
									"ile",
									"qsh",
									"pase"
								]
							},
							"extensions": {
								"type": "array",
								"items": {
									"type": "string",
									"description": "Source extension"
								},
								"description": "Extensions that can use this action"
							},
							"postDownload": {
								"type": "array",
								"items": {
									"type": "string",
									"description": "Relative path"
								},
								"description": "Remote files to download after the Action is complete. For local files only."
							},
							"name": {
								"type": "string",
								"description": "Action name"
							},
							"command": {
								"type": "string",
								"description": "Action command"
							},
							"deployFirst": {
								"type": "boolean",
								"description": "If enabled and type is local, the deployment process will run before the Action."
							},
							"refresh": {
								"type": "string",
								"description": "What container level should be refreshed after the action is done.",
								"default": "no",
								"enum": [
									"no",
									"parent",
									"filter",
									"browser"
								]
							},
							"runOnProtected": {
								"type": "boolean",
								"description": "If enabled, this Action will be allowed to run on protected/read only targets."
							}
						}
					},
					"default": [
						{
							"type": "member",
							"extensions": [
								"CBLLE",
								"CBL"
							],
							"name": "Create Bound COBOL Program (CRTBNDCBL)",
							"command": "CRTBNDCBL (&OPENLIB/&OPENMBR) SRCFILE(&OPENLIB/&OPENSPF) OPTION(*SOURCE) DBGVIEW(*SOURCE)"
						},
						{
							"type": "member",
							"extensions": [
								"CBLLE",
								"CBL"
							],
							"name": "Create Module CBLLE (CRTCBLMOD)",
							"command": "CRTCBLMOD MODULE(&OPENLIB/&OPENMBR) SRCFILE(&OPENLIB/&OPENSPF) OPTION(*SOURCE) DBGVIEW(*SOURCE)"
						},
						{
							"type": "member",
							"extensions": [
								"RPGLE",
								"RPG"
							],
							"name": "Create Bound RPG Program (CRTBNDRPG)",
							"command": "CRTBNDRPG PGM(&OPENLIB/&OPENMBR) SRCFILE(&OPENLIB/&OPENSPF) OPTION(*EVENTF) DBGVIEW(*SOURCE) TGTRLS(*CURRENT)"
						},
						{
							"type": "member",
							"extensions": [
								"GLOBAL"
							],
							"name": "Create Service Program (CRTSRVPGM)",
							"command": "?CRTSRVPGM SRVPGM(&OPENLIB/&OPENMBR) EXPORT(*ALL) BNDSRVPGM(*NONE) BNDDIR(*NONE) ACTGRP(*CALLER) TGTRLS(*CURRENT)"
						},
						{
							"type": "member",
							"extensions": [
								"SQLRPGLE"
							],
							"name": "Create SQL ILE RPG Program (CRTSQLRPGI)",
							"command": "?CRTSQLRPGI OBJ(&OPENLIB/&OPENMBR) SRCFILE(&OPENLIB/&OPENSPF) CLOSQLCSR(*ENDMOD) OPTION(*EVENTF) DBGVIEW(*SOURCE) TGTRLS(*CURRENT) RPGPPOPT(*LVL2)"
						},
						{
							"type": "member",
							"extensions": [
								"SQLRPGLE"
							],
							"name": "Create SQL ILE RPG Module (CRTSQLRPGI)",
							"command": "?CRTSQLRPGI OBJ(&OPENLIB/&OPENMBR) SRCFILE(&OPENLIB/&OPENSPF) OBJTYPE(*MODULE) CLOSQLCSR(*ENDMOD) OPTION(*EVENTF) DBGVIEW(*SOURCE) TGTRLS(*CURRENT) RPGPPOPT(*LVL2)"
						},
						{
							"type": "member",
							"extensions": [
								"RPGLE",
								"RPG"
							],
							"name": "Create RPG Module (CRTRPGMOD)",
							"command": "?CRTRPGMOD MODULE(&OPENLIB/&OPENMBR) SRCFILE(&OPENLIB/&OPENSPF) OPTION(*EVENTF) DBGVIEW(*SOURCE) TGTRLS(*CURRENT)"
						},
						{
							"type": "member",
							"extensions": [
								"CMD"
							],
							"name": "Create Command (CRTCMD)",
							"command": "?CRTCMD CMD(&OPENLIB/&OPENMBR) PGM(&OPENLIB/&OPENMBR) SRCFILE(&OPENLIB/&OPENSPF) ALLOW(*ALL) CURLIB(*NOCHG) PRDLIB(*NOCHG)"
						},
						{
							"type": "member",
							"extensions": [
								"CMD"
							],
							"name": "Create Command (Allow Return Variables - CRTCMD)",
							"command": "?CRTCMD CMD(&OPENLIB/&OPENMBR) PGM(&OPENLIB/&OPENMBR) SRCFILE(&OPENLIB/&OPENSPF) ALLOW(ALLOW(*BPGM *IPGM *BMOD *IMOD) ) CURLIB(*NOCHG) PRDLIB(*NOCHG)"
						},
						{
							"type": "member",
							"extensions": [
								"pf",
								"lf"
							],
							"name": "Delete File (DLTF)",
							"command": "?DLTF FILE(&OPENLIB/&OPENMBR)"
						},
						{
							"type": "member",
							"extensions": [
								"dspf"
							],
							"name": "Create Display File (CRTDSPF)",
							"command": "?CRTDSPF FILE(&OPENLIB/&OPENMBR) SRCFILE(&OPENLIB/&OPENSPF) SRCMBR(&OPENMBR) OPTION(*EVENTF) RSTDSP(*NO) REPLACE(*YES)"
						},
						{
							"type": "member",
							"extensions": [
								"pf"
							],
							"name": "Create Physical File (CRTPF)",
							"command": "?CRTPF FILE(&OPENLIB/&OPENMBR) SRCFILE(&OPENLIB/&OPENSPF) SRCMBR(&OPENMBR) OPTION(*EVENTF) SIZE(*NOMAX) MAXMBRS(1)"
						},
						{
							"type": "member",
							"extensions": [
								"lf"
							],
							"name": "Create Logical File (CRTLF)",
							"command": "?CRTLF FILE(&OPENLIB/&OPENMBR) SRCFILE(&OPENLIB/&OPENSPF) OPTION(*EVENTF)"
						},
						{
							"type": "member",
							"extensions": [
								"CLP",
								"CLLE"
							],
							"name": "Create CL Program (CRTCLP)",
							"command": "?CRTCLPGM PGM(&OPENLIB/&OPENMBR) SRCFILE(&OPENLIB/&OPENSPF) OUTPUT(*PRINT) REPLACE(*YES)"
						},
						{
							"type": "member",
							"extensions": [
								"CLP",
								"CLLE"
							],
							"name": "Create Bound CL Program (CRTBNDCL)",
							"command": "?CRTBNDCL PGM(&OPENLIB/&OPENMBR) SRCFILE(&OPENLIB/&OPENSPF) OPTION(*EVENTF) DBGVIEW(*SOURCE)"
						},
						{
							"type": "member",
							"extensions": [
								"PNLGRP"
							],
							"name": "Create Panel Group (CRTPNLGRP)",
							"command": "?CRTPNLGRP PNLGRP(&OPENLIB/&OPENMBR) SRCFILE(&OPENLIB/&OPENSPF) SRCMBR(&OPENMBR) OPTION(*EVENTF)"
						},
						{
							"type": "member",
							"extensions": [
								"GLOBAL"
							],
							"name": "Create Program (CRTPGM)",
							"command": "?CRTPGM PGM(&OPENLIB/&OPENMBR) MODULE(*PGM) ENTMOD(*FIRST) BNDSRVPGM(*NONE) BNDDIR(*NONE) ACTGRP(*ENTMOD) TGTRLS(*CURRENT)"
						},
						{
							"type": "member",
							"extensions": [
								"SQL"
							],
							"name": "Run SQL Statements (RUNSQLSTM)",
							"command": "?RUNSQLSTM SRCFILE(&OPENLIB/&OPENSPF) SRCMBR(&OPENMBR) COMMIT(*NONE) NAMING(*SQL)"
						},
						{
							"type": "streamfile",
							"extensions": [
								"rpgle"
							],
							"name": "Create Bound RPG Program (CRTBNDRPG) with inputs",
							"command": "CRTBNDRPG PGM(${buildlib|Build library|&BUILDLIB}/${objectname|Object Name|&NAME}) SRCSTMF('${sourcePath|Source path|&FULLPATH}') OPTION(*EVENTF) DBGVIEW(*SOURCE) TGTRLS(*CURRENT) TGTCCSID(*JOB)"
						},
						{
							"type": "streamfile",
							"extensions": [
								"RPGLE",
								"RPG"
							],
							"name": "Create Bound RPG Program (CRTBNDRPG)",
							"command": "CRTBNDRPG PGM(&BUILDLIB/&NAME) SRCSTMF('&FULLPATH') OPTION(*EVENTF) DBGVIEW(*SOURCE) TGTRLS(*CURRENT) TGTCCSID(*JOB)"
						},
						{
							"type": "streamfile",
							"extensions": [
								"GLOBAL"
							],
							"name": "Create Service Program (CRTSRVPGM)",
							"command": "?CRTSRVPGM SRVPGM(&BUILDLIB/&NAME) EXPORT(*ALL) BNDSRVPGM(*NONE) BNDDIR(*NONE) ACTGRP(*CALLER) TGTRLS(*CURRENT)"
						},
						{
							"type": "streamfile",
							"extensions": [
								"SQLRPGLE"
							],
							"name": "Create SQL ILE RPG Program (CRTSQLRPGI)",
							"command": "?CRTSQLRPGI OBJ(&BUILDLIB/&NAME) SRCSTMF('&FULLPATH') CLOSQLCSR(*ENDMOD) OPTION(*EVENTF) DBGVIEW(*SOURCE) TGTRLS(*CURRENT) CVTCCSID(*JOB) RPGPPOPT(*LVL2)"
						},
						{
							"type": "streamfile",
							"extensions": [
								"SQLRPGLE"
							],
							"name": "Create SQL ILE RPG Module (CRTSQLRPGI)",
							"command": "?CRTSQLRPGI OBJ(&BUILDLIB/&NAME) SRCSTMF('&FULLPATH') OBJTYPE(*MODULE) CLOSQLCSR(*ENDMOD) OPTION(*EVENTF) DBGVIEW(*SOURCE) TGTRLS(*CURRENT) CVTCCSID(*JOB) RPGPPOPT(*LVL2)"
						},
						{
							"type": "streamfile",
							"extensions": [
								"RPGLE",
								"RPG"
							],
							"name": "Create RPG Module (CRTRPGMOD)",
							"command": "?CRTRPGMOD MODULE(&BUILDLIB/&NAME) SRCSTMF('&FULLPATH') OPTION(*EVENTF) DBGVIEW(*SOURCE) TGTRLS(*CURRENT)"
						},
						{
							"type": "streamfile",
							"extensions": [
								"CLP",
								"CLLE"
							],
							"name": "Create Bound CL Program (CRTBNDCL)",
							"command": "?CRTBNDCL PGM(&BUILDLIB/&NAME) SRCSTMF('&FULLPATH') OPTION(*EVENTF) DBGVIEW(*SOURCE)"
						},
						{
							"type": "streamfile",
							"extensions": [
								"SQL"
							],
							"name": "Run SQL Statements (RUNSQLSTM)",
							"command": "?RUNSQLSTM SRCSTMF('&FULLPATH') COMMIT(*NONE) NAMING(*SQL)"
						},
						{
							"type": "streamfile",
							"extensions": [
								"cmd"
							],
							"name": "Create Command (CRTCMD)",
							"command": "?CRTCMD CMD(&BUILDLIB/&NAME) PGM(&BUILDLIB/&NAME) SRCSTMF('&FULLPATH') OPTION(*EVENTF)"
						},
						{
							"type": "streamfile",
							"extensions": [
								"cmd"
							],
							"name": "Create Command (Allow Return Variables - CRTCMD)",
							"command": "?CRTCMD CMD(&BUILDLIB/&NAME) PGM(&BUILDLIB/&NAME) SRCSTMF('&FULLPATH') ALLOW(*BPGM *IPGM *BMOD *IMOD *BREXX *IREXX) OPTION(*EVENTF)"
						},
						{
							"type": "streamfile",
							"extensions": [
								"GLOBAL"
							],
							"name": "Set CCSID to 1252",
							"environment": "pase",
							"command": "setccsid 1252 \"&FULLPATH\""
						},
						{
							"type": "object",
							"extensions": [
								"GLOBAL"
							],
							"name": "Delete object",
							"command": "?DLTOBJ OBJ(&LIBRARY/&NAME) OBJTYPE(*&TYPE)"
						},
						{
							"type": "object",
							"extensions": [
								"pgm"
							],
							"name": "Call program",
							"command": "?CALL &LIBRARY/&NAME"
						}
					]
				}
			}
		},
		"commands": [
			{
				"command": "code-for-ibmi.setToDefault",
				"title": "Reset to Default Profile",
				"category": "IBM i",
				"enablement": "code-for-ibmi:connected == true",
				"icon": "$(arrow-circle-right)"
			},
			{
				"command": "code-for-ibmi.manageCommandProfile",
				"title": "Create/edit command profile...",
				"category": "IBM i",
				"enablement": "code-for-ibmi:connected == true",
				"icon": "$(library)"
			},
			{
				"command": "code-for-ibmi.deleteCommandProfile",
				"title": "Delete command profile...",
				"category": "IBM i",
				"enablement": "code-for-ibmi:connected == true && code-for-ibmi:hasProfiles == true",
				"icon": "$(remove)"
			},
			{
				"command": "code-for-ibmi.loadCommandProfile",
				"title": "Load command profile",
				"category": "IBM i",
				"enablement": "code-for-ibmi:connected == true",
				"icon": "$(arrow-circle-right)"
			},
			{
				"command": "code-for-ibmi.debug.setup.remote",
				"title": "Setup Service Certificate",
				"category": "IBM i Debug",
				"enablement": "code-for-ibmi:connected && !code-for-ibmi:debugManaged && !code-for-ibmi:debugWorking",
				"icon": "$(file-binary)"
			},
			{
				"command": "code-for-ibmi.debug.setup.local",
				"title": "Import Client Certificate",
				"category": "IBM i Debug",
				"enablement": "code-for-ibmi:connected && !code-for-ibmi:debugManaged && !code-for-ibmi:debugWorking",
				"icon": "$(desktop-download)"
			},
			{
				"command": "code-for-ibmi.debug.batch",
				"title": "Debug as Batch",
				"category": "IBM i",
				"icon": "$(debug-alt)",
				"enablement": "code-for-ibmi:connected"
			},
			{
				"command": "code-for-ibmi.debug.sep",
				"title": "Set Service Entry Point",
				"category": "IBM i",
				"icon": "$(debug-alt)",
				"enablement": "code-for-ibmi:connected"
			},
			{
				"command": "code-for-ibmi.debug.endDebug",
				"title": "Stop Debugging",
				"category": "IBM i",
				"icon": "$(debug-disconnect)",
				"enablement": "code-for-ibmi:connected"
			},
			{
				"command": "code-for-ibmi.connect",
				"title": "New Connection",
				"category": "IBM i",
				"icon": "$(add)",
				"enablement": "code-for-ibmi:editingConnection !== true"
			},
			{
				"command": "code-for-ibmi.connectTo",
				"title": "Connect to IBM i",
				"category": "IBM i",
				"icon": "$(debug-start)",
				"enablement": "code-for-ibmi:editingConnection !== true"
			},
			{
				"command": "code-for-ibmi.connectToPrevious",
				"title": "Connect to Previous IBM i",
				"category": "IBM i",
				"icon": "$(remote)",
				"enablement": "code-for-ibmi:editingConnection !== true"
			},
			{
				"command": "code-for-ibmi.connectToAndReload",
				"title": "Connect and Reload Server Settings",
				"category": "IBM i",
				"enablement": "code-for-ibmi:editingConnection !== true"
			},
			{
				"command": "code-for-ibmi.refreshConnections",
				"title": "Refresh",
				"category": "IBM i",
				"icon": "$(refresh)",
				"enablement": "code-for-ibmi:editingConnection !== true"
			},
			{
				"command": "code-for-ibmi.sortConnections",
				"title": "Sort",
				"category": "IBM i",
				"icon": "$(list-ordered)",
				"enablement": "code-for-ibmi:editingConnection !== true"
			},
			{
				"command": "code-for-ibmi.showAdditionalSettings",
				"title": "Connection Settings",
				"category": "IBM i"
			},
			{
				"command": "code-for-ibmi.showLoginSettings",
				"title": "Login Settings",
				"category": "IBM i"
			},
			{
				"command": "code-for-ibmi.renameConnection",
				"title": "Rename...",
				"category": "IBM i",
				"enablement": "code-for-ibmi:editingConnection !== true"
			},
			{
				"command": "code-for-ibmi.deleteConnection",
				"title": "Delete...",
				"category": "IBM i",
				"enablement": "code-for-ibmi:editingConnection !== true"
			},
			{
				"command": "code-for-ibmi.copyConnection",
				"title": "Copy...",
				"category": "IBM i",
				"enablement": "code-for-ibmi:editingConnection !== true"
			},
			{
				"command": "code-for-ibmi.disconnect",
				"enablement": "code-for-ibmi:connected",
				"title": "Disconnect",
				"category": "IBM i"
			},
			{
				"command": "code-for-ibmi.openErrors",
				"enablement": "code-for-ibmi:connected",
				"title": "Open Errors",
				"category": "IBM i"
			},
			{
				"command": "code-for-ibmi.launchTerminalPicker",
				"enablement": "code-for-ibmi:connected",
				"title": "Launch Terminal Picker",
				"category": "IBM i"
			},
			{
				"command": "code-for-ibmi.goToFile",
				"enablement": "code-for-ibmi:connected",
				"title": "Go to File...",
				"category": "IBM i",
				"icon": "$(go-to-file)"
			},
			{
				"command": "code-for-ibmi.goToFileReadOnly",
				"enablement": "code-for-ibmi:connected",
				"title": "Go to File (Read Only)...",
				"category": "IBM i",
				"icon": "$(go-to-file)"
			},
			{
				"command": "code-for-ibmi.showVariableMaintenance",
				"enablement": "code-for-ibmi:connected",
				"title": "Maintain Custom Variables...",
				"category": "IBM i",
				"icon": "$(variable)"
			},
			{
				"command": "code-for-ibmi.toggleSourceDateGutter",
				"enablement": "code-for-ibmi:connected && code-for-ibmi:sourceDateMode === diff",
				"title": "Toggle Source Date Gutter",
				"category": "IBM i"
			},
			{
				"command": "code-for-ibmi.member.newDateSearch",
				"enablement": "code-for-ibmi:connected && code-for-ibmi:sourceDateMode === diff",
				"title": "Apply Source Date Filter",
				"category": "IBM i"
			},
			{
				"command": "code-for-ibmi.selectForCompare",
				"enablement": "code-for-ibmi:connected",
				"title": "Select for Compare",
				"category": "IBM i"
			},
			{
				"command": "code-for-ibmi.compareWithSelected",
				"enablement": "code-for-ibmi:connected",
				"title": "Compare with Selected",
				"category": "IBM i"
			},
			{
				"command": "code-for-ibmi.changeCurrentLibrary",
				"enablement": "code-for-ibmi:connected",
				"title": "Change Current Library...",
				"category": "IBM i",
				"icon": "$(root-folder)"
			},
			{
				"command": "code-for-ibmi.setCurrentLibrary",
				"enablement": "code-for-ibmi:connected",
				"title": "Set as Current Library",
				"category": "IBM i"
			},
			{
				"command": "code-for-ibmi.changeUserLibraryList",
				"enablement": "code-for-ibmi:connected",
				"title": "Change Library List...",
				"category": "IBM i",
				"icon": "$(explorer-view-icon)"
			},
			{
				"command": "code-for-ibmi.clearDiagnostics",
				"enablement": "code-for-ibmi:connected",
				"title": "Clear Diagnostics",
				"category": "IBM i",
				"icon": "$(clear-all)"
			},
			{
				"command": "code-for-ibmi.runAction",
				"enablement": "code-for-ibmi:connected",
				"title": "Run Action...",
				"category": "IBM i",
				"icon": "$(file-binary)"
			},
			{
				"command": "code-for-ibmi.userLibraryList.enable",
				"enablement": "code-for-ibmi:connected",
				"title": "Force Enable User Library List",
				"category": "IBM i"
			},
			{
				"command": "code-for-ibmi.addToLibraryList.prompt",
				"enablement": "code-for-ibmi:connected",
				"title": "Add to Library List...",
				"category": "IBM i",
				"icon": "$(add)"
			},
			{
				"command": "code-for-ibmi.addToLibraryList",
				"enablement": "code-for-ibmi:connected",
				"title": "Add to Library List",
				"category": "IBM i",
				"icon": "$(add)"
			},
			{
				"command": "code-for-ibmi.refreshLibraryListView",
				"enablement": "code-for-ibmi:connected",
				"title": "Refresh",
				"category": "IBM i",
				"icon": "$(refresh)"
			},
			{
				"command": "code-for-ibmi.removeFromLibraryList",
				"enablement": "code-for-ibmi:connected",
				"title": "Remove from Library List",
				"category": "IBM i",
				"icon": "$(remove)"
			},
			{
				"command": "code-for-ibmi.moveLibraryUp",
				"enablement": "code-for-ibmi:connected",
				"title": "Move Up",
				"category": "IBM i",
				"icon": "$(arrow-up)"
			},
			{
				"command": "code-for-ibmi.moveLibraryDown",
				"enablement": "code-for-ibmi:connected",
				"title": "Move Down",
				"category": "IBM i",
				"icon": "$(arrow-down)"
			},
			{
				"command": "code-for-ibmi.cleanupLibraryList",
				"enablement": "code-for-ibmi:connected",
				"title": "Cleanup Library List",
				"category": "IBM i",
				"icon": "$(check)"
			},
			{
				"command": "code-for-ibmi.newConnectionProfile",
				"enablement": "code-for-ibmi:connected",
				"title": "Save Current Settings to New Profile...",
				"category": "IBM i",
				"icon": "$(save-as)"
			},
			{
				"command": "code-for-ibmi.saveConnectionProfile",
				"enablement": "code-for-ibmi:connected",
				"title": "Save Current Settings to Profile",
				"category": "IBM i",
				"icon": "$(save)"
			},
			{
				"command": "code-for-ibmi.deleteConnectionProfile",
				"enablement": "code-for-ibmi:connected && code-for-ibmi:hasProfiles == true",
				"title": "Delete Profile...",
				"category": "IBM i",
				"icon": "$(remove)"
			},
			{
				"command": "code-for-ibmi.loadConnectionProfile",
				"enablement": "code-for-ibmi:connected",
				"title": "Set Active Profile",
				"category": "IBM i",
				"icon": "$(arrow-circle-right)"
			},
			{
				"command": "code-for-ibmi.refreshMemberBrowser",
				"enablement": "code-for-ibmi:connected",
				"title": "Refresh",
				"category": "IBM i",
				"icon": "$(refresh)"
			},
			{
				"command": "code-for-ibmi.searchSourceFile",
				"enablement": "code-for-ibmi:connected",
				"title": "Search Source File...",
				"category": "IBM i",
				"icon": "$(search)"
			},
			{
				"command": "code-for-ibmi.createMember",
				"enablement": "code-for-ibmi:connected",
				"title": "New Member...",
				"category": "IBM i",
				"icon": "$(new-file)"
			},
			{
				"command": "code-for-ibmi.copyMember",
				"enablement": "code-for-ibmi:connected",
				"title": "Copy...",
				"category": "IBM i",
				"icon": "$(files)"
			},
			{
				"command": "code-for-ibmi.updateMemberText",
				"enablement": "code-for-ibmi:connected",
				"title": "Change Description...",
				"category": "IBM i",
				"icon": "$(symbol-file)"
			},
			{
				"command": "code-for-ibmi.renameMember",
				"enablement": "code-for-ibmi:connected",
				"title": "Rename...",
				"category": "IBM i",
				"icon": "$(files)"
			},
			{
				"command": "code-for-ibmi.downloadMemberAsFile",
				"enablement": "code-for-ibmi:connected",
				"title": "Download...",
				"category": "IBM i"
			},
			{
				"command": "code-for-ibmi.uploadAndReplaceMemberAsFile",
				"enablement": "code-for-ibmi:connected",
				"title": "Upload and Replace...",
				"category": "IBM i"
			},
			{
				"command": "code-for-ibmi.refreshIFSBrowser",
				"enablement": "code-for-ibmi:connected",
				"title": "Refresh",
				"category": "IBM i",
				"icon": "$(refresh)"
			},
			{
				"command": "code-for-ibmi.refreshIFSBrowserItem",
				"enablement": "code-for-ibmi:connected",
				"title": "Refresh",
				"category": "IBM i"
			},
			{
				"command": "code-for-ibmi.revealInIFSBrowser",
				"enablement": "code-for-ibmi:connected",
				"title": "Reveal Browser Item",
				"category": "IBM i"
			},
			{
				"command": "code-for-ibmi.changeWorkingDirectory",
				"enablement": "code-for-ibmi:connected",
				"title": "Change Working Directory",
				"category": "IBM i",
				"icon": "$(root-folder)"
			},
			{
				"command": "code-for-ibmi.deleteIFS",
				"enablement": "code-for-ibmi:connected",
				"title": "Delete...",
				"category": "IBM i"
			},
			{
				"command": "code-for-ibmi.downloadStreamfile",
				"enablement": "code-for-ibmi:connected",
				"title": "Download...",
				"category": "IBM i"
			},
			{
				"command": "code-for-ibmi.moveIFS",
				"enablement": "code-for-ibmi:connected",
				"title": "Rename/Move...",
				"category": "IBM i",
				"icon": "$(files)"
			},
			{
				"command": "code-for-ibmi.copyIFS",
				"enablement": "code-for-ibmi:connected",
				"title": "Copy...",
				"category": "IBM i",
				"icon": "$(files)"
			},
			{
				"command": "code-for-ibmi.searchIFS",
				"enablement": "code-for-ibmi:connected",
				"title": "Search...",
				"category": "IBM i",
				"icon": "$(search)"
			},
			{
				"command": "code-for-ibmi.createDirectory",
				"enablement": "code-for-ibmi:connected",
				"title": "New Directory...",
				"category": "IBM i",
				"icon": "$(new-folder)"
			},
			{
				"command": "code-for-ibmi.createStreamfile",
				"enablement": "code-for-ibmi:connected",
				"title": "New File...",
				"category": "IBM i",
				"icon": "$(new-file)"
			},
			{
				"command": "code-for-ibmi.uploadStreamfile",
				"enablement": "code-for-ibmi:connected",
				"title": "Upload...",
				"category": "IBM i",
				"icon": "$(cloud-upload)"
			},
			{
				"command": "code-for-ibmi.launchDeploy",
				"title": "Deploy Workspace",
				"category": "IBM i",
				"icon": "$(cloud-upload)",
				"enablement": "code-for-ibmi:connected && workspaceFolderCount >= 1"
			},
			{
				"command": "code-for-ibmi.setDeployLocation",
				"enablement": "code-for-ibmi:connected",
				"title": "Set Deploy Workspace Location",
				"category": "IBM i",
				"icon": "$(cloud-upload)"
			},
			{
				"command": "code-for-ibmi.launchActionsSetup",
				"enablement": "code-for-ibmi:connected",
				"title": "Launch Actions Setup...",
				"category": "IBM i"
			},
			{
				"command": "code-for-ibmi.addIFSShortcut",
				"enablement": "code-for-ibmi:connected",
				"title": "New Shortcut...",
				"category": "IBM i",
				"icon": "$(add)"
			},
			{
				"command": "code-for-ibmi.removeIFSShortcut",
				"enablement": "code-for-ibmi:connected",
				"title": "Remove Shortcut",
				"category": "IBM i",
				"icon": "$(remove)"
			},
			{
				"command": "code-for-ibmi.sortIFSShortcuts",
				"enablement": "code-for-ibmi:connected",
				"title": "Sort Shortcuts",
				"category": "IBM i",
				"icon": "$(list-ordered)"
			},
			{
				"command": "code-for-ibmi.moveIFSShortcutDown",
				"enablement": "code-for-ibmi:connected",
				"title": "Move Down",
				"category": "IBM i",
				"icon": "$(arrow-down)"
			},
			{
				"command": "code-for-ibmi.moveIFSShortcutUp",
				"enablement": "code-for-ibmi:connected",
				"title": "Move Up",
				"category": "IBM i",
				"icon": "$(arrow-up)"
			},
			{
				"command": "code-for-ibmi.moveIFSShortcutToTop",
				"enablement": "code-for-ibmi:connected",
				"title": "Move to Top",
				"category": "IBM i",
				"icon": "$(arrow-up)"
			},
			{
				"command": "code-for-ibmi.moveIFSShortcutToBottom",
				"enablement": "code-for-ibmi:connected",
				"title": "Move to Bottom",
				"category": "IBM i",
				"icon": "$(arrow-up)"
			},
			{
				"command": "code-for-ibmi.createFilter",
				"enablement": "code-for-ibmi:connected",
				"title": "New Filter...",
				"category": "IBM i",
				"icon": "$(filter)"
			},
			{
				"command": "code-for-ibmi.createQuickFilter",
				"enablement": "code-for-ibmi:connected",
				"title": "New Quick Filter...",
				"category": "IBM i",
				"icon": "$(symbol-text)"
			},
			{
				"command": "code-for-ibmi.copyFilter",
				"enablement": "code-for-ibmi:connected",
				"title": "Copy...",
				"category": "IBM i",
				"icon": "$(copy)"
			},
			{
				"command": "code-for-ibmi.maintainFilter",
				"enablement": "code-for-ibmi:connected",
				"title": "Change...",
				"category": "IBM i",
				"icon": "$(filter)"
			},
			{
				"command": "code-for-ibmi.objectBrowser.delete",
				"enablement": "code-for-ibmi:connected",
				"title": "Delete...",
				"category": "IBM i",
				"icon": "$(remove)"
			},
			{
				"command": "code-for-ibmi.moveFilterUp",
				"enablement": "code-for-ibmi:connected",
				"title": "Move Up",
				"category": "IBM i",
				"icon": "$(arrow-up)"
			},
			{
				"command": "code-for-ibmi.moveFilterDown",
				"enablement": "code-for-ibmi:connected",
				"title": "Move Down",
				"category": "IBM i",
				"icon": "$(arrow-down)"
			},
			{
				"command": "code-for-ibmi.moveFilterToTop",
				"enablement": "code-for-ibmi:connected",
				"title": "Move to Top",
				"category": "IBM i",
				"icon": "$(arrow-up)"
			},
			{
				"command": "code-for-ibmi.moveFilterToBottom",
				"enablement": "code-for-ibmi:connected",
				"title": "Move to Bottom",
				"category": "IBM i",
				"icon": "$(arrow-up)"
			},
			{
				"command": "code-for-ibmi.sortFilters",
				"enablement": "code-for-ibmi:connected",
				"title": "Sort Filters",
				"category": "IBM i",
				"icon": "$(list-ordered)"
			},
			{
				"command": "code-for-ibmi.refreshObjectBrowser",
				"enablement": "code-for-ibmi:connected",
				"title": "Refresh",
				"category": "IBM i",
				"icon": "$(refresh)"
			},
			{
				"command": "code-for-ibmi.refreshObjectBrowserItem",
				"enablement": "code-for-ibmi:connected",
				"title": "Refresh",
				"category": "IBM i"
			},
			{
				"command": "code-for-ibmi.revealInObjectBrowser",
				"enablement": "code-for-ibmi:connected",
				"title": "Reveal Object Browser Item",
				"category": "IBM i"
			},
			{
				"command": "code-for-ibmi.createSourceFile",
				"enablement": "code-for-ibmi:connected",
				"title": "New Source File...",
				"category": "IBM i",
				"icon": "$(new-file)"
			},
			{
				"command": "code-for-ibmi.createLibrary",
				"enablement": "code-for-ibmi:connected",
				"title": "New Library...",
				"category": "IBM i",
				"icon": "$(file-directory-create)"
			},
			{
				"command": "code-for-ibmi.changeObjectDesc",
				"enablement": "code-for-ibmi:connected",
				"title": "Change Description...",
				"category": "IBM i",
				"icon": "$(symbol-file)"
			},
			{
				"command": "code-for-ibmi.copyObject",
				"enablement": "code-for-ibmi:connected",
				"title": "Copy...",
				"category": "IBM i",
				"icon": "$(symbol-file)"
			},
			{
				"command": "code-for-ibmi.renameObject",
				"enablement": "code-for-ibmi:connected",
				"title": "Rename...",
				"category": "IBM i",
				"icon": "$(symbol-file)"
			},
			{
				"command": "code-for-ibmi.moveObject",
				"enablement": "code-for-ibmi:connected",
				"title": "Move...",
				"category": "IBM i",
				"icon": "$(symbol-file)"
			},
			{
				"command": "code-for-ibmi.closeSearchView",
				"enablement": "code-for-ibmi:connected",
				"title": "Close",
				"category": "IBM i",
				"icon": "$(close)"
			},
			{
				"command": "code-for-ibmi.collapseSearchView",
				"enablement": "code-for-ibmi:connected",
				"title": "Collapse All",
				"category": "IBM i",
				"icon": "$(collapse-all)"
			},
			{
				"command": "code-for-ibmi.sortIFSFilesByDate",
				"title": "Date",
				"category": "IBM i"
			},
			{
				"command": "code-for-ibmi.sortIFSFilesByName",
				"title": "Name",
				"category": "IBM i"
			},
			{
				"command": "code-for-ibmi.sortMembersByDate",
				"title": "Date",
				"category": "IBM i"
			},
			{
				"command": "code-for-ibmi.sortMembersByName",
				"title": "Name",
				"category": "IBM i"
			},
			{
				"command": "code-for-ibmi.openTerminalHere",
				"title": "Open Terminal Here",
				"category": "IBM i"
			},
			{
				"command": "code-for-ibmi.ifs.copyPath",
				"title": "Copy Path",
				"category": "IBM i"
			},
			{
				"command": "code-for-ibmi.browse",
				"title": "Browse",
				"enablement": "code-for-ibmi:connected",
				"category": "IBM i"
			},
			{
				"command": "code-for-ibmi.edit",
				"title": "Edit",
				"enablement": "code-for-ibmi:connected",
				"category": "IBM i"
			},
			{
				"command": "code-for-ibmi.ifs.toggleShowHiddenFiles",
				"title": "Toggle hidden files",
				"enablement": "code-for-ibmi:connected",
				"category": "IBM i",
				"icon": "$(shield)"
			},
			{
				"command": "code-for-ibmi.debug.refresh",
				"title": "Refresh",
				"category": "IBM i",
				"icon": "$(refresh)"
			},
			{
				"command": "code-for-ibmi.debug.job.start",
				"title": "Start",
				"category": "IBM i",
				"icon": "$(debug-start)",
				"enablement": "!code-for-ibmi:debugWorking"
			},
			{
				"command": "code-for-ibmi.debug.job.restart",
				"title": "Restart",
				"category": "IBM i",
				"icon": "$(debug-restart)",
				"enablement": "!code-for-ibmi:debugWorking"
			},
			{
				"command": "code-for-ibmi.debug.job.stop",
				"title": "Stop",
				"category": "IBM i",
				"icon": "$(debug-stop)",
				"enablement": "!code-for-ibmi:debugWorking"
			},
			{
				"command": "code-for-ibmi.debug.open.service.config",
				"title": "Open configuration",
				"category": "IBM i",
				"icon": "$(settings-gear)",
				"enablement": "!code-for-ibmi:debugWorking"
			},
			{
				"command": "code-for-ibmi.refreshFile",
				"title": "Refresh File",
				"category": "IBM i",
				"icon": "$(refresh)"
			},
			{
				"command": "code-for-ibmi.searchObjectBrowser",
				"title": "Highlight",
				"category": "IBM i",
				"icon": "$(search-fuzzy)",
				"enablement": "code-for-ibmi:connected"
			},
			{
				"command": "code-for-ibmi.searchIFSBrowser",
				"title": "Highlight",
				"category": "IBM i",
				"icon": "$(search-fuzzy)",
				"enablement": "code-for-ibmi:connected"
			}
		],
		"keybindings": [
			{
				"command": "code-for-ibmi.runAction",
				"key": "ctrl+e",
				"mac": "cmd+e"
			},
			{
				"command": "code-for-ibmi.launchDeploy",
				"key": "ctrl+shift+e",
				"mac": "cmd+shift+e",
				"when": "workspaceFolderCount >= 1 && code-for-ibmi:connected"
			},
			{
				"command": "code-for-ibmi.goToFile",
				"key": "ctrl+alt+p",
				"mac": "cmd+alt+p"
			},
			{
				"command": "code-for-ibmi.goToFileReadOnly",
				"key": "ctrl+alt+o",
				"mac": "cmd+alt+o"
			},
			{
				"command": "code-for-ibmi.showAdditionalSettings",
				"key": "ctrl+alt+,",
				"mac": "cmd+alt+,"
			},
			{
				"command": "code-for-ibmi.launchTerminalPicker",
				"key": "ctrl+shift+j",
				"mac": "cmd+shift+j"
			},
			{
				"command": "code-for-ibmi.connectTo",
				"key": "ctrl+alt+c",
				"mac": "cmd+alt+c"
			},
			{
				"command": "code-for-ibmi.deleteConnection",
				"key": "delete",
				"when": "focusedView === connectionBrowser && listHasSelectionOrFocus"
			},
			{
				"command": "code-for-ibmi.deleteIFS",
				"key": "delete",
				"when": "focusedView === ifsBrowser && listHasSelectionOrFocus"
			},
			{
				"command": "code-for-ibmi.objectBrowser.delete",
				"key": "delete",
				"when": "focusedView === objectBrowser && listHasSelectionOrFocus"
			}
		],
		"viewsContainers": {
			"activitybar": [
				{
					"id": "ibmi-explorer",
					"title": "IBM i",
					"icon": "$(server-environment)"
				},
				{
					"id": "ibmi-search",
					"title": "IBM i Search",
					"icon": "$(search)"
				}
			]
		},
		"views": {
			"ibmi-explorer": [
				{
					"id": "helpView",
					"name": "Help and Support",
					"when": "!code-for-ibmi:helpViewDisabled"
				},
				{
					"id": "connectionBrowser",
					"name": "Servers",
					"when": "!code-for-ibmi:connecting && !code-for-ibmi:connected && !code-for-ibmi:connectionBrowserDisabled"
				},
				{
					"id": "profilesView",
					"name": "Profiles",
					"when": "code-for-ibmi:connected && code-for-ibmi:hasProfiles && code-for-ibmi:profilesViewDisabled !== true",
					"visibility": "collapsed"
				},
				{
					"id": "libraryListView",
					"name": "User Library List",
					"when": "code-for-ibmi:connected && code-for-ibmi:libraryListDisabled !== true"
				},
				{
					"id": "libraryListViewDisabled",
					"name": "User Library List",
					"when": "code-for-ibmi:connected && code-for-ibmi:libraryListDisabled == true",
					"visibility": "collapsed"
				},
				{
					"id": "objectBrowser",
					"name": "Object Browser",
					"when": "code-for-ibmi:connected && code-for-ibmi:objectBrowserDisabled !== true"
				},
				{
					"id": "ifsBrowser",
					"name": "IFS Browser",
					"when": "code-for-ibmi:connected && code-for-ibmi:ifsBrowserDisabled !== true"
				},
				{
					"id": "testingView",
					"name": "Test cases",
					"when": "code-for-ibmi:connected && code-for-ibmi:testing"
				}
			],
			"ibmi-search": [
				{
					"id": "searchView",
					"name": "Results",
					"when": "code-for-ibmi:searchViewVisible"
				}
			],
			"debug": [
				{
					"id": "ibmiDebugBrowser",
					"name": "IBM i debugger",
					"when": "code-for-ibmi:connected && code-for-ibmi:debug && !code-for-ibmi:debugManaged",
					"visibility": "collapsed"
				}
			]
		},
		"submenus": [
			{
				"id": "code-for-ibmi.sortIFSFiles",
				"label": "Sort by"
			},
			{
				"id": "code-for-ibmi.sortMembers",
				"label": "Sort by"
			},
			{
				"id": "code-for-ibmi.openIFSFile",
				"label": "Open"
			},
			{
				"id": "code-for-ibmi.openMember",
				"label": "Open"
			},
			{
				"id": "code-for-ibmi.debug.group",
				"label": "Start Debugging",
				"icon": "$(debug-start)"
			}
		],
		"menus": {
			"code-for-ibmi.sortIFSFiles": [
				{
					"command": "code-for-ibmi.sortIFSFilesByName"
				},
				{
					"command": "code-for-ibmi.sortIFSFilesByDate"
				}
			],
			"code-for-ibmi.sortMembers": [
				{
					"command": "code-for-ibmi.sortMembersByName"
				},
				{
					"command": "code-for-ibmi.sortMembersByDate"
				}
			],
			"code-for-ibmi.openIFSFile": [
				{
					"command": "code-for-ibmi.browse"
				},
				{
					"command": "code-for-ibmi.edit"
				}
			],
			"code-for-ibmi.openMember": [
				{
					"command": "code-for-ibmi.browse"
				},
				{
					"command": "code-for-ibmi.edit",
					"when": "viewItem == member"
				}
			],
			"code-for-ibmi.debug.group": [
				{
					"command": "code-for-ibmi.debug.batch",
					"when": "code-for-ibmi:debug && (viewItem =~ /^object.pgm.*/ || editorFocus)"
				},
				{
					"command": "code-for-ibmi.debug.sep",
					"when": "code-for-ibmi:debug.SEP"
				}
			],
			"commandPalette": [
				{
					"command": "code-for-ibmi.userLibraryList.enable",
					"when": "never"
				},
				{
					"command": "code-for-ibmi.connectTo",
					"when": "code-for-ibmi:hasPreviousConnection"
				},
				{
					"command": "code-for-ibmi.connectToPrevious",
					"when": "never"
				},
				{
					"command": "code-for-ibmi.connectToAndReload",
					"when": "never"
				},
				{
					"command": "code-for-ibmi.refreshConnections",
					"when": "never"
				},
				{
					"command": "code-for-ibmi.renameConnection",
					"when": "never"
				},
				{
					"command": "code-for-ibmi.sortConnections",
					"when": "never"
				},
				{
					"command": "code-for-ibmi.deleteConnection",
					"when": "never"
				},
				{
					"command": "code-for-ibmi.copyConnection",
					"when": "never"
				},
				{
					"command": "code-for-ibmi.disconnect",
					"when": "code-for-ibmi:connected"
				},
				{
					"command": "code-for-ibmi.showAdditionalSettings",
					"when": "code-for-ibmi:connected"
				},
				{
					"command": "code-for-ibmi.selectForCompare",
					"when": "never"
				},
				{
					"command": "code-for-ibmi.compareWithSelected",
					"when": "code-for-ibmi:connected"
				},
				{
					"command": "code-for-ibmi.goToFileReadOnly",
					"when": "code-for-ibmi:connected"
				},
				{
					"command": "code-for-ibmi.goToFile",
					"when": "code-for-ibmi:connected"
				},
				{
					"command": "code-for-ibmi.clearDiagnostics",
					"when": "code-for-ibmi:connected"
				},
				{
					"command": "code-for-ibmi.runAction",
					"when": "code-for-ibmi:connected"
				},
				{
					"command": "code-for-ibmi.openErrors",
					"when": "code-for-ibmi:connected"
				},
				{
					"command": "code-for-ibmi.launchTerminalPicker",
					"when": "code-for-ibmi:connected"
				},
				{
					"command": "code-for-ibmi.connectToPrevious",
					"when": "never"
				},
				{
					"command": "code-for-ibmi.sortIFSFilesByDate",
					"when": "never"
				},
				{
					"command": "code-for-ibmi.sortIFSFilesByName",
					"when": "never"
				},
				{
					"command": "code-for-ibmi.sortMembersByDate",
					"when": "never"
				},
				{
					"command": "code-for-ibmi.sortMembersByName",
					"when": "never"
				},
				{
					"command": "code-for-ibmi.openTerminalHere",
					"when": "never"
				},
				{
					"command": "code-for-ibmi.ifs.copyPath",
					"when": "never"
				},
				{
					"command": "code-for-ibmi.browse",
					"when": "never"
				},
				{
					"command": "code-for-ibmi.edit",
					"when": "never"
				},
				{
					"command": "code-for-ibmi.copyFilter",
					"when": "never"
				},
				{
					"command": "code-for-ibmi.moveFilterUp",
					"when": "never"
				},
				{
					"command": "code-for-ibmi.moveFilterDown",
					"when": "never"
				},
				{
					"command": "code-for-ibmi.moveFilterToTop",
					"when": "never"
				},
				{
					"command": "code-for-ibmi.moveFilterToBottom",
					"when": "never"
				},
				{
					"command": "code-for-ibmi.createMember",
					"when": "never"
				},
				{
					"command": "code-for-ibmi.copyMember",
					"when": "never"
				},
				{
					"command": "code-for-ibmi.updateMemberText",
					"when": "never"
				},
				{
					"command": "code-for-ibmi.renameMember",
					"when": "never"
				},
				{
					"command": "code-for-ibmi.uploadAndReplaceMemberAsFile",
					"when": "never"
				},
				{
					"command": "code-for-ibmi.downloadMemberAsFile",
					"when": "never"
				},
				{
					"command": "code-for-ibmi.createSourceFile",
					"when": "never"
				},
				{
					"command": "code-for-ibmi.changeObjectDesc",
					"when": "never"
				},
				{
					"command": "code-for-ibmi.copyObject",
					"when": "never"
				},
				{
					"command": "code-for-ibmi.renameObject",
					"when": "never"
				},
				{
					"command": "code-for-ibmi.moveObject",
					"when": "never"
				},
				{
					"command": "code-for-ibmi.revealInObjectBrowser",
					"when": "never"
				},
				{
					"command": "code-for-ibmi.refreshObjectBrowserItem",
					"when": "never"
				},
				{
					"command": "code-for-ibmi.refreshIFSBrowser",
					"when": "never"
				},
				{
					"command": "code-for-ibmi.revealInIFSBrowser",
					"when": "never"
				},
				{
					"command": "code-for-ibmi.deleteIFS",
					"when": "never"
				},
				{
					"command": "code-for-ibmi.moveIFS",
					"when": "never"
				},
				{
					"command": "code-for-ibmi.copyIFS",
					"when": "never"
				},
				{
					"command": "code-for-ibmi.downloadStreamfile",
					"when": "never"
				},
				{
					"command": "code-for-ibmi.moveIFSShortcutDown",
					"when": "never"
				},
				{
					"command": "code-for-ibmi.moveIFSShortcutUp",
					"when": "never"
				},
				{
					"command": "code-for-ibmi.moveIFSShortcutToTop",
					"when": "never"
				},
				{
					"command": "code-for-ibmi.moveIFSShortcutToBottom",
					"when": "never"
				},
				{
					"command": "code-for-ibmi.removeIFSShortcut",
					"when": "never"
				},
				{
					"command": "code-for-ibmi.setCurrentLibrary",
					"when": "never"
				},
				{
					"command": "code-for-ibmi.addToLibraryList",
					"when": "never"
				},
				{
					"command": "code-for-ibmi.addToLibraryList.prompt",
					"when": "!code-for-ibmi:libraryListDisabled"
				},
				{
					"command": "code-for-ibmi.showLoginSettings",
					"when": "never"
				},
				{
					"command": "code-for-ibmi.connect",
					"when": "!code-for-ibmi:connected"
				},
				{
					"command": "code-for-ibmi.collapseSearchView",
					"when": "never"
				},
				{
					"command": "code-for-ibmi.closeSearchView",
					"when": "never"
				},
				{
					"command": "code-for-ibmi.removeFromLibraryList",
					"when": "never"
				},
				{
					"command": "code-for-ibmi.debug.batch",
					"when": "never"
				},
				{
					"command": "code-for-ibmi.debug.sep",
					"when": "never"
				},
				{
					"command": "code-for-ibmi.copyFilter",
					"when": "never"
				},
				{
					"command": "code-for-ibmi.objectBrowser.delete",
					"when": "never"
				},
				{
					"command": "code-for-ibmi.maintainFilter",
					"when": "never"
				},
				{
					"command": "code-for-ibmi.sortFilters",
					"when": "never"
				},
				{
					"command": "code-for-ibmi.moveFilterUp",
					"when": "never"
				},
				{
					"command": "code-for-ibmi.moveFilterDown",
					"when": "never"
				},
				{
					"command": "code-for-ibmi.sortIFSShortcuts",
					"when": "never"
				},
				{
					"command": "code-for-ibmi.uploadStreamfile",
					"when": "never"
				},
				{
					"command": "code-for-ibmi.moveLibraryUp",
					"when": "never"
				},
				{
					"command": "code-for-ibmi.moveLibraryDown",
					"when": "never"
				},
				{
					"command": "code-for-ibmi.refreshLibraryListView",
					"when": "never"
				},
				{
					"command": "code-for-ibmi.refreshMemberBrowser",
					"when": "never"
				},
				{
					"command": "code-for-ibmi.refreshIFSBrowserItem",
					"when": "never"
				},
				{
					"command": "code-for-ibmi.refreshObjectBrowser",
					"when": "never"
				},
				{
					"command": "code-for-ibmi.debug.setup.remote",
					"when": "never"
				},
				{
					"command": "code-for-ibmi.debug.setup.local",
					"when": "never"
				},
				{
					"command": "code-for-ibmi.debug.endDebug",
					"when": "code-for-ibmi:debug"
				},
				{
					"command": "code-for-ibmi.debug.refresh",
					"when": "never"
				},
				{
					"command": "code-for-ibmi.debug.open.service.config",
					"when": "never"
				},
				{
					"command": "code-for-ibmi.searchObjectBrowser",
					"when": "never"
				},
				{
					"command": "code-for-ibmi.searchIFSBrowser",
					"when": "never"
				}
			],
			"view/title": [
				{
					"command": "code-for-ibmi.connect",
					"group": "navigation@1",
					"when": "view == connectionBrowser"
				},
				{
					"command": "code-for-ibmi.sortConnections",
					"group": "navigation@2",
					"when": "view == connectionBrowser"
				},
				{
					"command": "code-for-ibmi.refreshConnections",
					"group": "navigation@3",
					"when": "view == connectionBrowser"
				},
				{
					"command": "code-for-ibmi.connectToPrevious",
					"group": "navigation@4",
					"when": "view == connectionBrowser && code-for-ibmi:hasPreviousConnection"
				},
				{
					"command": "code-for-ibmi.changeUserLibraryList",
					"group": "navigation",
					"when": "view == libraryListView"
				},
				{
					"command": "code-for-ibmi.addToLibraryList.prompt",
					"group": "navigation",
					"when": "view == libraryListView"
				},
				{
					"command": "code-for-ibmi.newConnectionProfile",
					"group": "navigation",
					"when": "view == libraryListView && code-for-ibmi:hasProfiles != true"
				},
				{
					"command": "code-for-ibmi.newConnectionProfile",
					"group": "navigation@profile",
					"when": "view == profilesView"
				},
				{
					"command": "code-for-ibmi.manageCommandProfile",
					"group": "navigation@profile",
					"when": "view == profilesView"
				},
				{
					"command": "code-for-ibmi.createFilter",
					"group": "navigation@1",
					"when": "view == objectBrowser"
				},
				{
					"command": "code-for-ibmi.createQuickFilter",
					"group": "navigation@2",
					"when": "view == objectBrowser"
				},
				{
					"command": "code-for-ibmi.goToFile",
					"group": "navigation@4",
					"when": "view == objectBrowser"
				},
				{
					"command": "code-for-ibmi.showVariableMaintenance",
					"group": "",
					"when": "view == libraryListView"
				},
				{
					"command": "code-for-ibmi.cleanupLibraryList",
					"group": "",
					"when": "view == libraryListView"
				},
				{
					"command": "code-for-ibmi.refreshLibraryListView",
					"group": "navigation",
					"when": "view == libraryListView"
				},
				{
					"command": "code-for-ibmi.changeWorkingDirectory",
					"group": "navigation",
					"when": "view == ifsBrowser"
				},
				{
					"command": "code-for-ibmi.addIFSShortcut",
					"group": "navigation",
					"when": "view == ifsBrowser"
				},
				{
					"command": "code-for-ibmi.ifs.toggleShowHiddenFiles",
					"group": "navigation",
					"when": "view == ifsBrowser"
				},
				{
					"command": "code-for-ibmi.sortIFSShortcuts",
					"group": "navigation",
					"when": "view == ifsBrowser"
				},
				{
					"command": "code-for-ibmi.searchIFSBrowser",
					"group": "navigation@1",
					"when": "view == ifsBrowser"
				},
				{
					"command": "code-for-ibmi.refreshIFSBrowser",
					"group": "navigation@2",
					"when": "view == ifsBrowser"
				},
				{
					"command": "code-for-ibmi.createLibrary",
					"group": "navigation@3",
					"when": "view == objectBrowser"
				},
				{
					"command": "code-for-ibmi.refreshObjectBrowser",
					"group": "navigation@7",
					"when": "view == objectBrowser"
				},
				{
					"command": "code-for-ibmi.sortFilters",
					"group": "navigation@5",
					"when": "view == objectBrowser"
				},
				{
					"command": "code-for-ibmi.searchObjectBrowser",
					"group": "navigation@6",
					"when": "view == objectBrowser"
				},
				{
					"command": "code-for-ibmi.closeSearchView",
					"group": "navigation@2",
					"when": "view == searchView"
				},
				{
					"command": "code-for-ibmi.collapseSearchView",
					"group": "navigation@1",
					"when": "view == searchView"
				},
				{
					"command": "code-for-ibmi.debug.refresh",
					"group": "navigation@99",
					"when": "view == ibmiDebugBrowser"
				}
			],
			"editor/title": [
				{
					"submenu": "code-for-ibmi.debug.group",
					"when": "code-for-ibmi:connected && editorLangId =~ /^rpgle$|^rpg$|^cobol$|^cl$/i",
					"group": "navigation@1"
				},
				{
					"command": "code-for-ibmi.debug.endDebug",
					"when": "code-for-ibmi:connected && debugState == initializing",
					"group": "navigation@1"
				},
				{
					"command": "code-for-ibmi.runAction",
					"when": "code-for-ibmi:connected",
					"group": "navigation@2"
				},
				{
					"command": "code-for-ibmi.clearDiagnostics",
					"when": "code-for-ibmi:connected",
					"group": "navigation@3"
				},
				{
					"command": "code-for-ibmi.refreshFile",
					"when": "code-for-ibmi:connected && (resourceScheme == streamfile || resourceScheme == member)",
					"group": "navigation@4"
				}
			],
			"view/item/context": [
				{
					"command": "code-for-ibmi.copyConnection",
					"when": "view == connectionBrowser && !listMultiSelection && viewItem == server",
					"group": "2_delete@1"
				},
				{
					"command": "code-for-ibmi.renameConnection",
					"when": "view == connectionBrowser && !listMultiSelection && viewItem == server",
					"group": "2_delete@2"
				},
				{
					"command": "code-for-ibmi.deleteConnection",
					"when": "view == connectionBrowser && viewItem == server",
					"group": "2_delete@3"
				},
				{
					"command": "code-for-ibmi.showAdditionalSettings",
					"when": "view == connectionBrowser && !listMultiSelection && viewItem == server",
					"group": "1_manage@1"
				},
				{
					"command": "code-for-ibmi.showLoginSettings",
					"when": "view == connectionBrowser && !listMultiSelection && viewItem == server",
					"group": "1_manage@2"
				},
				{
					"command": "code-for-ibmi.connectTo",
					"when": "view == connectionBrowser && !listMultiSelection && viewItem == server",
					"group": "inline"
				},
				{
					"command": "code-for-ibmi.connectToAndReload",
					"when": "view == connectionBrowser && !listMultiSelection && viewItem == server",
					"group": "3_connect@1"
				},
				{
					"command": "code-for-ibmi.moveLibraryUp",
					"when": "view == libraryListView && viewItem == library",
					"group": "inline"
				},
				{
					"command": "code-for-ibmi.moveLibraryDown",
					"when": "view == libraryListView && viewItem == library",
					"group": "inline"
				},
				{
					"command": "code-for-ibmi.loadConnectionProfile",
					"when": "view == profilesView && viewItem == profile",
					"group": "inline"
				},
				{
					"command": "code-for-ibmi.loadCommandProfile",
					"when": "view == profilesView && viewItem == commandProfile",
					"group": "inline"
				},
				{
					"command": "code-for-ibmi.setToDefault",
					"when": "view == profilesView && viewItem == resetProfile",
					"group": "inline"
				},
				{
					"command": "code-for-ibmi.createMember",
					"when": "view == objectBrowser && viewItem == SPF",
					"group": "inline"
				},
				{
					"command": "code-for-ibmi.changeCurrentLibrary",
					"when": "view == libraryListView && viewItem == currentLibrary",
					"group": "inline"
				},
				{
					"command": "code-for-ibmi.changeCurrentLibrary",
					"when": "view == libraryListView && viewItem == currentLibrary",
					"group": "libraryChangeCurrent@1"
				},
				{
					"command": "code-for-ibmi.setCurrentLibrary",
					"when": "view == libraryListView && viewItem == library",
					"group": "01libraryActions@01"
				},
				{
					"command": "code-for-ibmi.removeFromLibraryList",
					"when": "view == libraryListView && viewItem == library",
					"group": "02libraryActions@01"
				},
				{
					"command": "code-for-ibmi.saveConnectionProfile",
					"when": "view == profilesView && viewItem == profile",
					"group": "profiles@1"
				},
				{
					"command": "code-for-ibmi.manageCommandProfile",
					"when": "view == profilesView && viewItem == commandProfile",
					"group": "profiles@1"
				},
				{
					"command": "code-for-ibmi.deleteConnectionProfile",
					"when": "view == profilesView && viewItem == profile",
					"group": "profiles@2"
				},
				{
					"command": "code-for-ibmi.deleteCommandProfile",
					"when": "view == profilesView && viewItem == commandProfile",
					"group": "profiles@2"
				},
				{
					"command": "code-for-ibmi.maintainFilter",
					"when": "view == objectBrowser && viewItem =~ /^filter.*$/",
					"group": "4_filters@1"
				},
				{
					"command": "code-for-ibmi.copyFilter",
					"when": "view == objectBrowser && viewItem =~ /^filter.*$/",
					"group": "4_filters@2"
				},
				{
					"command": "code-for-ibmi.objectBrowser.delete",
					"when": "view == objectBrowser && viewItem =~ /^filter.*$/",
					"group": "4_filters@3"
				},
				{
					"command": "code-for-ibmi.moveFilterUp",
					"when": "view == objectBrowser && viewItem =~ /^filter.*$/",
					"group": "inline"
				},
				{
					"command": "code-for-ibmi.moveFilterDown",
					"when": "view == objectBrowser && viewItem =~ /^filter.*$/",
					"group": "inline"
				},
				{
					"command": "code-for-ibmi.moveFilterToTop",
					"when": "view == objectBrowser && viewItem =~ /^filter.*$/",
					"group": "5_filters@1"
				},
				{
					"command": "code-for-ibmi.moveFilterToBottom",
					"when": "view == objectBrowser && viewItem =~ /^filter.*$/",
					"group": "5_filters@2"
				},
				{
					"command": "code-for-ibmi.selectForCompare",
					"when": "view =~ /^(object|ifs)Browser$/ && (viewItem =~ /^member.*$/ || viewItem == streamfile)",
					"group": "2_compare@1"
				},
				{
					"command": "code-for-ibmi.compareWithSelected",
					"when": "view =~ /^(object|ifs)Browser$/ && (viewItem =~ /^member.*$/ || viewItem == streamfile)",
					"group": "2_compare@2"
				},
				{
					"command": "code-for-ibmi.createMember",
					"when": "view == objectBrowser && viewItem == SPF",
					"group": "3_sourceFileStuff@1"
				},
				{
					"command": "code-for-ibmi.searchSourceFile",
					"when": "view == objectBrowser && viewItem =~ /^SPF.*$/",
					"group": "4_sourceFileStuff@1"
				},
				{
					"command": "code-for-ibmi.objectBrowser.delete",
					"when": "view == objectBrowser && viewItem == SPF",
					"group": "5_sourceFileStuff@1"
				},
				{
					"submenu": "code-for-ibmi.sortMembers",
					"when": "view == objectBrowser && (viewItem =~ /^SPF/ || viewItem =~ /^member/)",
					"group": "6_sourceFileStuff@1"
				},
				{
					"submenu": "code-for-ibmi.openMember",
					"when": "view == objectBrowser && viewItem =~ /^member.*$/",
					"group": "0_open@1"
				},
				{
					"command": "code-for-ibmi.runAction",
					"when": "view == objectBrowser && viewItem =~ /^member.*$/",
					"group": "1_workspace@1"
				},
				{
					"submenu": "code-for-ibmi.debug.group",
					"when": "view == objectBrowser && viewItem =~ /^object.(pgm|srvpgm).*/",
					"group": "2_debug@1"
				},
				{
					"command": "code-for-ibmi.addToLibraryList",
					"when": "!code-for-ibmi:libraryListDisabled && view == objectBrowser && viewItem =~ /library/",
					"group": "2_library@1"
				},
				{
					"command": "code-for-ibmi.setCurrentLibrary",
					"when": "!code-for-ibmi:libraryListDisabled && view == objectBrowser && viewItem =~ /library/",
					"group": "2_library@2"
				},
				{
					"command": "code-for-ibmi.updateMemberText",
					"when": "view == objectBrowser && viewItem == member",
					"group": "2_memberStuff@1"
				},
				{
					"command": "code-for-ibmi.copyMember",
					"when": "view == objectBrowser && viewItem =~ /^member.*$/",
					"group": "2_memberStuff@2"
				},
				{
					"command": "code-for-ibmi.objectBrowser.delete",
					"when": "view == objectBrowser && viewItem == member",
					"group": "2_memberStuff@4"
				},
				{
					"command": "code-for-ibmi.renameMember",
					"when": "view == objectBrowser && viewItem == member",
					"group": "2_memberStuff@3"
				},
				{
					"command": "code-for-ibmi.downloadMemberAsFile",
					"when": "view == objectBrowser && viewItem =~ /^(member|SPF).*$/",
					"group": "3_memberTransfer@1"
				},
				{
					"command": "code-for-ibmi.uploadAndReplaceMemberAsFile",
					"when": "view == objectBrowser && viewItem == member",
					"group": "3_memberTransfer@2"
				},
				{
					"command": "code-for-ibmi.refreshObjectBrowserItem",
					"when": "view == objectBrowser",
					"group": "99_objectBrowserAction@1"
				},
				{
					"command": "code-for-ibmi.moveIFSShortcutDown",
					"when": "view == ifsBrowser && !listMultiSelection && viewItem =~ /^shortcut.*$/",
					"group": "inline"
				},
				{
					"command": "code-for-ibmi.moveIFSShortcutUp",
					"when": "view == ifsBrowser && !listMultiSelection && viewItem =~ /^shortcut.*$/",
					"group": "inline"
				},
				{
					"submenu": "code-for-ibmi.openIFSFile",
					"when": "view == ifsBrowser && !listMultiSelection && viewItem == streamfile",
					"group": "0_open@1"
				},
				{
					"command": "code-for-ibmi.runAction",
					"when": "view == ifsBrowser && !listMultiSelection && viewItem == streamfile",
					"group": "1_workspace@1"
				},
				{
					"command": "code-for-ibmi.createStreamfile",
					"when": "view == ifsBrowser && !listMultiSelection && viewItem =~ /^directory.*$/",
					"group": "2_ifsStuff@1"
				},
				{
					"command": "code-for-ibmi.createDirectory",
					"when": "view == ifsBrowser && !listMultiSelection && viewItem =~ /^directory.*$/",
					"group": "2_ifsStuff@2"
				},
				{
					"command": "code-for-ibmi.copyIFS",
					"when": "view == ifsBrowser && !listMultiSelection && !(viewItem =~ /^.*_protected$/)",
					"group": "2_ifsStuff@3"
				},
				{
					"command": "code-for-ibmi.moveIFS",
					"when": "view == ifsBrowser && !listMultiSelection && !(viewItem =~ /^.*_protected$/)",
					"group": "2_ifsStuff@4"
				},
				{
					"command": "code-for-ibmi.deleteIFS",
					"when": "view == ifsBrowser && !(viewItem =~ /^.*_protected$/)",
					"group": "2_ifsStuff@5"
				},
				{
					"submenu": "code-for-ibmi.sortIFSFiles",
					"when": "view == ifsBrowser && !listMultiSelection",
					"group": "5_ifsStuff@1"
				},
				{
					"command": "code-for-ibmi.searchIFS",
					"when": "view == ifsBrowser && !listMultiSelection && viewItem =~ /^directory.*$/",
					"group": "3_ifsStuff@1"
				},
				{
					"command": "code-for-ibmi.addIFSShortcut",
					"when": "view == ifsBrowser && !listMultiSelection && viewItem =~ /^directory.*$/",
					"group": "3_ifsStuff@2"
				},
				{
					"command": "code-for-ibmi.changeWorkingDirectory",
					"when": "view == ifsBrowser && !listMultiSelection && viewItem =~ /^directory.*$/",
					"group": "3_ifsStuff@3"
				},
				{
					"command": "code-for-ibmi.createStreamfile",
					"when": "view == ifsBrowser && !listMultiSelection && viewItem =~ /^shortcut.*$/",
					"group": "2_ifsStuff@1"
				},
				{
					"command": "code-for-ibmi.createDirectory",
					"when": "view == ifsBrowser && !listMultiSelection && viewItem =~ /^shortcut.*$/",
					"group": "2_ifsStuff@2"
				},
				{
					"command": "code-for-ibmi.searchIFS",
					"when": "view == ifsBrowser && !listMultiSelection && viewItem =~ /^shortcut.*$/",
					"group": "3_ifsStuff@1"
				},
				{
					"command": "code-for-ibmi.removeIFSShortcut",
					"when": "view == ifsBrowser && !listMultiSelection && viewItem =~ /^shortcut.*$/",
					"group": "3_ifsStuff@2"
				},
				{
					"command": "code-for-ibmi.changeWorkingDirectory",
					"when": "view == ifsBrowser && !listMultiSelection && viewItem =~ /^shortcut.*$/",
					"group": "3_ifsStuff@3"
				},
				{
					"command": "code-for-ibmi.ifs.copyPath",
					"when": "view == ifsBrowser && !listMultiSelection",
					"group": "4_ifsStuff@1"
				},
				{
					"command": "code-for-ibmi.openTerminalHere",
					"when": "view == ifsBrowser && !listMultiSelection",
					"group": "4_ifsStuff@3"
				},
				{
					"command": "code-for-ibmi.moveIFSShortcutToTop",
					"when": "view == ifsBrowser && !listMultiSelection && viewItem =~ /^shortcut.*$/",
					"group": "5_ifsStuff@2"
				},
				{
					"command": "code-for-ibmi.moveIFSShortcutToBottom",
					"when": "view == ifsBrowser && !listMultiSelection && viewItem =~ /^shortcut.*$/",
					"group": "5_ifsStuff@3"
				},
				{
					"command": "code-for-ibmi.downloadStreamfile",
					"when": "view == ifsBrowser && viewItem =~ /^directory.*|streamfile$/",
					"group": "3_ifsTransfer@1"
				},
				{
					"command": "code-for-ibmi.uploadStreamfile",
					"when": "view == ifsBrowser && !listMultiSelection && viewItem =~ /^directory.*$/",
					"group": "3_ifsTransfer@2"
				},
				{
					"command": "code-for-ibmi.setDeployLocation",
					"when": "view == ifsBrowser && !listMultiSelection && viewItem =~ /^directory.*$/ && workspaceFolderCount >= 1",
					"group": "3_ifsTransfer@3"
				},
				{
					"command": "code-for-ibmi.uploadStreamfile",
					"when": "view == ifsBrowser && !listMultiSelection && viewItem == shortcut",
					"group": "3_ifsTransfer@2"
				},
				{
					"command": "code-for-ibmi.setDeployLocation",
					"when": "view == ifsBrowser && !listMultiSelection && viewItem == shortcut && workspaceFolderCount >= 1",
					"group": "3_ifsTransfer@3"
				},
				{
					"command": "code-for-ibmi.changeObjectDesc",
					"when": "view == objectBrowser && (viewItem =~ /^object/ || viewItem == SPF)",
					"group": "1_objActions@1"
				},
				{
					"command": "code-for-ibmi.copyObject",
					"when": "view == objectBrowser && (viewItem =~ /^object/ || viewItem == SPF)",
					"group": "1_objActions@2"
				},
				{
					"command": "code-for-ibmi.objectBrowser.delete",
					"when": "view == objectBrowser && viewItem =~ /^object/",
					"group": "1_objActions@5"
				},
				{
					"command": "code-for-ibmi.renameObject",
					"when": "view == objectBrowser && viewItem =~ /^object/",
					"group": "1_objActions@3"
				},
				{
					"command": "code-for-ibmi.moveObject",
					"when": "view == objectBrowser && viewItem =~ /^object(?!.lib)/",
					"group": "1_objActions@4"
				},
				{
					"command": "code-for-ibmi.createSourceFile",
					"when": "view == objectBrowser && viewItem =~ /library/",
					"group": "1_LibActions@1"
				},
				{
					"command": "code-for-ibmi.runAction",
					"when": "view == objectBrowser && (viewItem =~ /^object/ || viewItem == SPF)",
					"group": "1_workspace@1"
				},
				{
					"command": "code-for-ibmi.debug.job.start",
					"when": "!code-for-ibmi:debugManaged && view == ibmiDebugBrowser && viewItem =~ /^debugJob_.*_off$/",
					"group": "inline"
				},
				{
					"command": "code-for-ibmi.debug.job.restart",
					"when": "!code-for-ibmi:debugManaged && view == ibmiDebugBrowser && viewItem =~ /^debugJob_.*_on$/",
					"group": "inline"
				},
				{
					"command": "code-for-ibmi.debug.job.stop",
					"when": "!code-for-ibmi:debugManaged && view == ibmiDebugBrowser && viewItem =~ /^debugJob_.*_on$/",
					"group": "inline"
				},
				{
					"command": "code-for-ibmi.debug.open.service.config",
					"when": "!code-for-ibmi:debugManaged && view == ibmiDebugBrowser && viewItem =~ /^debugJob_service.*$/",
					"group": "inline"
				},
				{
					"command": "code-for-ibmi.debug.setup.remote",
					"when": "!code-for-ibmi:debugManaged && view == ibmiDebugBrowser && viewItem === certificateIssue_noremote",
					"group": "inline"
				},
				{
					"command": "code-for-ibmi.debug.setup.local",
					"when": "!code-for-ibmi:debugManaged && view == ibmiDebugBrowser && viewItem =~ /^certificateIssue_localissue$/",
					"group": "inline"
				}
			]
		},
		"viewsWelcome": [
			{
				"view": "connectionBrowser",
				"contents": "No connection found.\n[Connect to an IBM i](command:code-for-ibmi.connect)"
			},
			{
				"view": "libraryListViewDisabled",
				"contents": "The User Library List is currently disabled. This happens when another extension wants to manage the library list.\n[Force Enable](command:code-for-ibmi.userLibraryList.enable)"
			}
		]
	},
	"scripts": {
		"lint": "eslint src/**/*.js --no-error-on-unmatched-pattern",
		"pretest": "npm run lint",
		"package": "vsce package",
		"build": "rm -rf dist && tsc",
		"vscode:prepublish": "webpack --mode production",
		"webpack": "webpack --mode development",
		"webpack-dev": "webpack --mode development --watch",
		"typings": "npx -p typescript tsc ./src/extension.ts --declaration --allowJs --emitDeclarationOnly --outDir types --esModuleInterop -t es2022 --moduleResolution node --resolveJsonModule"
	},
	"devDependencies": {
		"@types/glob": "^7.1.3",
		"@types/node": "^12.20.55",
		"@types/source-map-support": "^0.5.6",
		"@types/tar": "^6.1.4",
		"@types/tmp": "^0.2.3",
		"@types/vscode": "^1.66.0",
		"esbuild": "^0.19.2",
		"esbuild-loader": "^3.0.1",
		"eslint": "^7.19.0",
		"glob": "^7.1.6",
		"semver": "^7.5.2",
		"ssh2-streams": "^0.4.10",
		"ts-loader": "^9.3.1",
		"typescript": "^4.8.2",
		"webpack": "^5.76.0",
		"webpack-cli": "^4.5.0"
	},
	"dependencies": {
		"@bendera/vscode-webview-elements": "^0.12.0",
		"@ibm/ibmi-eventf-parser": "^1.0.2",
		"@types/tmp": "^0.2.3",
		"csv": "^6.2.1",
		"ignore": "^5.1.9",
		"node-ssh": "^13.1.0",
		"tar": "^6.2.1",
		"tmp": "^0.2.1",
		"vscode-diff": "^2.0.2",
		"crc-32": "https://cdn.sheetjs.com/crc-32-latest/crc-32-latest.tgz",
		"escape-string-regexp": "^5.0.0"
	},
	"extensionDependencies": [
		"barrettotte.ibmi-languages",
		"HalcyonTechLtd.vscode-ibmi-walkthroughs",
		"vscode.git"
	]
}<|MERGE_RESOLUTION|>--- conflicted
+++ resolved
@@ -514,22 +514,16 @@
 						"inherit",
 						"en",
 						"da",
-<<<<<<< HEAD
 						"de",
-=======
 						"no",
->>>>>>> d3bd6635
 						"fr"
 					],
 					"enumDescriptions": [
 						"Inherit from VS Code settings",
 						"English",
 						"Danish",
-<<<<<<< HEAD
 						"German",
-=======
 						"Norwegian",
->>>>>>> d3bd6635
 						"French"
 					],
 					"description": "The locale used when displaying text in Code for IBM i. Requires restart if changed."
