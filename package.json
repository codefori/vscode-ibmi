--- conflicted
+++ resolved
@@ -1559,8 +1559,6 @@
 					"when": "code-for-ibmi:hasPreviousConnection"
 				},
 				{
-<<<<<<< HEAD
-=======
 					"command": "code-for-ibmi.connectToPrevious",
 					"when": "never"
 				},
@@ -1569,7 +1567,6 @@
 					"when": "never"
 				},
 				{
->>>>>>> 8f25b60a
 					"command": "code-for-ibmi.disconnect",
 					"when": "code-for-ibmi:connected"
 				},
