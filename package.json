--- conflicted
+++ resolved
@@ -62,14 +62,6 @@
 					"description": "Connection home directory"
 				},
 				"code-for-ibmi.temporaryLibrary": {
-<<<<<<< HEAD
-					"type": [
-						"string"
-					],
-					"default": "ILEDITOR",
-					"description": "Temporary library"
-				},
-=======
 					"type": "string",
 					"default": "ILEDITOR",
 					"description": "Temporary library"
@@ -84,7 +76,6 @@
 					"default": true,
 					"description": "If enabled, listings will refresh when items are interacted with (create, copy, delele, etc). Turn this off if you find performance is bad."
 				},
->>>>>>> eec1efc1
 				"code-for-ibmi.connections": {
 					"type": "array",
 					"items": {
@@ -95,13 +86,10 @@
 								"type": "string",
 								"description": "Host name or IP address"
 							},
-<<<<<<< HEAD
-=======
 							"port": {
 								"type": "number",
 								"description": "Port"
 							},
->>>>>>> eec1efc1
 							"username": {
 								"maxLength": 10,
 								"type": "string",
@@ -116,11 +104,7 @@
 					"type": "array",
 					"items": {
 						"type": "object",
-<<<<<<< HEAD
-						"title": "Connection details",
-=======
 						"title": "Configuration for the compile commands.",
->>>>>>> eec1efc1
 						"properties": {
 							"fileSystem": {
 								"type": "string",
@@ -150,7 +134,6 @@
 							"extension": "rpgle",
 							"name": "CRTBNDRPG",
 							"command": "CRTBNDRPG PGM(&OPENLIB/&OPENMBR) SRCFILE(&OPENLIB/&OPENSPF) OPTION(*EVENTF) DBGVIEW(*SOURCE)"
-<<<<<<< HEAD
 						},
 						{
 							"fileSystem": "member",
@@ -163,8 +146,6 @@
 							"extension": "CLP",
 							"name": "CRTCLPGM",
 							"command": "CRTCLPGM PGM(&OPENLIB/&OPENMBR) SRCFILE(&OPENLIB/&OPENSPF) OPTION(*SOURCE) OUTPUT(*PRINT)"
-=======
->>>>>>> eec1efc1
 						}
 					],
 					"description": "A list of connection details to save you typing again."
