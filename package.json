--- conflicted
+++ resolved
@@ -1052,11 +1052,7 @@
 			},
 			{
 				"command": "code-for-ibmi.deleteConnectionProfile",
-<<<<<<< HEAD
-				"enablement": "code-for-ibmi:connected == true && code-for-ibmi:hasProfiles == true",
-=======
-				"enablement": "code-for-ibmi:connected",
->>>>>>> 933b7e4c
+				"enablement": "code-for-ibmi:connected && code-for-ibmi:hasProfiles == true",
 				"title": "Delete Profile",
 				"category": "IBM i",
 				"icon": "$(remove)"
